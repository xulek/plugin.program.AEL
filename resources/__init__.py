--- conflicted
+++ resolved
@@ -1,20 +1,16 @@
-# -*- coding: utf-8 -*-
-
-# Advanced Emulator Launcher package inisialisation file.
-
-<<<<<<< HEAD
-# Copyright (c) 2016-2018 Wintermute0110 <wintermute0110@gmail.com>
-=======
-# Copyright (c) 2016-2019 Wintermute0110 <wintermute0110@gmail.com>
->>>>>>> 44b686ad
-#
-# This program is free software; you can redistribute it and/or modify
-# it under the terms of the GNU General Public License as published by
-# the Free Software Foundation; version 2 of the License.
-#
-# This program is distributed in the hope that it will be useful,
-# but WITHOUT ANY WARRANTY; without even the implied warranty of
-# MERCHANTABILITY or FITNESS FOR A PARTICULAR PURPOSE.
-# See the GNU General Public License for more details.
-
-# Note that anything defined here will have the namespace of the package which is 'resources'.
+# -*- coding: utf-8 -*-
+
+# Advanced Emulator Launcher package inisialisation file.
+
+# Copyright (c) 2016-2019 Wintermute0110 <wintermute0110@gmail.com>
+#
+# This program is free software; you can redistribute it and/or modify
+# it under the terms of the GNU General Public License as published by
+# the Free Software Foundation; version 2 of the License.
+#
+# This program is distributed in the hope that it will be useful,
+# but WITHOUT ANY WARRANTY; without even the implied warranty of
+# MERCHANTABILITY or FITNESS FOR A PARTICULAR PURPOSE.
+# See the GNU General Public License for more details.
+
+# Note that anything defined here will have the namespace of the package which is 'resources'.