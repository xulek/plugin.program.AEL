# -*- coding: utf-8 -*-
#
# Advanced Emulator Launcher network IO module
#

# Copyright (c) 2016-2018 Wintermute0110 <wintermute0110@gmail.com>
# Portions (c) 2010-2015 Angelscry
#
# This program is free software; you can redistribute it and/or modify
# it under the terms of the GNU General Public License as published by
# the Free Software Foundation; version 2 of the License.
#
# This program is distributed in the hope that it will be useful,
# but WITHOUT ANY WARRANTY; without even the implied warranty of
# MERCHANTABILITY or FITNESS FOR A PARTICULAR PURPOSE.  See the
# GNU General Public License for more details.

# --- Python standard library ---
from __future__ import unicode_literals
<<<<<<< HEAD
from __future__ import division
import sys
import random
import json
import ssl
import xml.etree.ElementTree as ET

from httplib import HTTPSConnection
from urllib2 import urlopen, build_opener, Request, HTTPSHandler

# Python3 
# import http
# from urllib.request import urlopen

# --- AEL packages ---
from resources.utils import log_debug, log_warning, log_error, log_info
=======
import sys
import random
import urllib2

# --- AEL packages ---
from .utils import *
>>>>>>> 5a045a62

# --- GLOBALS -----------------------------------------------------------------
USER_AGENT = 'Mozilla/5.0 (Windows NT 6.1; WOW64) AppleWebKit/537.31 (KHTML, like Gecko) Chrome/26.0.1410.64 Safari/537.31'

# ---  -----------------------------------------------------------------
def net_get_random_UserAgent():
    platform = random.choice(['Macintosh', 'Windows', 'X11'])
    if platform == 'Macintosh':
        os  = random.choice(['68K', 'PPC'])
    elif platform == 'Windows':
        os  = random.choice(['Win3.11', 'WinNT3.51', 'WinNT4.0', 'Windows NT 5.0', 'Windows NT 5.1', 
                             'Windows NT 5.2', 'Windows NT 6.0', 'Windows NT 6.1', 'Windows NT 6.2', 
                             'Win95', 'Win98', 'Win 9x 4.90', 'WindowsCE'])
    elif platform == 'X11':
        os  = random.choice(['Linux i686', 'Linux x86_64'])

    browser = random.choice(['chrome', 'firefox', 'ie'])
    if browser == 'chrome':
        webkit = str(random.randint(500, 599))
        version = str(random.randint(0, 24)) + '.0' + str(random.randint(0, 1500)) + '.' + str(random.randint(0, 999))
        return 'Mozilla/5.0 (' + os + ') AppleWebKit/' + webkit + '.0 (KHTML, live Gecko) Chrome/' + version + ' Safari/' + webkit
    elif browser == 'firefox':
        year = str(random.randint(2000, 2012))
        month = random.randint(1, 12)
        if month < 10:
            month = '0' + str(month)
        else:
            month = str(month)
        day = random.randint(1, 30)
        if day < 10:
            day = '0' + str(day)
        else:
            day = str(day)
        gecko = year + month + day
        version = random.choice(['1.0', '2.0', '3.0', '4.0', '5.0', '6.0', '7.0', '8.0', 
                                 '9.0', '10.0', '11.0', '12.0', '13.0', '14.0', '15.0'])
        return 'Mozilla/5.0 (' + os + '; rv:' + version + ') Gecko/' + gecko + ' Firefox/' + version
    elif browser == 'ie':
        version = str(random.randint(1, 10)) + '.0'
        engine = str(random.randint(1, 5)) + '.0'
        option = random.choice([True, False])
        if option == True:
            token = random.choice(['.NET CLR', 'SV1', 'Tablet PC', 'Win64; IA64', 'Win64; x64', 'WOW64']) + '; '
        elif option == False:
            token = ''
        return 'Mozilla/5.0 (compatible; MSIE ' + version + '; ' + os + '; ' + token + 'Trident/' + engine + ')'

def net_download_img(img_url, file_path):
    try:
        req = Request(img_url)
        req.add_unredirected_header('User-Agent', net_get_random_UserAgent())

        file_path.writeAll(urlopen(req).read(),'wb')
    except IOError as e:    
        log_error('(IOError) Exception in net_download_img()')
        log_error('(IOError) {0}'.format(str(e)))

# User agent is fixed and defined in global var USER_AGENT
# Returns a Unicode string.
#
def net_get_URL_oneline(url):
    page_data = ''
    req = Request(url)
    req.add_unredirected_header('User-Agent', USER_AGENT)
    log_debug('net_get_URL_oneline() Reading URL "{0}"'.format(req.get_full_url()))

    try:
        # --- Open network connection (socket) ---
        f = urlopen(req)

        # --- Read data from socket ---
        encoding = f.headers['content-type'].split('charset=')[-1]
        # >> Fix for wrong encodings...
        if encoding == 'text/html': encoding = 'utf-8'
        log_debug('net_get_URL_oneline() Encoding = "{0}"'.format(encoding))
        page_bytes = f.read()
        f.close()
    except IOError as e:
        log_error('(IOError) Exception in net_get_URL_oneline()')
        log_error('(IOError) {0}'.format(str(e)))
        return page_data
    except Exception as e:
        log_error('(Error) Exception in net_get_URL_oneline()')
        log_error('(Error) {0}'.format(str(e)))
        return page_data


    # --- Convert to Unicode ---
    num_bytes = len(page_bytes)
    log_debug('net_get_URL_oneline() Read {0} bytes'.format(num_bytes))
    #python 3: page_data = str(page_bytes, encoding)
    page_data = unicode(page_bytes, encoding)

    # --- Put all page text into one line ---
    page_data = page_data.replace('\r\n', '')
    page_data = page_data.replace('\n', '')

    return page_data

def net_get_URL_original(url):
    page_data = ''
    
    req = Request(url)
    req.add_unredirected_header('User-Agent', USER_AGENT)
    log_debug('net_get_URL_original() Reading URL "{0}"'.format(req.get_full_url()))

    try:
        f = urlopen(req)
        encoding = f.headers['content-type'].split('charset=')[-1]
<<<<<<< HEAD
=======
        # Default encoding is UTF-8
        if encoding == 'text/html': encoding = 'utf-8'
        elif encoding == 'application/json': encoding = 'utf-8'
        else: encoding = 'utf-8'
        log_debug('net_get_URL_original() Encoding = "{0}"'.format(encoding))
>>>>>>> 5a045a62
        page_bytes = f.read()
        f.close()
    except IOError as e:    
        log_error('(IOError) Exception in net_get_URL_original()')
        log_error('(IOError) {0}'.format(str(e)))
        return page_data

    num_bytes = len(page_bytes)
    log_debug('net_get_URL_original() Read {0} bytes'.format(num_bytes))

    # --- Convert to Unicode ---    
    if encoding == 'text/html': encoding = 'utf-8'
    if encoding == 'text/plain' and 'UTF-8' in page_bytes: encoding = 'utf-8'
    if encoding == 'text/plain' and 'UTF-16' in page_bytes: encoding = 'utf-16'
    if encoding == 'application/json': encoding = 'utf-8'
    
    log_debug('net_get_URL_original() encoding = "{0}"'.format(encoding))
    if encoding != 'utf-16':
        #python 3: page_data = str(page_bytes, encoding)
        page_data = unicode(page_bytes, encoding)

    if encoding == 'utf-16':
        page_data = page_bytes.encode('utf-16')

<<<<<<< HEAD
    return page_data

def net_post_URL_original(url, params):
    page_data = ''
    
    req = Request(url, params)
    req.add_unredirected_header('User-Agent', USER_AGENT)
    req.add_header("Content-type", "application/x-www-form-urlencoded")
    req.add_header("Acept", "text/plain")

    log_debug('net_post_URL_original() POSTING URL "{0}"'.format(req.get_full_url()))
    
    try:
        f = urlopen(req)
        encoding = f.headers['content-type'].split('charset=')[-1]
        page_bytes = f.read()
        f.close()
    except IOError as e:    
        log_error('(IOError) Exception in net_post_URL_original()')
        log_error('(IOError) {0}'.format(str(e)))
        return page_data

    num_bytes = len(page_bytes)
    log_debug('net_post_URL_original() Read {0} bytes'.format(num_bytes))

    # --- Convert to Unicode ---    
    if encoding == 'text/html': encoding = 'utf-8'
    if encoding == 'text/plain' and 'UTF-8' in page_bytes: encoding = 'utf-8'
    if encoding == 'text/plain' and 'UTF-16' in page_bytes: encoding = 'utf-16'
    if encoding == 'application/json': encoding = 'utf-8'
    
    log_debug('net_post_URL_original() encoding = "{0}"'.format(encoding))
    if encoding != 'utf-16':
        #python3: page_data = str(page_bytes, encoding)
        page_data = unicode(page_bytes, encoding)

    if encoding == 'utf-16':
        page_data = page_bytes.encode('utf-16')

    return page_data

def net_get_URL_using_handler(url, handler = None):

    page_data = None
    opener = build_opener(handler)
    
    log_debug('net_get_URL_using_handler() Reading URL "{0}"'.format(url))
    try:
        f = opener.open(url)
        encoding = f.headers['content-type'].split('charset=')[-1]
        page_bytes = f.read()
        f.close()
    except IOError as e:    
        log_error('(IOError) Exception in net_get_URL_using_handler()')
        log_error('(IOError) {0}'.format(str(e)))
        return page_data

    num_bytes = len(page_bytes)
    log_debug('net_get_URL_using_handler() Read {0} bytes'.format(num_bytes))

    # --- Convert to Unicode ---    
    if encoding == 'text/html': encoding = 'utf-8'
    if encoding == 'text/plain' and 'UTF-8' in page_bytes: encoding = 'utf-8'
    if encoding == 'text/plain' and 'UTF-16' in page_bytes: encoding = 'utf-16'
    
    log_debug('net_get_URL_using_handler() encoding = "{0}"'.format(encoding))
    if encoding != 'utf-16':
        page_data = unicode(page_bytes, encoding)

    if encoding == 'utf-16':
        page_data = page_bytes.encode('utf-16')
    return page_data
    
def net_get_URL_as_json(url):

    page_data = net_get_URL_original(url)
    return json.loads(page_data)

class HTTPSClientAuthHandler(HTTPSHandler):
    def __init__(self, key, cert):
        ctx = ssl._create_unverified_context()
        ctx.check_hostname = False
        ctx.verify_mode = ssl.CERT_NONE
    
        HTTPSHandler.__init__(self, context = ctx)
        
        self.context = ctx
        self.key = key
        self.cert = cert

    def https_open(self, req):
        return self.do_open(self.getConnection, req)

    def getConnection(self, host, timeout=300):
        return HTTPSConnection(host, key_file=self.key, cert_file=self.cert, context = self.context)
=======
    return page_data
>>>>>>> 5a045a62
<|MERGE_RESOLUTION|>--- conflicted
+++ resolved
@@ -17,7 +17,6 @@
 
 # --- Python standard library ---
 from __future__ import unicode_literals
-<<<<<<< HEAD
 from __future__ import division
 import sys
 import random
@@ -34,14 +33,6 @@
 
 # --- AEL packages ---
 from resources.utils import log_debug, log_warning, log_error, log_info
-=======
-import sys
-import random
-import urllib2
-
-# --- AEL packages ---
-from .utils import *
->>>>>>> 5a045a62
 
 # --- GLOBALS -----------------------------------------------------------------
 USER_AGENT = 'Mozilla/5.0 (Windows NT 6.1; WOW64) AppleWebKit/537.31 (KHTML, like Gecko) Chrome/26.0.1410.64 Safari/537.31'
@@ -151,14 +142,11 @@
     try:
         f = urlopen(req)
         encoding = f.headers['content-type'].split('charset=')[-1]
-<<<<<<< HEAD
-=======
         # Default encoding is UTF-8
         if encoding == 'text/html': encoding = 'utf-8'
         elif encoding == 'application/json': encoding = 'utf-8'
         else: encoding = 'utf-8'
         log_debug('net_get_URL_original() Encoding = "{0}"'.format(encoding))
->>>>>>> 5a045a62
         page_bytes = f.read()
         f.close()
     except IOError as e:    
@@ -183,7 +171,6 @@
     if encoding == 'utf-16':
         page_data = page_bytes.encode('utf-16')
 
-<<<<<<< HEAD
     return page_data
 
 def net_post_URL_original(url, params):
@@ -278,7 +265,4 @@
         return self.do_open(self.getConnection, req)
 
     def getConnection(self, host, timeout=300):
-        return HTTPSConnection(host, key_file=self.key, cert_file=self.cert, context = self.context)
-=======
-    return page_data
->>>>>>> 5a045a62
+        return HTTPSConnection(host, key_file=self.key, cert_file=self.cert, context = self.context)