--- conflicted
+++ resolved
@@ -133,14 +133,9 @@
     try:
         f = urllib2.urlopen(req)
         encoding = f.headers['content-type'].split('charset=')[-1]
-<<<<<<< HEAD
-=======
-        if encoding == 'text/html': encoding = 'utf-8'
-        log_debug('net_get_URL_original() Encoding = "{0}"'.format(encoding))
->>>>>>> 5342671e
         page_bytes = f.read()
         f.close()
-    except IOError as e:
+    except IOError as e:    
         log_error('(IOError) Exception in net_get_URL_original()')
         log_error('(IOError) {0}'.format(str(e)))
         return page_data
