# -*- coding: utf-8 -*-
#
# Advanced Emulator Launcher network IO module
#

# Copyright (c) 2016-2018 Wintermute0110 <wintermute0110@gmail.com>
# Portions (c) 2010-2015 Angelscry
#
# This program is free software; you can redistribute it and/or modify
# it under the terms of the GNU General Public License as published by
# the Free Software Foundation; version 2 of the License.
#
# This program is distributed in the hope that it will be useful,
# but WITHOUT ANY WARRANTY; without even the implied warranty of
# MERCHANTABILITY or FITNESS FOR A PARTICULAR PURPOSE.  See the
# GNU General Public License for more details.

# --- Python standard library ---
from __future__ import unicode_literals
from __future__ import division
import sys
import random
<<<<<<< HEAD
import json
import ssl
import xml.etree.ElementTree as ET

from httplib import HTTPSConnection
from urllib2 import urlopen, build_opener, Request, HTTPSHandler, HTTPError

# Python3 
# import http
# from urllib.request import urlopen
=======
import urllib2
import os
>>>>>>> b392d495

# --- AEL packages ---
from resources.utils import log_debug, log_warning, log_error, log_info

# --- GLOBALS -----------------------------------------------------------------
# Firefox user agents
# USER_AGENT = 'Mozilla/5.0 (Windows NT 6.1; WOW64; rv:54.0) Gecko/20100101 Firefox/68.0'
USER_AGENT = 'Mozilla/5.0 (X11; Linux i586; rv:31.0) Gecko/20100101 Firefox/68.0'

# Where did this user agent come from?
# USER_AGENT = 'Mozilla/5.0 (Windows NT 6.1; WOW64) AppleWebKit/537.31 (KHTML, like Gecko) Chrome/26.0.1410.64 Safari/537.31';

# ---  -----------------------------------------------------------------
def net_get_random_UserAgent():
    platform = random.choice(['Macintosh', 'Windows', 'X11'])
    if platform == 'Macintosh':
        os_str  = random.choice(['68K', 'PPC'])
    elif platform == 'Windows':
        os_str  = random.choice([
            'Win3.11', 'WinNT3.51', 'WinNT4.0', 'Windows NT 5.0', 'Windows NT 5.1', 
            'Windows NT 5.2', 'Windows NT 6.0', 'Windows NT 6.1', 'Windows NT 6.2', 
            'Win95', 'Win98', 'Win 9x 4.90', 'WindowsCE'])
    elif platform == 'X11':
        os_str  = random.choice(['Linux i686', 'Linux x86_64'])
    browser = random.choice(['chrome', 'firefox', 'ie'])
    if browser == 'chrome':
        webkit = str(random.randint(500, 599))
        version = str(random.randint(0, 24)) + '.0' + str(random.randint(0, 1500)) + '.' + str(random.randint(0, 999))
        return 'Mozilla/5.0 (' + os_str + ') AppleWebKit/' + webkit + '.0 (KHTML, live Gecko) Chrome/' + version + ' Safari/' + webkit

    elif browser == 'firefox':
        year = str(random.randint(2000, 2012))
        month = random.randint(1, 12)
        if month < 10:
            month = '0' + str(month)
        else:
            month = str(month)
        day = random.randint(1, 30)
        if day < 10:
            day = '0' + str(day)
        else:
            day = str(day)
        gecko = year + month + day
        version = random.choice([
            '1.0', '2.0', '3.0', '4.0', '5.0', '6.0', '7.0', '8.0', 
            '9.0', '10.0', '11.0', '12.0', '13.0', '14.0', '15.0'])
        return 'Mozilla/5.0 (' + os_str + '; rv:' + version + ') Gecko/' + gecko + ' Firefox/' + version

    elif browser == 'ie':
        version = str(random.randint(1, 10)) + '.0'
        engine = str(random.randint(1, 5)) + '.0'
        option = random.choice([True, False])
        if option == True:
            token = random.choice(['.NET CLR', 'SV1', 'Tablet PC', 'Win64; IA64', 'Win64; x64', 'WOW64']) + '; '
        elif option == False:
            token = ''
        return 'Mozilla/5.0 (compatible; MSIE ' + version + '; ' + os_str + '; ' + token + 'Trident/' + engine + ')'

def net_download_img(img_url, file_path):
    # --- Download image to a buffer in memory ---
    # If an exception happens here no file is created (avoid creating files with 0 bytes).
    try:
        req = Request(img_url)
        # req.add_unredirected_header('User-Agent', net_get_random_UserAgent())
        req.add_unredirected_header('User-Agent', USER_AGENT)
<<<<<<< HEAD
        file_path.writeAll(urlopen(req, timeout = 120).read(),'wb')
=======
        img_buf = urllib2.urlopen(req, timeout = 120).read()
>>>>>>> b392d495
    # If an exception happens record it in the log and do nothing.
    # This must be fixed. If an error happened when downloading stuff caller code must
    # known to take action.
    except IOError as ex:
        log_error('(IOError) In net_download_img(), network code.')
        log_error('(IOError) Object type "{}"'.format(type(ex)))
        log_error('(IOError) Message "{0}"'.format(str(ex)))
        return
    except Exception as ex:
        log_error('(Exception) In net_download_img(), network code.')
        log_error('(Exception) Object type "{}"'.format(type(ex)))
        log_error('(Exception) Message "{0}"'.format(str(ex)))
        return

    # --- Write image file to disk ---
    # There should be no more 0 size files with this code.
    try:
        f = open(file_path, 'wb')
        f.write(img_buf)
        f.close()
    except IOError as ex:
        log_error('(IOError) In net_download_img(), disk code.')
        log_error('(IOError) Object type "{}"'.format(type(ex)))
        log_error('(IOError) Message "{0}"'.format(str(ex)))
    except Exception as ex:
        log_error('(Exception) In net_download_img(), disk code.')
        log_error('(Exception) Object type "{}"'.format(type(ex)))
        log_error('(Exception) Message "{0}"'.format(str(ex)))

#
# User agent is fixed and defined in global var USER_AGENT
# https://docs.python.org/2/library/urllib2.html
#
# @param url: [Unicode string] URL to open
# @param url_log: [Unicode string] If not None this URL will be used in the logs.
# @return: [tuple] Tuple of strings. First tuple element is a string with the web content as 
#          a Unicode string or None if network error/exception. Second tuple element is the 
#          HTTP status code as integer or None if network error/exception.
def net_get_URL(url, url_log = None):
    req = Request(url)
    req.add_unredirected_header('User-Agent', USER_AGENT)
    if url_log is None:
        log_debug('net_get_URL() GET URL "{}"'.format(req.get_full_url()))
    else:
        log_debug('net_get_URL() GET URL "{}"'.format(url_log))

    page_bytes = http_code = None
    try:
        f = urlopen(req, timeout = 120)
        http_code = f.getcode()
        page_bytes = f.read()
        f.close()
<<<<<<< HEAD
    # If an exception happens return empty data.
    except HTTPError as error:
        log_error('(HTTPError) In net_get_URL()')
        log_error('(HTTPError) Message "{}"'.format(str(error)))
        return page_bytes, error.code
=======
    # If the server returns an HTTP status code then make sure http_code has the error code
    # and page_bytes the message.
    except urllib2.HTTPError as ex:
        http_code = ex.code
        # Try to read contents of the web page.
        # If it fails get error string from the exception object.
        try:
            page_bytes = ex.read()
            ex.close()
        except:
            page_bytes = unicode(ex.reason)
        log_error('(HTTPError) In net_get_URL()')
        log_error('(HTTPError) Object type "{}"'.format(type(ex)))
        log_error('(HTTPError) Message "{}"'.format(str(ex)))
        log_error('(HTTPError) Code {}'.format(http_code))
        return page_bytes, http_code
    # If an unknown exception happens return empty data.
>>>>>>> b392d495
    except Exception as ex:
        log_error('(Exception) In net_get_URL()')
        log_error('(Exception) Object type "{}"'.format(type(ex)))
        log_error('(Exception) Message "{}"'.format(str(ex)))
        return page_bytes, http_code
    log_debug('net_get_URL() Read {} bytes'.format(len(page_bytes)))
    log_debug('net_get_URL() HTTP status code {}'.format(http_code))

    # --- Convert to Unicode ---
    encoding = f.headers['content-type'].split('charset=')[-1]
    page_data = net_decode_URL_data(page_bytes, encoding)

    return page_data, http_code

def net_get_URL_oneline(url, url_log = None):
    page_data, http_code = net_get_URL(url, url_log)
    if page_data is None: return (page_data, http_code)

    # --- Put all page text into one line ---
    page_data = page_data.replace('\r\n', '')
    page_data = page_data.replace('\n', '')

    return page_data, http_code

# Do HTTP request with POST: https://docs.python.org/2/library/urllib2.html#urllib2.Request
def net_post_URL(url, data):
    page_data = ''
    req = Request(url, data)
    req.add_unredirected_header('User-Agent', USER_AGENT)
    req.add_header("Content-type", "application/x-www-form-urlencoded")
    req.add_header("Acept", "text/plain")
    log_debug('net_post_URL() POST URL "{0}"'.format(req.get_full_url()))

    try:
        f = urlopen(req, timeout = 120)
        page_bytes = f.read()
        f.close()
    # If an exception happens return empty data.
    except IOError as ex:
        log_error('(IOError exception) In net_get_URL()')
        log_error('Message: {0}'.format(str(ex)))
        return page_data
    except Exception as ex:
        log_error('(General exception) In net_get_URL()')
        log_error('Message: {0}'.format(str(ex)))
        return page_data

    num_bytes = len(page_bytes)
    log_debug('net_post_URL() Read {0} bytes'.format(num_bytes))

    # --- Convert page data to Unicode ---
    encoding = f.headers['content-type'].split('charset=')[-1]
    page_data = net_decode_URL_data(page_bytes, encoding)

    return page_data

def net_decode_URL_data(page_bytes, encoding):
    # --- Try to guess enconding ---
    if   encoding == 'text/html':                             encoding = 'utf-8'
    elif encoding == 'application/json':                      encoding = 'utf-8'
    elif encoding == 'text/plain' and 'UTF-8' in page_bytes:  encoding = 'utf-8'
    elif encoding == 'text/plain' and 'UTF-16' in page_bytes: encoding = 'utf-16'
    else:                                                     encoding = 'utf-8'
    # log_debug('net_decode_URL_data() encoding = "{0}"'.format(encoding))

    # --- Decode ---
    if encoding == 'utf-16':
        page_data = page_bytes.encode('utf-16')
    else:
        # python3: page_data = str(page_bytes, encoding)
        page_data = unicode(page_bytes, encoding)

    # --- Convert to Unicode ---    
    if encoding == 'text/html': encoding = 'utf-8'
    if encoding == 'text/plain' and 'UTF-8' in page_bytes: encoding = 'utf-8'
    if encoding == 'text/plain' and 'UTF-16' in page_bytes: encoding = 'utf-16'
    if encoding == 'application/json': encoding = 'utf-8'
    
    log_debug('net_get_URL_original() encoding = "{0}"'.format(encoding))
    if encoding != 'utf-16':
        #python 3: page_data = str(page_bytes, encoding)
        page_data = unicode(page_bytes, encoding)

    if encoding == 'utf-16':
        page_data = page_bytes.encode('utf-16')

    return page_data

def net_post_URL_original(url, params):
    page_data = ''
    
    req = Request(url, params)
    req.add_unredirected_header('User-Agent', USER_AGENT)
    req.add_header("Content-type", "application/x-www-form-urlencoded")
    req.add_header("Acept", "text/plain")

    log_debug('net_post_URL_original() POSTING URL "{0}"'.format(req.get_full_url()))
    
    try:
        f = urlopen(req)
        encoding = f.headers['content-type'].split('charset=')[-1]
        page_bytes = f.read()
        f.close()
    except IOError as e:    
        log_error('(IOError) Exception in net_post_URL_original()')
        log_error('(IOError) {0}'.format(str(e)))
        return page_data

    num_bytes = len(page_bytes)
    log_debug('net_post_URL_original() Read {0} bytes'.format(num_bytes))

    # --- Convert to Unicode ---    
    if encoding == 'text/html': encoding = 'utf-8'
    if encoding == 'text/plain' and 'UTF-8' in page_bytes: encoding = 'utf-8'
    if encoding == 'text/plain' and 'UTF-16' in page_bytes: encoding = 'utf-16'
    if encoding == 'application/json': encoding = 'utf-8'
    
    log_debug('net_post_URL_original() encoding = "{0}"'.format(encoding))
    if encoding != 'utf-16':
        #python3: page_data = str(page_bytes, encoding)
        page_data = unicode(page_bytes, encoding)

    if encoding == 'utf-16':
        page_data = page_bytes.encode('utf-16')

    return page_data

def net_get_URL_using_handler(url, handler = None):

    page_data = None
    opener = build_opener(handler)
    
    log_debug('net_get_URL_using_handler() Reading URL "{0}"'.format(url))
    try:
        f = opener.open(url)
        encoding = f.headers['content-type'].split('charset=')[-1]
        page_bytes = f.read()
        f.close()
    except IOError as e:    
        log_error('(IOError) Exception in net_get_URL_using_handler()')
        log_error('(IOError) {0}'.format(str(e)))
        return page_data

    num_bytes = len(page_bytes)
    log_debug('net_get_URL_using_handler() Read {0} bytes'.format(num_bytes))

    # --- Convert to Unicode ---    
    if encoding == 'text/html': encoding = 'utf-8'
    if encoding == 'text/plain' and 'UTF-8' in page_bytes: encoding = 'utf-8'
    if encoding == 'text/plain' and 'UTF-16' in page_bytes: encoding = 'utf-16'
    
    log_debug('net_get_URL_using_handler() encoding = "{0}"'.format(encoding))
    if encoding != 'utf-16':
        page_data = unicode(page_bytes, encoding)

    if encoding == 'utf-16':
        page_data = page_bytes.encode('utf-16')
    return page_data
    
def net_get_URL_as_json(url, url_log = None):
    page_data = net_get_URL(url, url_log)
    return json.loads(page_data)

class HTTPSClientAuthHandler(HTTPSHandler):
    def __init__(self, key, cert):
        ctx = ssl._create_unverified_context()
        ctx.check_hostname = False
        ctx.verify_mode = ssl.CERT_NONE
    
        HTTPSHandler.__init__(self, context = ctx)
        
        self.context = ctx
        self.key = key
        self.cert = cert

    def https_open(self, req):
        return self.do_open(self.getConnection, req)

    def getConnection(self, host, timeout=300):
        return HTTPSConnection(host, key_file=self.key, cert_file=self.cert, context = self.context)<|MERGE_RESOLUTION|>--- conflicted
+++ resolved
@@ -19,8 +19,8 @@
 from __future__ import unicode_literals
 from __future__ import division
 import sys
+import os
 import random
-<<<<<<< HEAD
 import json
 import ssl
 import xml.etree.ElementTree as ET
@@ -31,10 +31,6 @@
 # Python3 
 # import http
 # from urllib.request import urlopen
-=======
-import urllib2
-import os
->>>>>>> b392d495
 
 # --- AEL packages ---
 from resources.utils import log_debug, log_warning, log_error, log_info
@@ -100,11 +96,7 @@
         req = Request(img_url)
         # req.add_unredirected_header('User-Agent', net_get_random_UserAgent())
         req.add_unredirected_header('User-Agent', USER_AGENT)
-<<<<<<< HEAD
-        file_path.writeAll(urlopen(req, timeout = 120).read(),'wb')
-=======
         img_buf = urllib2.urlopen(req, timeout = 120).read()
->>>>>>> b392d495
     # If an exception happens record it in the log and do nothing.
     # This must be fixed. If an error happened when downloading stuff caller code must
     # known to take action.
@@ -122,7 +114,7 @@
     # --- Write image file to disk ---
     # There should be no more 0 size files with this code.
     try:
-        f = open(file_path, 'wb')
+        f = file_path.open('wb')
         f.write(img_buf)
         f.close()
     except IOError as ex:
@@ -157,16 +149,9 @@
         http_code = f.getcode()
         page_bytes = f.read()
         f.close()
-<<<<<<< HEAD
-    # If an exception happens return empty data.
-    except HTTPError as error:
-        log_error('(HTTPError) In net_get_URL()')
-        log_error('(HTTPError) Message "{}"'.format(str(error)))
-        return page_bytes, error.code
-=======
     # If the server returns an HTTP status code then make sure http_code has the error code
     # and page_bytes the message.
-    except urllib2.HTTPError as ex:
+    except HTTPError as ex:
         http_code = ex.code
         # Try to read contents of the web page.
         # If it fails get error string from the exception object.
@@ -181,7 +166,6 @@
         log_error('(HTTPError) Code {}'.format(http_code))
         return page_bytes, http_code
     # If an unknown exception happens return empty data.
->>>>>>> b392d495
     except Exception as ex:
         log_error('(Exception) In net_get_URL()')
         log_error('(Exception) Object type "{}"'.format(type(ex)))
