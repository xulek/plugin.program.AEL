--- conflicted
+++ resolved
@@ -576,16 +576,10 @@
         image_count = 1
         for asset_file_name in asset_file_list:
             log_debug('asset_file_name "{0}"'.format(asset_file_name))
-<<<<<<< HEAD
-            asset_FN = FileNameFactory.create(asset_file_name)
-            asset_listitem = xbmcgui.ListItem(label = '<Asset_Prefix> #{0} "{1}"'.format(image_count, asset_FN.getBase()),
-                                              label2 = asset_file_name)
-=======
             asset_FN = FileName(asset_file_name)
             asset_listitem = xbmcgui.ListItem(
                 label = 'Asset_Prefix #{0} "{1}"'.format(image_count, asset_FN.getBase()),
                 label2 = asset_file_name)
->>>>>>> 1494c851
             asset_listitem.setArt({'icon' : asset_file_name})
             listitems_list.append(asset_listitem)
             listitems_asset_paths.append(asset_FN.getPath())
@@ -948,13 +942,8 @@
         image_count = 1
         for asset_file_name in asset_file_list:
             log_debug('Asset_Prefix found "{0}"'.format(asset_file_name))
-<<<<<<< HEAD
-            asset_FN = FileNameFactory.create(asset_file_name)
-            asset_listitem = xbmcgui.ListItem(label = '<Asset_Prefix> #{0} "{1}"'.format(image_count, asset_FN.getBase()),
-=======
             asset_FN = FileName(asset_file_name)
             asset_listitem = xbmcgui.ListItem(label = 'Asset_Prefix #{0} "{1}"'.format(image_count, asset_FN.getBase()),
->>>>>>> 1494c851
                                               label2 = asset_file_name)
             asset_listitem.setArt({'icon' : asset_file_name})
             listitems_list.append(asset_listitem)
