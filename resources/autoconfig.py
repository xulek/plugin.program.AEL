--- conflicted
+++ resolved
@@ -96,16 +96,10 @@
     if launcher['args_extra']:
         for extra_arg in launcher['args_extra']: str_list.append(text_XML_line('args_extra', extra_arg))
     else:
-<<<<<<< HEAD
         str_list.append(text_XML_line('args_extra', ''))
     str_list.append(text_XML_line('ROM_path', launcher['rompath']))
     str_list.append(text_XML_line('ROM_ext', launcher['romext']))
-=======
-        str_list.append(XML_text('args_extra', ''))
-    str_list.append(XML_text('ROM_path', launcher['rompath']))
-    str_list.append(XML_text('ROM_ext', launcher['romext']))
-    str_list.append(XML_text('ROM_extra_path', launcher['romextrapath']))
->>>>>>> 11f81767
+    str_list.append(text_XML_line('ROM_extra_path', launcher['romextrapath']))
     if ROM_asset_path:
         str_list.append(text_XML_line('ROM_asset_path', ROM_asset_path))
     else:
