--- conflicted
+++ resolved
@@ -802,15 +802,9 @@
     roms = {}
 
     # --- If file does not exist return empty dictionary ---
-<<<<<<< HEAD
-    roms_json_file = roms_dir.join(roms_base_noext + '.json')
-    if not roms_json_file.exists(): 
-        return roms
-=======
     roms_base_noext = launcher['roms_base_noext']
     roms_json_file = roms_dir_FN.pjoin(roms_base_noext + '.json')
     if not roms_json_file.exists(): return roms
->>>>>>> 0cdf82e3
 
     # --- Parse using json module ---
     # >> On Github issue #8 a user had an empty JSON file for ROMs. This raises
