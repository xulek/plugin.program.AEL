--- conflicted
+++ resolved
@@ -516,133 +516,10 @@
     # End of file
     str_list.append('</advanced_emulator_launcher>\n')
 
-<<<<<<< HEAD
     # Strings in the list are Unicode. Encode to UTF-8.
     # Join string, and save categories.xml file.
     # Exceptions are catched inside FileName objects.
     categories_FN.saveStrToFile(''.join(str_list))
-=======
-        # --- Create Categories XML list ---
-        for categoryID in sorted(categories, key = lambda x : categories[x]['m_name']):
-            category = categories[categoryID]
-            # Data which is not string must be converted to string
-            # XML_text() returns Unicode strings that will be encoded to UTF-8 later.
-            str_list.append('<category>\n')
-            str_list.append(XML_text('id', categoryID))
-            str_list.append(XML_text('m_name', category['m_name']))
-            str_list.append(XML_text('m_year', category['m_year']))
-            str_list.append(XML_text('m_genre', category['m_genre']))
-            str_list.append(XML_text('m_developer', category['m_developer']))
-            str_list.append(XML_text('m_rating', category['m_rating']))
-            str_list.append(XML_text('m_plot', category['m_plot']))
-            str_list.append(XML_text('finished', unicode(category['finished'])))
-            str_list.append(XML_text('default_icon', category['default_icon']))
-            str_list.append(XML_text('default_fanart', category['default_fanart']))
-            str_list.append(XML_text('default_banner', category['default_banner']))
-            str_list.append(XML_text('default_poster', category['default_poster']))
-            str_list.append(XML_text('default_clearlogo', category['default_clearlogo']))
-            str_list.append(XML_text('Asset_Prefix', category['Asset_Prefix']))
-            str_list.append(XML_text('s_icon', category['s_icon']))
-            str_list.append(XML_text('s_fanart', category['s_fanart']))
-            str_list.append(XML_text('s_banner', category['s_banner']))
-            str_list.append(XML_text('s_poster', category['s_poster']))
-            str_list.append(XML_text('s_clearlogo', category['s_clearlogo']))
-            str_list.append(XML_text('s_trailer', category['s_trailer']))
-            str_list.append('</category>\n')
-
-        # --- Write launchers ---
-        for launcherID in sorted(launchers, key = lambda x : launchers[x]['m_name']):
-            # Data which is not string must be converted to string
-            launcher = launchers[launcherID]
-            str_list.append('<launcher>\n')
-            str_list.append(XML_text('id', launcherID))
-            str_list.append(XML_text('m_name', launcher['m_name']))
-            str_list.append(XML_text('m_year', launcher['m_year']))
-            str_list.append(XML_text('m_genre', launcher['m_genre']))
-            str_list.append(XML_text('m_developer', launcher['m_developer']))
-            str_list.append(XML_text('m_rating', launcher['m_rating']))
-            str_list.append(XML_text('m_plot', launcher['m_plot']))
-            str_list.append(XML_text('platform', launcher['platform']))
-            str_list.append(XML_text('categoryID', launcher['categoryID']))
-            str_list.append(XML_text('application', launcher['application']))
-            str_list.append(XML_text('args', launcher['args']))
-            # >> To simulate a list with XML allow multiple XML tags.
-            if 'args_extra' in launcher:
-                for extra_arg in launcher['args_extra']: str_list.append(XML_text('args_extra', extra_arg))
-            str_list.append(XML_text('rompath', launcher['rompath']))
-            str_list.append(XML_text('romext', launcher['romext']))
-            str_list.append(XML_text('romextrapath', launcher['romextrapath']))
-            str_list.append(XML_text('finished', unicode(launcher['finished'])))
-            str_list.append(XML_text('toggle_window', unicode(launcher['toggle_window'])))
-            str_list.append(XML_text('non_blocking', unicode(launcher['non_blocking'])))
-            str_list.append(XML_text('multidisc', unicode(launcher['multidisc'])))
-            str_list.append(XML_text('roms_base_noext', launcher['roms_base_noext']))
-            str_list.append(XML_text('audit_state', launcher['audit_state']))
-            str_list.append(XML_text('audit_auto_dat_file', launcher['audit_auto_dat_file']))
-            str_list.append(XML_text('audit_custom_dat_file', launcher['audit_custom_dat_file']))
-            str_list.append(XML_text('audit_display_mode', launcher['audit_display_mode']))
-            str_list.append(XML_text('launcher_display_mode', unicode(launcher['launcher_display_mode'])))
-            str_list.append(XML_text('num_roms', unicode(launcher['num_roms'])))
-            str_list.append(XML_text('num_parents', unicode(launcher['num_parents'])))
-            str_list.append(XML_text('num_clones', unicode(launcher['num_clones'])))
-            str_list.append(XML_text('num_have', unicode(launcher['num_have'])))
-            str_list.append(XML_text('num_miss', unicode(launcher['num_miss'])))
-            str_list.append(XML_text('num_unknown', unicode(launcher['num_unknown'])))
-            str_list.append(XML_text('num_extra', unicode(launcher['num_extra'])))
-            str_list.append(XML_text('timestamp_launcher', unicode(launcher['timestamp_launcher'])))
-            str_list.append(XML_text('timestamp_report', unicode(launcher['timestamp_report'])))
-            # >> Launcher artwork
-            str_list.append(XML_text('default_icon', launcher['default_icon']))
-            str_list.append(XML_text('default_fanart', launcher['default_fanart']))
-            str_list.append(XML_text('default_banner', launcher['default_banner']))
-            str_list.append(XML_text('default_poster', launcher['default_poster']))
-            str_list.append(XML_text('default_clearlogo', launcher['default_clearlogo']))
-            str_list.append(XML_text('default_controller', launcher['default_controller']))
-            str_list.append(XML_text('Asset_Prefix', launcher['Asset_Prefix']))
-            str_list.append(XML_text('s_icon', launcher['s_icon']))
-            str_list.append(XML_text('s_fanart', launcher['s_fanart']))
-            str_list.append(XML_text('s_banner', launcher['s_banner']))
-            str_list.append(XML_text('s_poster', launcher['s_poster']))
-            str_list.append(XML_text('s_clearlogo', launcher['s_clearlogo']))
-            str_list.append(XML_text('s_controller', launcher['s_controller']))
-            str_list.append(XML_text('s_trailer', launcher['s_trailer']))
-            # >> ROMs artwork
-            str_list.append(XML_text('roms_default_icon', launcher['roms_default_icon']))
-            str_list.append(XML_text('roms_default_fanart', launcher['roms_default_fanart']))
-            str_list.append(XML_text('roms_default_banner', launcher['roms_default_banner']))
-            str_list.append(XML_text('roms_default_poster', launcher['roms_default_poster']))
-            str_list.append(XML_text('roms_default_clearlogo', launcher['roms_default_clearlogo']))
-            str_list.append(XML_text('ROM_asset_path', launcher['ROM_asset_path']))
-            str_list.append(XML_text('path_3dbox', launcher['path_3dbox']))
-            str_list.append(XML_text('path_title', launcher['path_title']))
-            str_list.append(XML_text('path_snap', launcher['path_snap']))
-            str_list.append(XML_text('path_boxfront', launcher['path_boxfront']))
-            str_list.append(XML_text('path_boxback', launcher['path_boxback']))
-            str_list.append(XML_text('path_cartridge', launcher['path_cartridge']))
-            str_list.append(XML_text('path_fanart', launcher['path_fanart']))
-            str_list.append(XML_text('path_banner', launcher['path_banner']))
-            str_list.append(XML_text('path_clearlogo', launcher['path_clearlogo']))
-            str_list.append(XML_text('path_flyer', launcher['path_flyer']))
-            str_list.append(XML_text('path_map', launcher['path_map']))
-            str_list.append(XML_text('path_manual', launcher['path_manual']))
-            str_list.append(XML_text('path_trailer', launcher['path_trailer']))
-            str_list.append('</launcher>\n')
-        # End of file
-        str_list.append('</advanced_emulator_launcher>\n')
-
-        # Strings in the list are Unicode. Encode to UTF-8
-        # Join string, and save categories.xml file
-        full_string = ''.join(str_list).encode('utf-8')
-        file_obj = open(categories_file.getPath(), 'w')
-        file_obj.write(full_string)
-        file_obj.close()
-    except OSError:
-        log_error('(OSError) Cannot write categories.xml file')
-        kodi_notify_warn('(OSError) Cannot write categories.xml file')
-    except IOError:
-        log_error('(IOError) Cannot write categories.xml file')
-        kodi_notify_warn('(IOError) Cannot write categories.xml file')
->>>>>>> 11f81767
 
 #
 # Loads categories.xml from disk and fills dictionary self.categories
@@ -716,56 +593,28 @@
 
             # Parse child tags of category
             for category_child in category_element:
-<<<<<<< HEAD
                 # >> By default read strings
                 text_XML_line = category_child.text if category_child.text is not None else ''
                 text_XML_line = text_unescape_XML(text_XML_line)
-=======
-                # By default read strings
-                xml_text = category_child.text if category_child.text is not None else ''
-                xml_text = text_unescape_XML(xml_text)
->>>>>>> 11f81767
                 xml_tag  = category_child.tag
                 if __debug_xml_parser: log_debug('{0} --> {1}'.format(xml_tag, text_XML_line))
 
                 if xml_tag == 'args_extra':
-<<<<<<< HEAD
+                    # Transform list() datatype
                     launcher[xml_tag].append(text_XML_line)
-                # >> Transform Bool datatype
-                elif (xml_tag == 'finished'
-                   or xml_tag == 'toggle_window'
-                   or xml_tag == 'non_blocking'
-                   or xml_tag == 'multidisc'):
-                    launcher[xml_tag] = True if text_XML_line == 'True' else False
-                # >> Transform Int datatype
-                elif (xml_tag == 'num_roms'
-                   or xml_tag == 'num_parents'
-                   or xml_tag == 'num_clones'
-                   or xml_tag == 'num_have'
-                   or xml_tag == 'num_miss'
-                   or xml_tag == 'num_unknown'):
-                    launcher[xml_tag] = int(text_XML_line)
-                # >> Transform Float datatype
-                elif (xml_tag == 'timestamp_launcher'
-                   or xml_tag == 'timestamp_report'):
-                    launcher[xml_tag] = float(text_XML_line)
-=======
-                    # Transform list() datatype
-                    launcher[xml_tag].append(xml_text)
                 elif xml_tag == 'finished' or xml_tag == 'toggle_window' or xml_tag == 'non_blocking' or \
                      xml_tag == 'multidisc':
                     # Transform Bool datatype
-                    launcher[xml_tag] = True if xml_text == 'True' else False
+                    launcher[xml_tag] = True if text_XML_line == 'True' else False
                 elif xml_tag == 'num_roms' or xml_tag == 'num_parents' or \
                      xml_tag == 'num_clones' or xml_tag == 'num_have' or \
                      xml_tag == 'num_miss' or xml_tag == 'num_unknown' or \
                      xml_tag == 'num_extra':
                     # Transform Int datatype
-                    launcher[xml_tag] = int(xml_text)
+                    launcher[xml_tag] = int(text_XML_line)
                 elif xml_tag == 'timestamp_launcher' or xml_tag == 'timestamp_report':
                     # Transform Float datatype
-                    launcher[xml_tag] = float(xml_text)
->>>>>>> 11f81767
+                    launcher[xml_tag] = float(text_XML_line)
                 else:
                     launcher[xml_tag] = text_XML_line
             # --- Add launcher to categories dictionary ---
