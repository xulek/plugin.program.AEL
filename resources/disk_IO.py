# -*- coding: utf-8 -*-
# Advanced Emulator Launcher filesystem I/O functions
#

# Copyright (c) 2016-2018 Wintermute0110 <wintermute0110@gmail.com>
# Portions (c) 2010-2015 Angelscry and others
#
# This program is free software; you can redistribute it and/or modify
# it under the terms of the GNU General Public License as published by
# the Free Software Foundation; version 2 of the License.
#
# This program is distributed in the hope that it will be useful,
# but WITHOUT ANY WARRANTY; without even the implied warranty of
# MERCHANTABILITY or FITNESS FOR A PARTICULAR PURPOSE.  See the
# GNU General Public License for more details.

# --- Pyhton standard library
from __future__ import unicode_literals
from __future__ import division
import json
import io
import codecs
import time
import os
import sys
import string
import base64
import pprint
import errno

# --- XML stuff ---
# ~~~ cElementTree sometimes fails to parse XML in Kodi's Python interpreter... I don't know why
# import xml.etree.cElementTree as ET

# ~~~ Using ElementTree seems to solve the problem
import xml.etree.ElementTree as ET
import xml.dom.minidom

# --- AEL packages ---
from resources.constants import *
from resources.utils import *

# --- AEL ROM storage version format ---
# >> An integer number incremented whenever there is a change in the ROM storage format.
# >> This will allow easy migrations.
AEL_STORAGE_FORMAT = 1

# --- Configure JSON writer ---
# NOTE More compact JSON files (less blanks) load faster because size is smaller.
JSON_indent     = 1
JSON_separators = (',', ':')

# -------------------------------------------------------------------------------------------------
# Data model used in the plugin
# Internally all string in the data model are Unicode. They will be encoded to
# UTF-8 when writing files.
# -------------------------------------------------------------------------------------------------
# These three functions create a new data structure for the given object and (very importantly) 
# fill the correct default values). These must match what is written/read from/to the XML files.
# Tag name in the XML is the same as in the data dictionary.
#
def fs_new_category():
    return {
        'id' : '',
        'type': OBJ_CATEGORY,
        'm_name' : '',
        'm_year' : '',
        'm_genre' : '',
        'm_developer' : '',
        'm_rating' : '',
        'm_plot' : '',
        'finished' : False,
        'default_icon' : 's_icon',
        'default_fanart' : 's_fanart',
        'default_banner' : 's_banner',
        'default_poster' : 's_poster',
        'default_clearlogo' : 's_clearlogo',
        'Asset_Prefix' : '',
        's_icon' : '',
        's_fanart' : '',
        's_banner' : '',
        's_poster' : '',
        's_clearlogo' : '',
        's_trailer' : ''
    }

def fs_new_launcher():
    return {
        'id' : '',
        'type': '',
        'm_name' : '',
        'm_year' : '',
        'm_genre' : '',
        'm_developer' : '',
        'm_rating' : '',
        'm_plot' : '',
        'platform' : '',
        'categoryID' : '',
        'application' : '',
        'args' : '',
        'args_extra' : [],
        'rompath' : '',
        'romext' : '',
        'finished': False,
        'toggle_window' : False, # Former 'minimize'
        'non_blocking' : False,
        'multidisc' : True,
        'roms_base_noext' : '',
        'nointro_xml_file' : '',
        'nointro_display_mode' : NOINTRO_DMODE_ALL,
        'launcher_display_mode' : LAUNCHER_DMODE_FLAT,
        'num_roms' : 0,
        'num_parents' : 0,
        'num_clones' : 0,
        'num_have' : 0,
        'num_miss' : 0,
        'num_unknown' : 0,
        'timestamp_launcher' : 0.0,
        'timestamp_report' : 0.0,
        'default_icon' : 's_icon',
        'default_fanart' : 's_fanart',
        'default_banner' : 's_banner',
        'default_poster' : 's_poster',
        'default_clearlogo' : 's_clearlogo',
        'default_controller' : 's_controller',
        'Asset_Prefix' : '',
        's_icon' : '',
        's_fanart' : '',
        's_banner' : '',
        's_poster' : '',
        's_clearlogo' : '',
        's_controller' : '',
        's_trailer' : '',
        'roms_default_icon' : 's_boxfront',
        'roms_default_fanart' : 's_fanart',
        'roms_default_banner' : 's_banner',
        'roms_default_poster' : 's_flyer',
        'roms_default_clearlogo' : 's_clearlogo',
        'ROM_asset_path' : '',
        'path_title' : '',
        'path_snap' : '',
        'path_boxfront' : '',
        'path_boxback' : '',
        'path_cartridge' : '',
        'path_fanart' : '',
        'path_banner' : '',
        'path_clearlogo' : '',
        'path_flyer' : '',
        'path_map' : '',
        'path_manual' : '',
        'path_trailer' : ''
    }

def fs_new_collection():
    return {
        'id' : '',
        'type': OBJ_LAUNCHER_COLLECTION,
        'm_name' : '',
        'm_genre' : '',
        'm_rating' : '',
        'm_plot' : '',
        'roms_base_noext' : '',
        'default_icon' : 's_icon',
        'default_fanart' : 's_fanart',
        'default_banner' : 's_banner',
        'default_poster' : 's_poster',
        'default_clearlogo' : 's_clearlogo',
        's_icon' : '',
        's_fanart' : '',
        's_banner' : '',
        's_poster' : '',
        's_clearlogo' : '',
        's_trailer' : ''
    }

def fs_new_rom():
    return {
        'id' : '',
        'type': OBJ_ROM,
        'm_name' : '',
        'm_year' : '',
        'm_genre' : '',
        'm_developer' : '',
        'm_nplayers' : '',
        'm_esrb' : ESRB_PENDING,
        'm_rating' : '',
        'm_plot' : '',
        'filename' : '',
        'disks' : [],
        'altapp' : '',
        'altarg' : '',
        'finished' : False,
        'nointro_status' : NOINTRO_STATUS_NONE,
        'pclone_status' : PCLONE_STATUS_NONE,
        'cloneof' : '',
        's_title' : '',
        's_snap' : '',
        's_boxfront' : '',
        's_boxback' : '',
        's_cartridge' : '',
        's_fanart' : '',
        's_banner' : '',
        's_clearlogo' : '',
        's_flyer' : '',
        's_map' : '',
        's_manual' : '',
        's_trailer' : ''
    }

# -------------------------------------------------------------------------------------------------
# Favourite ROM creation/management
# -------------------------------------------------------------------------------------------------
#
# Creates a new Favourite ROM dictionary from parent ROM and Launcher.
#
# No-Intro Missing ROMs are not allowed in Favourites or Virtual Launchers.
# fav_status = ['OK', 'Unlinked ROM', 'Unlinked Launcher', 'Broken'] default 'OK'
#  'OK'                ROM filename exists and launcher exists and ROM id exists
#  'Unlinked ROM'      ROM filename exists but ROM ID in launcher does not
#  'Unlinked Launcher' ROM filename exists but Launcher ID not found
#                      Note that if the launcher does not exists implies ROM ID does not exist.
#                      If launcher doesn't exist ROM JSON cannot be loaded.
#  'Broken'            ROM filename does not exist. ROM is unplayable
#
def fs_get_Favourite_from_ROM(rom, launcher):
    # >> Copy dictionary object
    favourite = dict(rom)

    # Delete nointro_status field from ROM. Make sure this is done in the copy to be
    # returned to avoid chaning the function parameters (dictionaries are mutable!)
    # See http://stackoverflow.com/questions/5844672/delete-an-element-from-a-dictionary
    # NOTE keep it!
    # del favourite['nointro_status']

    # >> Copy parent launcher fields into Favourite ROM
    favourite['launcherID']             = launcher['id']
    favourite['platform']               = launcher['platform']
    favourite['application']            = launcher['application']
    favourite['args']                   = launcher['args']
    favourite['args_extra']             = launcher['args_extra']
    favourite['rompath']                = launcher['rompath']
    favourite['romext']                 = launcher['romext']
    favourite['toggle_window']          = launcher['toggle_window']
    favourite['non_blocking']           = launcher['non_blocking']
    favourite['roms_default_icon']      = launcher['roms_default_icon']
    favourite['roms_default_fanart']    = launcher['roms_default_fanart']
    favourite['roms_default_banner']    = launcher['roms_default_banner']
    favourite['roms_default_poster']    = launcher['roms_default_poster']
    favourite['roms_default_clearlogo'] = launcher['roms_default_clearlogo']

    # >> Favourite ROM unique fields
    # >> Favourite ROMs in "Most played ROMs" DB also have 'launch_count' field.
    favourite['fav_status'] = 'OK'

    return favourite

#
# Creates a new Favourite ROM from old Favourite, parent ROM and parent Launcher. This function is
# used when repairing/relinking a Favourite/Collection ROM.
#
# Repair mode (integer):
#   0) Relink and update launcher info
#   1) Relink and update metadata
#   2) Relink and update artwork
#   3) Relink and update everything
#
def fs_repair_Favourite_ROM(repair_mode, old_fav_rom, parent_rom, parent_launcher):
    new_fav_rom = dict(old_fav_rom)

    # --- Step 0 is always done in any Favourite/Collection repair ---
    log_info('fs_repair_Favourite_ROM() Relinking ROM and launcher (common stuff)')
    log_info('fs_repair_Favourite_ROM() Old ROM name "{0}"'.format(old_fav_rom['m_name']))
    log_info('fs_repair_Favourite_ROM() New ROM name "{0}"'.format(parent_rom['m_name']))
    log_info('fs_repair_Favourite_ROM() New launcher "{0}"'.format(parent_launcher['m_name']))

    # >> Main stuff
    fs_aux_copy_ROM_main_stuff(parent_launcher, parent_rom, new_fav_rom)

    # >> Launcher stuff
    fs_aux_copy_ROM_launcher_info(parent_launcher, new_fav_rom)

    # --- Metadata ---
    if repair_mode == 1:
        log_debug('fs_repair_Favourite_ROM() Relinking Metadata')
        fs_aux_copy_ROM_metadata(parent_rom, new_fav_rom)
    # --- Artwork ---
    elif repair_mode == 2:
        log_debug('fs_repair_Favourite_ROM() Relinking Artwork')
        fs_aux_copy_ROM_artwork(parent_launcher, parent_rom, new_fav_rom)
    # --- Metadata and artwork ---
    elif repair_mode == 3:
        log_debug('fs_repair_Favourite_ROM() Relinking Metadata and Artwork')
        fs_aux_copy_ROM_metadata(parent_rom, new_fav_rom)
        fs_aux_copy_ROM_artwork(parent_launcher, parent_rom, new_fav_rom)

    return new_fav_rom

def fs_aux_copy_ROM_main_stuff(source_launcher, source_rom, dest_rom):
    dest_rom['id']          = source_rom['id']
    dest_rom['launcherID']  = source_launcher['id']
    dest_rom['filename']    = source_rom['filename']
    dest_rom['fav_status']  = 'OK'

def fs_aux_copy_ROM_launcher_info(source_launcher, dest_rom):
    dest_rom['platform']      = source_launcher['platform']
    dest_rom['application']   = source_launcher['application']
    dest_rom['args']          = source_launcher['args']
    dest_rom['args_extra']    = source_launcher['args_extra']
    dest_rom['rompath']       = source_launcher['rompath']
    dest_rom['romext']        = source_launcher['romext']
    dest_rom['toggle_window'] = source_launcher['toggle_window']
    dest_rom['non_blocking']  = source_launcher['non_blocking']

def fs_aux_copy_ROM_metadata(source_rom, dest_rom):
    dest_rom['m_name']         = source_rom['m_name']
    dest_rom['m_year']         = source_rom['m_year']
    dest_rom['m_genre']        = source_rom['m_genre']
    dest_rom['m_developer']    = source_rom['m_developer']
    dest_rom['m_nplayers']     = source_rom['m_nplayers']
    dest_rom['m_esrb']         = source_rom['m_esrb']
    dest_rom['m_rating']       = source_rom['m_rating']
    dest_rom['m_plot']         = source_rom['m_plot']
    dest_rom['altapp']         = source_rom['altapp']
    dest_rom['altarg']         = source_rom['altarg']
    dest_rom['finished']       = source_rom['finished']
    dest_rom['nointro_status'] = source_rom['nointro_status']
    dest_rom['pclone_status']  = source_rom['pclone_status']
    dest_rom['cloneof']        = source_rom['cloneof']

def fs_aux_copy_ROM_artwork(source_launcher, source_rom, dest_rom):
    dest_rom['s_title']     = source_rom['s_title']
    dest_rom['s_snap']      = source_rom['s_snap']
    dest_rom['s_fanart']    = source_rom['s_fanart']
    dest_rom['s_banner']    = source_rom['s_banner']
    dest_rom['s_clearlogo'] = source_rom['s_clearlogo']
    dest_rom['s_boxfront']  = source_rom['s_boxfront']
    dest_rom['s_boxback']   = source_rom['s_boxback']
    dest_rom['s_cartridge'] = source_rom['s_cartridge']
    dest_rom['s_flyer']     = source_rom['s_flyer']
    dest_rom['s_map']       = source_rom['s_map']
    dest_rom['s_manual']    = source_rom['s_manual']
    dest_rom['s_trailer']   = source_rom['s_trailer']
    dest_rom['roms_default_icon']      = source_launcher['roms_default_icon']
    dest_rom['roms_default_fanart']    = source_launcher['roms_default_fanart']
    dest_rom['roms_default_banner']    = source_launcher['roms_default_banner']
    dest_rom['roms_default_poster']    = source_launcher['roms_default_poster']
    dest_rom['roms_default_clearlogo'] = source_launcher['roms_default_clearlogo']

# -------------------------------------------------------------------------------------------------
# ROM storage file names
# -------------------------------------------------------------------------------------------------
def fs_get_ROMs_basename(category_name, launcher_name, launcherID):
    clean_cat_name = ''.join([i if i in string.printable else '_' for i in category_name]).replace(' ', '_')
    clean_launch_title = ''.join([i if i in string.printable else '_' for i in launcher_name]).replace(' ', '_')
    roms_base_noext = 'roms_' + clean_cat_name + '_' + clean_launch_title + '_' + launcherID[0:6]
    log_verb('fs_get_ROMs_basename() roms_base_noext "{0}"'.format(roms_base_noext))

    return roms_base_noext

def fs_get_collection_ROMs_basename(collection_name, collectionID):
    clean_collection_name = ''.join([i if i in string.printable else '_' for i in collection_name]).replace(' ', '_')
    roms_base_noext = clean_collection_name + '_' + collectionID[0:6]
    log_verb('fs_get_collection_ROMs_basename() roms_base_noext "{0}"'.format(roms_base_noext))

    return roms_base_noext

# -------------------------------------------------------------------------------------------------
# Categories/Launchers
# -------------------------------------------------------------------------------------------------
#
# Write to disk categories.xml
#
def fs_write_catfile(categories_FN, header_dic, categories, launchers):
    log_verb('fs_write_catfile() Writing {0}'.format(categories_FN.getPath()))

    # Original Angelscry method for generating the XML was to grow a string, like this
    # xml_content = 'test'
    # xml_content += 'more test'
    # However, this method is very slow because string has to be reallocated every time is grown.
    # It is much faster to create a list of string and them join them!
    # See https://waymoot.org/home/python_string/
    str_list = []
    str_list.append('<?xml version="1.0" encoding="utf-8" ?>\n')
    str_list.append('<advanced_emulator_launcher>\n')

    # >> Write a timestamp when file is created. This enables the Virtual Launchers to know if
    # >> it's time for an update.
    str_list.append('<control>\n')
    str_list.append(text_XML_line('database_version', unicode(header_dic['database_version'])))
    str_list.append(text_XML_line('update_timestamp', unicode(header_dic['update_timestamp'])))
    str_list.append('</control>\n')

    # --- Create Categories XML list ---
    for categoryID in sorted(categories, key = lambda x : categories[x]['m_name']):
        category = categories[categoryID]
        # Data which is not string must be converted to string
        # text_XML_line() returns Unicode strings that will be encoded to UTF-8 later.
        str_list.append('<category>\n')
        str_list.append(text_XML_line('id', categoryID))
        str_list.append(text_XML_line('type', category['type']))
        str_list.append(text_XML_line('m_name', category['m_name']))
        str_list.append(text_XML_line('m_year', category['m_year']))
        str_list.append(text_XML_line('m_genre', category['m_genre']))
        str_list.append(text_XML_line('m_developer', category['m_developer']))
        str_list.append(text_XML_line('m_rating', category['m_rating']))
        str_list.append(text_XML_line('m_plot', category['m_plot']))
        str_list.append(text_XML_line('finished', unicode(category['finished'])))
        str_list.append(text_XML_line('default_icon', category['default_icon']))
        str_list.append(text_XML_line('default_fanart', category['default_fanart']))
        str_list.append(text_XML_line('default_banner', category['default_banner']))
        str_list.append(text_XML_line('default_poster', category['default_poster']))
        str_list.append(text_XML_line('default_clearlogo', category['default_clearlogo']))
        str_list.append(text_XML_line('Asset_Prefix', category['Asset_Prefix']))
        str_list.append(text_XML_line('s_icon', category['s_icon']))
        str_list.append(text_XML_line('s_fanart', category['s_fanart']))
        str_list.append(text_XML_line('s_banner', category['s_banner']))
        str_list.append(text_XML_line('s_poster', category['s_poster']))
        str_list.append(text_XML_line('s_clearlogo', category['s_clearlogo']))
        str_list.append(text_XML_line('s_trailer', category['s_trailer']))
        str_list.append('</category>\n')

    # --- Write launchers ---
    # Data which is not string must be converted to string
    for launcherID in sorted(launchers, key = lambda x : launchers[x]['m_name']):
        launcher = launchers[launcherID]
        str_list.append('<launcher>\n')
        str_list.append(text_XML_line('id', launcherID))
        for key in sorted(launcher):
            if key == 'id':
                continue
            ## >> To simulate a list with XML allow multiple XML tags.
            if key == 'args_extra':
                for extra_arg in launcher[key]: str_list.append(text_XML_line(key, extra_arg))
            else:
                str_list.append(text_XML_line(key, unicode(launcher[key])))
        
        # str_list.append(text_XML_line('id', launcherID))
        # str_list.append(text_XML_line('type', launcher['type']))
        # str_list.append(text_XML_line('m_name', launcher['m_name']))
        # str_list.append(text_XML_line('m_year', launcher['m_year']))
        # str_list.append(text_XML_line('m_genre', launcher['m_genre']))
        # str_list.append(text_XML_line('m_developer', launcher['m_developer']))
        # str_list.append(text_XML_line('m_rating', launcher['m_rating']))
        # str_list.append(text_XML_line('m_plot', launcher['m_plot']))
        # str_list.append(text_XML_line('platform', launcher['platform']))
        # str_list.append(text_XML_line('categoryID', launcher['categoryID']))
        # str_list.append(text_XML_line('application', launcher['application']))
        # str_list.append(text_XML_line('args', launcher['args']))
        # # >> To simulate a list with XML allow multiple XML tags.
        # if 'args_extra' in launcher:
        #     for extra_arg in launcher['args_extra']:
        #         str_list.append(text_XML_line('args_extra', extra_arg))
        # str_list.append(text_XML_line('rompath', launcher['rompath']))
        # str_list.append(text_XML_line('romext', launcher['romext']))
        # str_list.append(text_XML_line('finished', unicode(launcher['finished'])))
        # str_list.append(text_XML_line('toggle_window', unicode(launcher['toggle_window'])))
        # str_list.append(text_XML_line('non_blocking', unicode(launcher['non_blocking'])))
        # str_list.append(text_XML_line('multidisc', unicode(launcher['multidisc'])))
        # str_list.append(text_XML_line('roms_base_noext', launcher['roms_base_noext']))
        # str_list.append(text_XML_line('nointro_xml_file', launcher['nointro_xml_file']))
        # str_list.append(text_XML_line('nointro_display_mode', launcher['nointro_display_mode']))
        # str_list.append(text_XML_line('launcher_display_mode', unicode(launcher['launcher_display_mode'])))
        # str_list.append(text_XML_line('num_roms', unicode(launcher['num_roms'])))
        # str_list.append(text_XML_line('num_parents', unicode(launcher['num_parents'])))
        # str_list.append(text_XML_line('num_clones', unicode(launcher['num_clones'])))
        # str_list.append(text_XML_line('num_have', unicode(launcher['num_have'])))
        # str_list.append(text_XML_line('num_miss', unicode(launcher['num_miss'])))
        # str_list.append(text_XML_line('num_unknown', unicode(launcher['num_unknown'])))
        # str_list.append(text_XML_line('timestamp_launcher', unicode(launcher['timestamp_launcher'])))
        # str_list.append(text_XML_line('timestamp_report', unicode(launcher['timestamp_report'])))
        # # >> Launcher artwork
        # str_list.append(text_XML_line('default_icon', launcher['default_icon']))
        # str_list.append(text_XML_line('default_fanart', launcher['default_fanart']))
        # str_list.append(text_XML_line('default_banner', launcher['default_banner']))
        # str_list.append(text_XML_line('default_poster', launcher['default_poster']))
        # str_list.append(text_XML_line('default_clearlogo', launcher['default_clearlogo']))
        # str_list.append(text_XML_line('default_controller', launcher['default_controller']))
        # str_list.append(text_XML_line('Asset_Prefix', launcher['Asset_Prefix']))
        # str_list.append(text_XML_line('s_icon', launcher['s_icon']))
        # str_list.append(text_XML_line('s_fanart', launcher['s_fanart']))
        # str_list.append(text_XML_line('s_banner', launcher['s_banner']))
        # str_list.append(text_XML_line('s_poster', launcher['s_poster']))
        # str_list.append(text_XML_line('s_clearlogo', launcher['s_clearlogo']))
        # str_list.append(text_XML_line('s_controller', launcher['s_controller']))
        # str_list.append(text_XML_line('s_trailer', launcher['s_trailer']))
        # # >> ROMs artwork
        # str_list.append(text_XML_line('roms_default_icon', launcher['roms_default_icon']))
        # str_list.append(text_XML_line('roms_default_fanart', launcher['roms_default_fanart']))
        # str_list.append(text_XML_line('roms_default_banner', launcher['roms_default_banner']))
        # str_list.append(text_XML_line('roms_default_poster', launcher['roms_default_poster']))
        # str_list.append(text_XML_line('roms_default_clearlogo', launcher['roms_default_clearlogo']))
        # str_list.append(text_XML_line('ROM_asset_path', launcher['ROM_asset_path']))
        # str_list.append(text_XML_line('path_title', launcher['path_title']))
        # str_list.append(text_XML_line('path_snap', launcher['path_snap']))
        # str_list.append(text_XML_line('path_boxfront', launcher['path_boxfront']))
        # str_list.append(text_XML_line('path_boxback', launcher['path_boxback']))
        # str_list.append(text_XML_line('path_cartridge', launcher['path_cartridge']))
        # str_list.append(text_XML_line('path_fanart', launcher['path_fanart']))
        # str_list.append(text_XML_line('path_banner', launcher['path_banner']))
        # str_list.append(text_XML_line('path_clearlogo', launcher['path_clearlogo']))
        # str_list.append(text_XML_line('path_flyer', launcher['path_flyer']))
        # str_list.append(text_XML_line('path_map', launcher['path_map']))
        # str_list.append(text_XML_line('path_manual', launcher['path_manual']))
        # str_list.append(text_XML_line('path_trailer', launcher['path_trailer']))
        str_list.append('</launcher>\n')
    # End of file
    str_list.append('</advanced_emulator_launcher>\n')

    # Strings in the list are Unicode. Encode to UTF-8.
    # Join string, and save categories.xml file.
    # Exceptions are catched inside FileName objects.
    categories_FN.saveStrToFile(''.join(str_list))

#
# Loads categories.xml from disk and fills dictionary self.categories
#
def fs_load_catfile(categories_FN, header_dic, categories, launchers):
    __debug_xml_parser = 0

    # --- Create data structures ---
    header_dic['database_version'] = '0.0.0'
    header_dic['update_timestamp'] = 0.0
    update_timestamp = header_dic['update_timestamp']
    
    # --- Parse using cElementTree ---
    # >> If there are issues in the XML file (for example, invalid XML chars) ET.parse will fail
    log_verb('fs_load_catfile() Loading {0}'.format(categories_FN.getPath()))
    try:
        xml_root = fs_get_XML_root_from_str(categories_FN.loadFileToStr(encoding=None))
    except IOError as e:
        log_debug('fs_load_catfile() (IOError) errno = {0}'.format(e.errno))
        # log_debug(unicode(errno.errorcode))
        # >> No such file or directory
        if e.errno == errno.ENOENT:
            log_error('fs_load_catfile() (IOError) No such file or directory.')
        else:
            log_error('fs_load_catfile() (IOError) Unhandled errno value.')
        log_error('fs_load_catfile() (IOError) Return empty categories and launchers dictionaries.')
        return update_timestamp
    except ET.ParseError as e:
        log_error('fs_load_catfile() (ParseError) Exception parsing XML categories.xml')
        log_error('fs_load_catfile() (ParseError) {0}'.format(str(e)))
        kodi_dialog_OK('(ParseError) Exception reading categories.xml. '
                       'Maybe XML file is corrupt or contains invalid characters.')
        return update_timestamp
    
    if xml_root is None:
        return

    for category_element in xml_root:
        if __debug_xml_parser: log_debug('Root child {0}'.format(category_element.tag))

        if category_element.tag == 'control':
            for control_child in category_element:
                if control_child.tag == 'update_timestamp':
                    # >> Convert Unicode to float
                    header_dic['update_timestamp'] = float(control_child.text)

        elif category_element.tag == 'category':
            # Default values
            category = fs_new_category()

            # Parse child tags of category
            for category_child in category_element:
                # By default read strings
                text_XML_line = category_child.text if category_child.text is not None else ''
                text_XML_line = text_unescape_XML(text_XML_line)
                xml_tag  = category_child.tag
                if __debug_xml_parser: log_debug('{0} --> {1}'.format(xml_tag, text_XML_line))

                # Now transform data depending on tag name
                if xml_tag == 'finished':
                    category[xml_tag] = True if text_XML_line == 'True' else False
                else:
                    # Internal data is always stored as Unicode. ElementTree already outputs Unicode.
                    category[xml_tag] = text_XML_line
            # --- Add category to categories dictionary ---
            categories[category['id']] = category

        elif category_element.tag == 'launcher':
            # Default values
            launcher = fs_new_launcher()

            # Parse child tags of category
            for category_child in category_element:
                # >> By default read strings
                text_XML_line = category_child.text if category_child.text is not None else ''
                text_XML_line = text_unescape_XML(text_XML_line)
                xml_tag  = category_child.tag
                if __debug_xml_parser: log_debug('{0} --> {1}'.format(xml_tag, text_XML_line))

                # >> Transform list() datatype
                if xml_tag == 'args_extra':
                    launcher[xml_tag].append(text_XML_line)
                # >> Transform Bool datatype
                elif (xml_tag == 'finished'
                   or xml_tag == 'toggle_window'
                   or xml_tag == 'non_blocking'
                   or xml_tag == 'multidisc'):
                    launcher[xml_tag] = True if text_XML_line == 'True' else False
                # >> Transform Int datatype
                elif (xml_tag == 'num_roms'
                   or xml_tag == 'num_parents'
                   or xml_tag == 'num_clones'
                   or xml_tag == 'num_have'
                   or xml_tag == 'num_miss'
                   or xml_tag == 'num_unknown'):
                    launcher[xml_tag] = int(text_XML_line)
                # >> Transform Float datatype
                elif (xml_tag == 'timestamp_launcher'
                   or xml_tag == 'timestamp_report'):
                    launcher[xml_tag] = float(text_XML_line)
                else:
                    launcher[xml_tag] = text_XML_line
            # --- Add launcher to categories dictionary ---
            launchers[launcher['id']] = launcher
    # log_verb('fs_load_catfile() Loaded {0} categories'.format(len(categories)))
    # log_verb('fs_load_catfile() Loaded {0} launchers'.format(len(launchers)))

# -------------------------------------------------------------------------------------------------
# Generic file writer
# str_list is a list of Unicode strings that will be joined and written to a file encoded in UTF-8.
# -------------------------------------------------------------------------------------------------
def fs_write_str_list_to_file(str_list, export_FN):
    log_verb('fs_write_str_list_to_file() Exporting "{0}"'.format(export_FN.getPath()))
    try:
        full_string = ''.join(str_list).encode('utf-8')
        file_obj = open(export_FN.getPath(), 'w')
        file_obj.write(full_string)
        file_obj.close()
    except OSError:
        log_error('(OSError) exception in fs_write_str_list_to_file()')
        log_error('Cannot write {0} file'.format(export_FN.getBase()))
        raise AddonException('(OSError) Cannot write {0} file'.format(export_FN.getBase()))
    except IOError:
        log_error('(IOError) exception in fs_write_str_list_to_file()')
        log_error('Cannot write {0} file'.format(export_FN.getBase()))
        raise AddonException('(IOError) Cannot write {0} file'.format(export_FN.getBase()))

# -------------------------------------------------------------------------------------------------
# Generic XML load/writer.
# -------------------------------------------------------------------------------------------------
def fs_get_XML_root_from_str(data_str):
    root = None
    try:
        root = ET.fromstring(data_str)
    except ET.ParseError as e:
        log_error('fs_load_XML_root_from_str() (ParseError) Exception parsing XML categories.xml')
        log_error('fs_load_XML_root_from_str() (ParseError) {0}'.format(str(e)))
        kodi_dialog_OK('(XML ParseError) Exception reading categories.xml. '
                       'Maybe XML file is corrupt or contains invalid characters.')

    return root

#
# Return a pretty-printed XML string for the Element.
# See https://stackoverflow.com/questions/17402323/use-xml-etree-elementtree-to-print-nicely-formatted-xml-files/17402424
#
def fs_get_str_from_XML_root(xml_root):
    rough_string = ET.tostring(xml_root, 'utf-8')
    reparsed = xml.dom.minidom.parseString(rough_string)
    data_str = reparsed.toprettyxml(indent = "  ")

    return data_str

# -------------------------------------------------------------------------------------------------
# Generic JSON loader/writer
# -------------------------------------------------------------------------------------------------
# Look at the ROMs JSON code for reference/comments to these functions.
def fs_write_JSON_file(file_dir, file_base_noext, data):
    # >> Get file names
    json_file = file_dir.pjoin(file_base_noext + '.json')
    log_verb('fs_write_JSON_file() Dir  {0}'.format(file_dir.getPath()))
    log_verb('fs_write_JSON_file() JSON {0}'.format(file_base_noext + '.json'))

    try:
        json_data = json.dumps(data, ensure_ascii = False, sort_keys = True, 
                                indent = JSON_indent, separators = JSON_separators)
        json_file.writeAll(unicode(json_data).encode("utf-8"))
    except OSError:
        kodi_notify_warn('(OSError) Cannot write {0} file'.format(json_file.getPath()))
    except IOError:
        kodi_notify_warn('(IOError) Cannot write {0} file'.format(json_file.getPath()))

def fs_load_JSON_file(file_dir, file_base_noext):
    data = {}

    # --- If file does not exist return empty dictionary ---
    json_file = file_dir.pjoin(file_base_noext + '.json')
    if not json_file.exists(): return data

    # --- Parse using json module ---
    log_verb('fs_load_JSON_file() Dir  {0}'.format(file_dir.getPath()))
    log_verb('fs_load_JSON_file() JSON {0}'.format(file_base_noext + '.json'))
   
    try:
        data = json_file.readJson()
    except ValueError:
        statinfo = json_file.stat()
        log_error('fs_load_JSON_file() ValueError exception in json.load() function')
        log_error('fs_load_JSON_file() Dir  {0}'.format(file_dir.getPath()))
        log_error('fs_load_JSON_file() File {0}'.format(file_base_noext + '.json'))
        log_error('fs_load_JSON_file() Size {0}'.format(statinfo.st_size))

    return data

# -------------------------------------------------------------------------------------------------
# Standard ROM databases
# -------------------------------------------------------------------------------------------------
#
# <roms_base_noext>.json
# <roms_base_noext>.xml
# <roms_base_noext>_index_CParent.json
# <roms_base_noext>_index_PClone.json
# <roms_base_noext>_parents.json
# <roms_base_noext>_DAT.json
#
# DEPRECATED - using RomSetRepository for this
def fs_unlink_ROMs_database(roms_dir_FN, launcher):
    roms_base_noext = launcher['roms_base_noext']

    # >> Delete ROMs JSON file
    roms_json_FN = roms_dir_FN.pjoin(roms_base_noext + '.json')
    if roms_json_FN.exists():
        log_info('Deleting ROMs JSON    "{0}"'.format(roms_json_FN.getPath()))
        roms_json_FN.unlink()

    # >> Delete ROMs info XML file
    roms_xml_FN = roms_dir_FN.pjoin(roms_base_noext + '.xml')
    if roms_xml_FN.exists():
        log_info('Deleting ROMs XML     "{0}"'.format(roms_xml_FN.getPath()))
        roms_xml_FN.unlink()

    # >> Delete No-Intro/Redump stuff if exist
    roms_index_CParent_FN = roms_dir_FN.pjoin(roms_base_noext + '_index_CParent.json')
    if roms_index_CParent_FN.exists():
        log_info('Deleting CParent JSON "{0}"'.format(roms_index_CParent_FN.getPath()))
        roms_index_CParent_FN.unlink()

    roms_index_PClone_FN = roms_dir_FN.pjoin(roms_base_noext + '_index_PClone.json')
    if roms_index_PClone_FN.exists():
        log_info('Deleting PClone JSON  "{0}"'.format(roms_index_PClone_FN.getPath()))
        roms_index_PClone_FN.unlink()

    roms_parents_FN = roms_dir_FN.pjoin(roms_base_noext + '_parents.json')
    if roms_parents_FN.exists():
        log_info('Deleting parents JSON "{0}"'.format(roms_parents_FN.getPath()))
        roms_parents_FN.unlink()

    roms_DAT_FN = roms_dir_FN.pjoin(roms_base_noext + '_DAT.json')
    if roms_DAT_FN.exists():
        log_info('Deleting DAT JSON     "{0}"'.format(roms_DAT_FN.getPath()))
        roms_DAT_FN.unlink()

def fs_rename_ROMs_database(roms_dir_FN, old_roms_base_noext, new_roms_base_noext):
    # >> Only rename if base names are different
    log_debug('fs_rename_ROMs_database() old_roms_base_noext "{0}"'.format(old_roms_base_noext))
    log_debug('fs_rename_ROMs_database() new_roms_base_noext "{0}"'.format(new_roms_base_noext))
    if old_roms_base_noext == new_roms_base_noext:
        log_debug('fs_rename_ROMs_database() Exiting because old and new names are equal')
        return

    old_roms_json_FN          = roms_dir_FN.pjoin(old_roms_base_noext + '.json')
    old_roms_xml_FN           = roms_dir_FN.pjoin(old_roms_base_noext + '.xml')
    old_roms_index_CParent_FN = roms_dir_FN.pjoin(old_roms_base_noext + '_index_CParent.json')
    old_roms_index_PClone_FN  = roms_dir_FN.pjoin(old_roms_base_noext + '_index_PClone.json')
    old_roms_parents_FN       = roms_dir_FN.pjoin(old_roms_base_noext + '_parents.json')
    old_roms_DAT_FN           = roms_dir_FN.pjoin(old_roms_base_noext + '_DAT.json')

    new_roms_json_FN          = roms_dir_FN.pjoin(new_roms_base_noext + '.json')
    new_roms_xml_FN           = roms_dir_FN.pjoin(new_roms_base_noext + '.xml')
    new_roms_index_CParent_FN = roms_dir_FN.pjoin(new_roms_base_noext + '_index_CParent.json')
    new_roms_index_PClone_FN  = roms_dir_FN.pjoin(new_roms_base_noext + '_index_PClone.json')
    new_roms_parents_FN       = roms_dir_FN.pjoin(new_roms_base_noext + '_parents.json')
    new_roms_DAT_FN           = roms_dir_FN.pjoin(new_roms_base_noext + '_DAT.json')

    # >> Only rename files if originals found.
    if old_roms_json_FN.exists():
        old_roms_json_FN.rename(new_roms_json_FN)
        log_debug('RENAMED OP {0}'.format(old_roms_json_FN.getPath()))
        log_debug('   into OP {0}'.format(new_roms_json_FN.getPath()))

    if old_roms_xml_FN.exists():
        old_roms_xml_FN.rename(new_roms_xml_FN)
        log_debug('RENAMED OP {0}'.format(old_roms_xml_FN.getPath()))
        log_debug('   into OP {0}'.format(new_roms_xml_FN.getPath()))

    if old_roms_index_CParent_FN.exists():
        old_roms_index_CParent_FN.rename(new_roms_index_CParent_FN)
        log_debug('RENAMED OP {0}'.format(old_roms_index_CParent_FN.getPath()))
        log_debug('   into OP {0}'.format(new_roms_index_CParent_FN.getPath()))

    if old_roms_index_PClone_FN.exists():
        old_roms_index_PClone_FN.rename(new_roms_index_PClone_FN)
        log_debug('RENAMED OP {0}'.format(old_roms_index_PClone_FN.getPath()))
        log_debug('   into OP {0}'.format(new_roms_index_PClone_FN.getPath()))

    if old_roms_parents_FN.exists():
        old_roms_parents_FN.rename(new_roms_parents_FN)
        log_debug('RENAMED OP {0}'.format(old_roms_parents_FN.getPath()))
        log_debug('   into OP {0}'.format(new_roms_parents_FN.getPath()))

    if old_roms_DAT_FN.exists():
        old_roms_DAT_FN.rename(new_roms_DAT_FN)
        log_debug('RENAMED OP {0}'.format(old_roms_DAT_FN.getPath()))
        log_debug('   into OP {0}'.format(new_roms_DAT_FN.getPath()))

def fs_write_ROMs_JSON(roms_dir_FN, launcher, roms):
    # >> Get file names
    roms_base_noext = launcher['roms_base_noext']
    roms_json_file = roms_dir_FN.pjoin(roms_base_noext + '.json')
    roms_xml_file  = roms_dir_FN.pjoin(roms_base_noext + '.xml')
    log_verb('fs_write_ROMs_JSON() Dir  {0}'.format(roms_dir_FN.getPath()))
    log_verb('fs_write_ROMs_JSON() JSON {0}'.format(roms_json_file.getPath()))
    log_verb('fs_write_ROMs_JSON() XML  {0}'.format(roms_xml_file.getPath()))

    # >> JSON files cannot have comments. Write an auxiliar NFO file with same prefix
    # >> to store launcher information for a set of ROMs
    try:
        str_list = []
        str_list.append('<?xml version="1.0" encoding="utf-8" standalone="yes"?>\n')
        str_list.append('<advanced_emulator_launcher_ROMs version="{0}">\n'.format(AEL_STORAGE_FORMAT))

        # Print some information in the XML so the user can now which launcher created it.
        # Note that this is ignored when reading the file.
        str_list.append('<launcher>\n')
        str_list.append(text_XML_line('id', launcher['id']))
        str_list.append(text_XML_line('m_name', launcher['m_name']))
        str_list.append(text_XML_line('categoryID', launcher['categoryID']))
        str_list.append(text_XML_line('platform', launcher['platform']))
        str_list.append(text_XML_line('rompath', launcher['rompath']))
        str_list.append(text_XML_line('romext', launcher['romext']))
        str_list.append('</launcher>\n')
        str_list.append('</advanced_emulator_launcher_ROMs>\n')

        full_string = ''.join(str_list).encode('utf-8')
        roms_xml_file.writeAll(full_string)
    except OSError:
        kodi_notify_warn('(OSError) Cannot write {0} file'.format(roms_xml_file.getPath()))
        log_error('fs_write_ROMs_JSON() (OSerror) Cannot write file "{0}"'.format(roms_xml_file.getPath()))
    except IOError:
        kodi_notify_warn('(IOError) Cannot write {0} file'.format(roms_xml_file.getPath()))
        log_error('fs_write_ROMs_JSON() (IOError) Cannot write file "{0}"'.format(roms_xml_file.getPath()))

    # >> Write ROMs JSON dictionary.
    # >> Do note that there is a bug in the json module where the ensure_ascii=False flag can produce
    # >> a mix of unicode and str objects.
    # >> See http://stackoverflow.com/questions/18337407/saving-utf-8-texts-in-json-dumps-as-utf8-not-as-u-escape-sequence
    try:

        # >> json_unicode is either str or unicode
        # >> See https://docs.python.org/2.7/library/json.html#json.dumps
        # unicode(json_data) auto-decodes data to unicode if str
        json_data = json.dumps(roms, ensure_ascii = False, sort_keys = True,
                                indent = JSON_indent, separators = JSON_separators)

        roms_json_file.writeAll(unicode(json_data).encode("utf-8"))
    except OSError:
        kodi_notify_warn('(OSError) Cannot write {0} file'.format(roms_json_file.getPath()))
        log_error('fs_write_ROMs_JSON() (OSError) Cannot write {0} file'.format(roms_json_file.getPath()))
    except IOError:
        kodi_notify_warn('(IOError) Cannot write {0} file'.format(roms_json_file.getPath()))
        log_error('fs_write_ROMs_JSON() (IOError) Cannot write {0} file'.format(roms_json_file.getPath()))

#
# Loads an JSON file containing the Virtual Launcher ROMs
#
def fs_load_ROMs_JSON(roms_dir_FN, launcher):
    roms = {}

    # --- If file does not exist return empty dictionary ---
    roms_base_noext = launcher['roms_base_noext']
    roms_json_file = roms_dir_FN.pjoin(roms_base_noext + '.json')
    if not roms_json_file.exists(): return roms

    # --- Parse using json module ---
    # >> On Github issue #8 a user had an empty JSON file for ROMs. This raises
    #    exception exceptions.ValueError and launcher cannot be deleted. Deal
    #    with this exception so at least launcher can be rescanned.
    log_verb('fs_load_ROMs_JSON() Dir  {0}'.format(roms_dir_FN.getPath()))
    log_verb('fs_load_ROMs_JSON() JSON {0}'.format(roms_base_noext + '.json'))
    try:
        roms = roms_json_file.readJson()
    except ValueError:
        statinfo = roms_json_file.stat()
        log_error('fs_load_ROMs_JSON() ValueError exception in json.load() function')
        log_error('fs_load_ROMs_JSON() Dir  {0}'.format(roms_dir_FN.getPath()))
        log_error('fs_load_ROMs_JSON() File {0}'.format(roms_base_noext + '.json'))
        log_error('fs_load_ROMs_JSON() Size {0}'.format(statinfo.st_size))

    return roms

# -------------------------------------------------------------------------------------------------
# Favourite ROMs
# -------------------------------------------------------------------------------------------------
#
# Save Favourites JSON file
#
def fs_write_Favourites_JSON(roms_json_file, roms):
    log_info('fs_write_Favourites_JSON() File {0}'.format(roms_json_file.getPath()))

    # --- Create JSON data structure, including version number ---
    control_dic = {
        'control' : 'Advanced Emulator Launcher Favourite ROMs',
        'version' : AEL_STORAGE_FORMAT
    }
    raw_data = []
    raw_data.append(control_dic)
    raw_data.append(roms)

    # --- Write JSON file ---
    try:
        roms_json_file.writeJson(raw_data)
    except OSError:
        kodi_notify_warn('(OSError) Cannot write {0} file'.format(roms_json_file.getPath()))
    except IOError:
        kodi_notify_warn('(IOError) Cannot write {0} file'.format(roms_json_file.getPath()))

#
# Loads an JSON file containing the Favourite ROMs
#
def fs_load_Favourites_JSON(roms_json_file):
    # --- If file does not exist return empty dictionary ---
    log_verb('fs_load_Favourites_JSON() File {0}'.format(roms_json_file.getPath()))
    if not roms_json_file.exists(): 
        return {}

    # --- Parse JSON ---  
    try:
        raw_data = roms_json_file.readJson()
    except ValueError:
        statinfo = roms_json_file.stat()
        log_error('fs_load_Favourites_JSON() ValueError exception in json.load() function')
        log_error('fs_load_Favourites_JSON() File {0}'.format(roms_json_file.getPath()))
        log_error('fs_load_Favourites_JSON() Size {0}'.format(statinfo.st_size))
        return {}

    # --- Extract roms from JSON data structe and ensure version is correct ---
    control_str = raw_data[0]['control']
    version_int = raw_data[0]['version']
    roms        = raw_data[1]

    return roms

# -------------------------------------------------------------------------------------------------
# ROM Collections
# -------------------------------------------------------------------------------------------------
def fs_write_Collection_index_XML(collections_xml_file, collections):
    log_info('fs_write_Collection_index_XML() File {0}'.format(collections_xml_file.getPath()))
    try:
        str_list = []
        str_list.append('<?xml version="1.0" encoding="utf-8" standalone="yes"?>\n')
        str_list.append('<advanced_emulator_launcher_Collection_index version="{0}">\n'.format(AEL_STORAGE_FORMAT))

        # --- Control information ---
        _t = time.time()
        str_list.append('<control>\n')
        str_list.append(text_XML_line('update_timestamp', unicode(_t)))
        str_list.append('</control>\n')

        # --- Virtual Launchers ---
        for collection_id in sorted(collections, key = lambda x : collections[x]['m_name']):
            collection = collections[collection_id]
            str_list.append('<Collection>\n')
            str_list.append(text_XML_line('id', collection['id']))
            str_list.append(text_XML_line('m_name', collection['m_name']))
            str_list.append(text_XML_line('m_genre', collection['m_genre']))
            str_list.append(text_XML_line('m_rating', collection['m_rating']))
            str_list.append(text_XML_line('m_plot', collection['m_plot']))
            str_list.append(text_XML_line('roms_base_noext', collection['roms_base_noext']))
            str_list.append(text_XML_line('default_icon', collection['default_icon']))
            str_list.append(text_XML_line('default_fanart', collection['default_fanart']))
            str_list.append(text_XML_line('default_banner', collection['default_banner']))
            str_list.append(text_XML_line('default_poster', collection['default_poster']))
            str_list.append(text_XML_line('default_clearlogo', collection['default_clearlogo']))
            str_list.append(text_XML_line('s_icon', collection['s_icon']))
            str_list.append(text_XML_line('s_fanart', collection['s_fanart']))
            str_list.append(text_XML_line('s_banner', collection['s_banner']))
            str_list.append(text_XML_line('s_poster', collection['s_poster']))
            str_list.append(text_XML_line('s_clearlogo', collection['s_clearlogo']))
            str_list.append(text_XML_line('s_trailer', collection['s_trailer']))
            str_list.append('</Collection>\n')
        str_list.append('</advanced_emulator_launcher_Collection_index>\n')
        full_string = ''.join(str_list).encode('utf-8')
        collections_xml_file.writeAll(full_string)
    except OSError:
        kodi_notify_warn('(OSError) Cannot write {0} file'.format(collections_xml_file.getPath()))
    except IOError:
        kodi_notify_warn('(IOError) Cannot write {0} file'.format(collections_xml_file.getPath()))

def fs_load_Collection_index_XML(collections_xml_FN):
    __debug_xml_parser = 0
    update_timestamp = 0.0
    collections = {}

    # --- If file does not exist return empty dictionary ---
    if not collections_xml_FN.exists(): return (collections, update_timestamp)

    # --- Parse using XML ---
    log_verb('fs_load_Collection_index_XML() Loading {0}'.format(collections_xml_FN.getPath()))
    xml_file_str = collections_xml_FN.loadFileToStr()
    try:
        xml_root = fs_get_XML_root_from_str(xml_file_str)
    # NOTE generic exception must be used here. Do not use ElementTree exceptions because
    # fs_get_XML_root_from_str() can use other library than ElementTree.
    except ET.ParseError as e:
        log_error('(ParseError) Exception parsing XML categories.xml')
        log_error('(ParseError) {0}'.format(str(e)))
        return (collections, update_timestamp)

    for root_element in xml_root:
        if __debug_xml_parser: log_debug('Root child {0}'.format(root_element.tag))

        if root_element.tag == 'control':
            for control_child in root_element:
                if control_child.tag == 'update_timestamp':
                    update_timestamp = float(control_child.text) # Convert Unicode to float

        elif root_element.tag == 'Collection':
            collection = fs_new_collection()
            for rom_child in root_element:
                # >> By default read strings
                text_XML_line = rom_child.text if rom_child.text is not None else ''
                text_XML_line = text_unescape_XML(text_XML_line)
                xml_tag  = rom_child.tag
                if __debug_xml_parser: log_debug('{0} --> {1}'.format(xml_tag, text_XML_line))
                collection[xml_tag] = text_XML_line
            collections[collection['id']] = collection

    return (collections, update_timestamp)

def fs_write_Collection_ROMs_JSON(roms_json_file, roms):
    log_verb('fs_write_Collection_ROMs_JSON() File {0}'.format(roms_json_file.getPath()))

    control_dic = {
        'control' : 'Advanced Emulator Launcher Collection ROMs',
        'version' : AEL_STORAGE_FORMAT
    }
    raw_data = []
    raw_data.append(control_dic)
    raw_data.append(roms)

    try:
        roms_json_file.writeJson(raw_data)
    except OSError:
        kodi_notify_warn('(OSError) Cannot write {0} file'.format(roms_json_file.getPath()))
    except IOError:
        kodi_notify_warn('(IOError) Cannot write {0} file'.format(roms_json_file.getPath()))

#
# Loads an JSON file containing the Virtual Launcher ROMs
# WARNING Collection ROMs are a list, not a dictionary
#
def fs_load_Collection_ROMs_JSON(roms_json_file):
    # --- If file does not exist return empty list ---
    if not roms_json_file.exists():
        return []

    # --- Parse using JSON ---
    log_verb('fs_load_Collection_ROMs_JSON() {0}'.format(roms_json_file.getPath()))
        
    try:
        raw_data = roms_json_file.readJson()
    except ValueError:
        statinfo = roms_json_file.stat()
        log_error('fs_load_Collection_ROMs_JSON() ValueError exception in json.load() function')
        log_error('fs_load_Collection_ROMs_JSON() File {0}'.format(roms_json_file.getPath()))
        log_error('fs_load_Collection_ROMs_JSON() Size {0}'.format(statinfo.st_size))
        return []
    
    # --- Extract roms from JSON data structe and ensure version is correct ---
    control_str = raw_data[0]['control']
    version_int = raw_data[0]['version']
    roms        = raw_data[1]

    return roms

def fs_export_ROM_collection(output_filename, collection, collection_rom_list):
    log_info('fs_export_ROM_collection() File {0}'.format(output_filename.getPath()))
    
    control_dic = {
        'control' : 'Advanced Emulator Launcher Collection ROMs',
        'version' : AEL_STORAGE_FORMAT
    }
    collection_dic = {
        'id'                : collection['id'],
        'm_name'            : collection['m_name'],
        'm_genre'           : collection['m_genre'],
        'm_rating'          : collection['m_rating'],
        'm_plot'            : collection['m_plot'],
        'default_icon'      : collection['default_icon'],
        'default_fanart'    : collection['default_fanart'],
        'default_banner'    : collection['default_banner'],
        'default_poster'    : collection['default_poster'],
        'default_clearlogo' : collection['default_clearlogo'],
        's_icon'            : collection['s_icon'],
        's_fanart'          : collection['s_fanart'],
        's_banner'          : collection['s_banner'],
        's_poster'          : collection['s_poster'],
        's_clearlogo'       : collection['s_clearlogo'],
        's_trailer'         : collection['s_trailer']
    }
    raw_data = []
    raw_data.append(control_dic)
    raw_data.append(collection_dic)
    raw_data.append(collection_rom_list)

    # >> Produce nicely formatted JSON when exporting
    try:
        output_filename.writeJson(raw_data, 2,  (', ', ' : '))
    except OSError:
        kodi_notify_warn('(OSError) Cannot write {0} file'.format(output_filename.getPath()))
    except IOError:
        kodi_notify_warn('(IOError) Cannot write {0} file'.format(output_filename.getPath()))

#
# Export collection assets. Use base64 encoding to store binary files in JSON.
# output_FileName          -> Unicode string
# collection               -> dictionary
# collection_rom_list      -> list of dictionaries
# collections_asset_dir_FN -> FileName object of self.settings['collections_asset_dir']
#
def fs_export_ROM_collection_assets(output_FileName, collection, collection_rom_list, collections_asset_dir_FN):
    log_info('fs_export_ROM_collection_assets() File {0}'.format(output_FileName.getPath()))

    control_dic = {
        'control' : 'Advanced Emulator Launcher Collection ROM assets',
        'version' : AEL_STORAGE_FORMAT,
    }

    # --- Export Collection assets ---
    assets_dic = {}
    log_debug('fs_export_ROM_collection_assets() Exporting Collecion assets')
<<<<<<< HEAD
    for asset_kind in CATEGORY_ASSET_ID_LIST:
=======
    for asset_kind in COLLECTION_ASSET_ID_LIST:
>>>>>>> 1494c851
        AInfo    = assets_get_info_scheme(asset_kind)
        asset_FN = FileName.create(collection[AInfo.key])
        if not collection[AInfo.key]:
            log_debug('{0:<9s} not set'.format(AInfo.name))
            continue
        elif not asset_FN.exists():
            log_debug('{0:<9s} not found "{1}"'.format(AInfo.name, asset_FN.getPath()))
            log_debug('{0:<9s} ignoring'.format(AInfo.name))
            continue
        elif asset_FN.getDir() != collections_asset_dir_FN.getPath():
            log_debug('{0:<9s} not in ROM Collection asset dir! This is not supposed to happen!'.format(AInfo.name))
            continue
        # >> Read image binary data and encode
        log_debug('{0:<9s} Adding to assets dictionary with key "{1}"'.format(AInfo.name, asset_FN.getBase_noext()))
        with open(asset_FN.getPath(), mode = 'rb') as file: # b is important -> binary
            fileData = file.read()
            fileData_base64 = base64.b64encode(fileData)
            statinfo = asset_FN.stat()
            file_size = statinfo.st_size
            a_dic = {'basename' : asset_FN.getBase(), 'filesize' : file_size, 'data' : fileData_base64}
            assets_dic[asset_FN.getBase_noext()] = a_dic

    # --- Export ROM assets ---
    # key -> basename : value { 'filesize' : int, 'data' : string }
    log_debug('fs_export_ROM_collection_assets() Exporting ROM assets')
    for rom_item in collection_rom_list:
        log_debug('fs_export_ROM_collection_assets() ROM "{0}"'.format(rom_item['m_name']))
        for asset_kind in ROM_ASSET_ID_LIST:
            AInfo    = assets_get_info_scheme(asset_kind)
            asset_FN = FileNameFactory.create(rom_item[AInfo.key])
            if not rom_item[AInfo.key]:
                log_debug('{0:<9s} not set'.format(AInfo.name))
                continue
            elif not asset_FN.exists():
                log_debug('{0:<9s} not found "{1}"'.format(AInfo.name, asset_FN.getPath()))
                log_debug('{0:<9s} ignoring'.format(AInfo.name))
                continue
            elif asset_FN.getDir() != collections_asset_dir_FN.getPath():
                log_debug('{0:<9s} not in ROM Collection asset dir! This is not supposed to happen!'.format(AInfo.name))
                continue
            # >> Read image binary data and encode
            log_debug('{0:<9s} Adding to assets dictionary with key "{1}"'.format(AInfo.name, asset_FN.getBase_noext()))
            with open(asset_FN.getPath(), mode = 'rb') as file: # b is important -> binary
                fileData = file.read()
            fileData_base64 = base64.b64encode(fileData)
            statinfo = asset_FN.stat()
            file_size = statinfo.st_size
            a_dic = {'basename' : asset_FN.getBase(), 'filesize' : file_size, 'data' : fileData_base64}
            assets_dic[asset_FN.getBase_noext()] = a_dic
            log_debug('{0:<9s} exported/encoded'.format(AInfo.name))

    raw_data = []
    raw_data.append(control_dic)
    raw_data.append(assets_dic)

    # >> Produce nicely formatted JSON when exporting
    try:
        output_FileName.writeJson(raw_data, 2, (', ', ' : '))
    except OSError:
        kodi_notify_warn('(OSError) Cannot write {0} file'.format(output_FileName.getPath()))
    except IOError:
        kodi_notify_warn('(IOError) Cannot write {0} file'.format(output_FileName.getPath()))

#
# See fs_export_ROM_collection() function.
# Returns a tuple (control_dic, collection_dic, collection_rom_list)
#
def fs_import_ROM_collection(input_FileName):
    default_return = ({}, {}, [])

    # --- Parse using JSON ---
    log_info('fs_import_ROM_collection() Loading {0}'.format(input_FileName.getPath()))
    if not input_FileName.exists(): return default_return

    try:
        raw_data = input_FileName.readJson()
    except ValueError:
        statinfo = input_FileName.stat()
        log_error('fs_import_ROM_collection() ValueError exception in json.load() function')
        log_error('fs_import_ROM_collection() File {0}'.format(input_FileName.getPath()))
        log_error('fs_import_ROM_collection() Size {0}'.format(statinfo.st_size))
        return default_return

    # --- Extract roms from JSON data structe and ensure version is correct ---
    try:
        control_dic         = raw_data[0]
        collection_dic      = raw_data[1]
        collection_rom_list = raw_data[2]
        control_str         = control_dic['control']
        version_int         = control_dic['version']
    except:
        log_error('fs_import_ROM_collection() Exception unpacking ROM Collection data')
        log_error('fs_import_ROM_collection() Empty ROM Collection returned')
        return default_return

    return (control_dic, collection_dic, collection_rom_list)

#
# Returns a tuple (control_dic, assets_dic)
#
def fs_import_ROM_collection_assets(input_FileName):
    default_return = ({}, {})
    if not input_FileName.exists(): return default_return

    # --- Parse using JSON ---
    log_info('fs_import_ROM_collection_assets() Loading {0}'.format(input_FileName.getPath()))

    try:
        raw_data = input_FileName.readJson()
    except ValueError:
        statinfo = input_FileName.stat()
        log_error('fs_import_ROM_collection_assets() ValueError exception in json.load() function')
        log_error('fs_import_ROM_collection_assets() File {0}'.format(input_FileName.getPath()))
        log_error('fs_import_ROM_collection_assets() Size {0}'.format(statinfo.st_size))
        return default_return

    # --- Extract roms from JSON data structe and ensure version is correct ---
    control_dic = raw_data[0]
    assets_dic  = raw_data[1]
    control_str = control_dic['control']
    version_int = control_dic['version']

    return (control_dic, assets_dic)

#
# Returns:
# -1    ROM not found in list
# >= 0  ROM index in list
#
def fs_collection_ROM_index_by_romID(romID, collection_rom_list):
    current_ROM_position = -1
    for idx, rom in enumerate(collection_rom_list):
        if romID == rom['id']:
            current_ROM_position = idx
            break

    return current_ROM_position

# -------------------------------------------------------------------------------------------------
# Virtual Categories
# -------------------------------------------------------------------------------------------------
def fs_write_VCategory_XML(roms_xml_file, roms):
    log_info('fs_write_VCategory_XML() Saving XML file {0}'.format(roms_xml_file.getPath()))
    try:
        str_list = []
        str_list.append('<?xml version="1.0" encoding="utf-8" standalone="yes"?>\n')
        str_list.append('<advanced_emulator_launcher_Virtual_Category_index version="{0}">\n'.format(AEL_STORAGE_FORMAT))

        # --- Control information ---
        _t = time.time()
        str_list.append('<control>\n')
        str_list.append(text_XML_line('update_timestamp', unicode(_t)))
        str_list.append('</control>\n')

        # --- Virtual Launchers ---
        for romID in sorted(roms, key = lambda x : roms[x]['name']):
            rom = roms[romID]
            str_list.append('<VLauncher>\n')
            str_list.append(text_XML_line('id', romID))
            str_list.append(text_XML_line('name', rom['name']))
            str_list.append(text_XML_line('rom_count', rom['rom_count']))
            str_list.append(text_XML_line('roms_base_noext', rom['roms_base_noext']))
            str_list.append('</VLauncher>\n')
        str_list.append('</advanced_emulator_launcher_Virtual_Category_index>\n')
        full_string = ''.join(str_list).encode('utf-8')
        roms_xml_file.writeAll(full_string)
    except OSError:
        kodi_notify_warn('(OSError) Cannot write {0} file'.format(roms_xml_file.getPath()))
    except IOError:
        kodi_notify_warn('(IOError) Cannot write {0} file'.format(roms_xml_file.getPath()))

#
# Loads an XML file containing Virtual Launcher indices
# It is basically the same as ROMs, but with some more fields to store launching application data.
#
def fs_load_VCategory_XML(roms_xml_file):
    __debug_xml_parser = 0
    update_timestamp = 0.0
    VLaunchers = {}

    # --- If file does not exist return empty dictionary ---
    if not roms_xml_file.exists(): return (update_timestamp, VLaunchers)

    # --- Parse using cElementTree ---
    log_verb('fs_load_VCategory_XML() Loading XML file {0}'.format(roms_xml_file.getPath()))
    try:
        xml_root = roms_xml_file.readXml()
    except ET.ParseError as e:
        log_error('(ParseError) Exception parsing XML categories.xml')
        log_error('(ParseError) {0}'.format(str(e)))
        return (update_timestamp, VLaunchers)

    for root_element in xml_root:
        if __debug_xml_parser: log_debug('Root child {0}'.format(root_element.tag))

        if root_element.tag == 'control':
            for control_child in root_element:
                if control_child.tag == 'update_timestamp':
                    # >> Convert Unicode to float
                    update_timestamp = float(control_child.text)

        elif root_element.tag == 'VLauncher':
            # Default values
            VLauncher = {'id' : '', 'name' : '', 'rom_count' : '', 'roms_base_noext' : ''}
            for rom_child in root_element:
                # By default read strings
                text_XML_line = rom_child.text if rom_child.text is not None else ''
                text_XML_line = text_unescape_XML(text_XML_line)
                xml_tag  = rom_child.tag
                if __debug_xml_parser: log_debug('{0} --> {1}'.format(xml_tag, text_XML_line))
                VLauncher[xml_tag] = text_XML_line
            VLaunchers[VLauncher['id']] = VLauncher

    return (update_timestamp, VLaunchers)

#
# Write virtual category ROMs
#
def fs_write_VCategory_ROMs_JSON(roms_dir, roms_base_noext, roms):
    roms_json_file = roms_dir.pjoin(roms_base_noext + '.json')
    log_verb('fs_write_VCategory_ROMs_JSON() Saving JSON file {0}'.format(roms_json_file.getPath()))
    try:
        roms_json_file.writeJson(roms)
    except OSError:
        kodi_notify_warn('(OSError) Cannot write {0} file'.format(roms_json_file.getPath()))
    except IOError:
        kodi_notify_warn('(IOError) Cannot write {0} file'.format(roms_json_file.getPath()))

#
# Loads an JSON file containing the Virtual Launcher ROMs
#
def fs_load_VCategory_ROMs_JSON(roms_dir, roms_base_noext):
    # --- If file does not exist return empty dictionary ---
    roms_json_file = roms_dir.pjoin(roms_base_noext + '.json')
    if not roms_json_file.exists(): return {}

    # --- Parse using cElementTree ---
    log_verb('fs_load_VCategory_ROMs_JSON() Loading JSON file {0}'.format(roms_json_file.getPath()))
    try:
        roms = roms_json_file.readJson()
    except ValueError:
        statinfo = roms_json_file.stat()
        log_error('fs_load_VCategory_ROMs_JSON() ValueError exception in json.load() function')
        log_error('fs_load_VCategory_ROMs_JSON() Dir  {0}'.format(roms_dir.getPath()))
        log_error('fs_load_VCategory_ROMs_JSON() File {0}'.format(roms_base_noext + '.json'))
        log_error('fs_load_VCategory_ROMs_JSON() Size {0}'.format(statinfo.st_size))
        return {}

    return roms

# -------------------------------------------------------------------------------------------------
# Fixes launchers.xml invalid XML characters, if present.
# Both argument filenames must be Unicode strings.
# See tools/read_AL_launchers_XML.py for details of this function/
# -------------------------------------------------------------------------------------------------
def fs_fix_launchers_xml(launchers_xml_path, sanitized_xml_path):
    #
    # A) Read launcher.xml line by line
    # B) Substitute offending/unescaped XML characters
    # C) Write sanitized output XML
    #
    log_info('fs_fix_launchers_xml() Sanitizing AL launchers.xml...')
    log_info('fs_fix_launchers_xml() Input  {0}'.format(launchers_xml_path.getPath()))
    log_info('fs_fix_launchers_xml() Output {0}'.format(sanitized_xml_path.getPath()))
    with open(launchers_xml_path.getPath()) as f_in:
        lines = f_in.readlines()
    sanitized_xml_path.open('w')
    p = re.compile(r'^(\s+)<(.+?)>(.+)</\2>(\s+)')
    line_counter = 1
    for line in lines:
        # >> line is str, convert to Unicode
        line = line.decode('utf-8')

        # >> Filter lines of type \t\t<tag>text</tag>\n
        m = p.match(line)

        if m:
            start_blanks = m.group(1)
            tag          = m.group(2)
            string       = m.group(3)
            end_blanks   = m.group(4)

            # >> Escape standard XML characters
            # >> Escape common HTML stuff
            # >> &#xA; is line feed
            string = string.replace('&', '&amp;')      # Must be done first
            string = string.replace('<br>', '&#xA;')
            string = string.replace('<br />', '&#xA;')
            string = string.replace('"', '&quot;')
            string = string.replace("'", '&apos;')
            string = string.replace('<', '&lt;')
            string = string.replace('>', '&gt;')

            line = '{0}<{1}>{2}</{3}>{4}'.format(start_blanks, tag, string, tag, end_blanks)
            # log_debug('New line   "{0}"'.format(line.rstrip()))

        # >> Write line
        sanitized_xml_path.write(line.encode('utf-8'))
        line_counter += 1
    sanitized_xml_path.close()
    log_info('fs_fix_launchers_xml() Processed {0} XML lines'.format(line_counter))

# -------------------------------------------------------------------------------------------------
# Legacy AL launchers.xml parser
#
# Some users have made their own tools to generate launchers.xml. Ensure that all fields in official
# AL source are inisialised with correct default value.
# Look in resources/lib/launcher_plugin.py -> Main::_load_launchers()
# -------------------------------------------------------------------------------------------------
def fs_load_legacy_AL_launchers(AL_launchers_filepath, categories, launchers):
    __debug_xml_parser = True

    # --- Parse using ElementTree ---
    log_info('fs_load_legacy_AL_launchers() Loading "{0}"'.format(AL_launchers_filepath.getPath()))
    try:
        xml_root = AL_launchers_filepath.readXml()
    except ET.ParseError as e:
        log_error('ParseError exception parsing XML categories.xml')
        log_error('ParseError: {0}'.format(str(e)))
        kodi_notify_warn('ParseError exception reading launchers.xml')
        return

    for root_element in xml_root:
        log_debug('=== Root child tag "{0}" ==='.format(root_element.tag))
        if root_element.tag == 'categories':
            for category_element in root_element:
                log_debug('New Category')
                # >> Initialise correct default values
                category = {'id'       : '',
                            'name'     : '',
                            'thumb'    : '',
                            'fanart'   : '',
                            'genre'    : '',
                            'plot'     : '',
                            'finished' : 'false' }
                for category_child in category_element:
                    if category_child.tag == 'name': log_debug('Category name "{0}"'.format(category_child.text))
                    # >> ElementTree makes text = None if it's '' in the XML. Correct that
                    if category_child.text == None: category_child.text = ''
                    # >> Some fields have different dictionary key and XML tag!!!
                    # >> Translate accordingly
                    if category_child.tag == 'description': category_child.tag = 'plot'
                    category[category_child.tag] = category_child.text
                categories[category['id']] = category

        elif root_element.tag == 'launchers':
            for launcher_element in root_element:
                log_debug('New Launcher')
                # >> Initialise correct default values
                launcher = {'id'          : '',
                            'name'        : '',
                            'category'    : '',
                            'application' : '',
                            'args'        : '',
                            'rompath'     : '',
                            'thumbpath'   : '',
                            'fanartpath'  : '',
                            'trailerpath' : '',
                            'custompath'  : '',
                            'romext'      : '',
                            'gamesys'     : '',
                            'thumb'       : '',
                            'fanart'      : '',
                            'genre'       : '',
                            'release'     : '',
                            'studio'      : '',
                            'plot'        : '',
                            'finished'    : 'false',
                            'toggle_window' : 'false',
                            'lnk'         : 'false',
                            'roms'        : {} }
                for launcher_child in launcher_element:
                    if launcher_child.tag == 'name': log_debug('Launcher name "{0}"'.format(launcher_child.text))
                    if launcher_child.tag != 'roms':
                        # >> ElementTree makes text = None if it's '' in the XML. Correct that
                        if launcher_child.text == None: launcher_child.text = ''
                        # >> Some fields have different dictionary key and XML tag!!!
                        # >> Translate accordingly
                        if   launcher_child.tag == 'platform':     launcher_child.tag = 'gamesys'
                        elif launcher_child.tag == 'publisher':    launcher_child.tag = 'studio'
                        elif launcher_child.tag == 'launcherplot': launcher_child.tag = 'plot'
                        launcher[launcher_child.tag] = launcher_child.text
                    else:
                        roms = {}
                        roms_element = launcher_child
                        for rom_element in roms_element:
                            # >> Defaul AL ROM values
                            rom = {'id'       : '',
                                   'name'     : '',
                                   'filename' : '',
                                   'thumb'    : '',
                                   'fanart'   : '',
                                   'trailer'  : '',
                                   'custom'   : '',
                                   'genre'    : '',
                                   'release'  : '',
                                   'studio'   : '',
                                   'plot'     : '',
                                   'finished' : 'false',
                                   'altapp'   : '',
                                   'altarg'   : '' }
                            for rom_child in rom_element:
                                # >> ElementTree makes text = None if it's '' in the XML. Correct that
                                if rom_child.text == None: rom_child.text = ''
                                # >> Some fields have different dictionary key and XML tag!!!
                                # >> Translate accordingly
                                if   rom_child.tag == 'publisher': rom_child.tag = 'studio'
                                elif rom_child.tag == 'gameplot':  rom_child.tag = 'plot'
                                rom[rom_child.tag] = rom_child.text
                            roms[rom['id']] = rom
                        launcher['roms'] = roms
                launchers[launcher['id']] = launcher
                log_debug('Launcher has {0} ROMs'.format(len(launcher['roms'])))

# -------------------------------------------------------------------------------------------------
# NFO files
# -------------------------------------------------------------------------------------------------
#
# When called from "Edit ROM" --> "Edit Metadata" --> "Import metadata from NFO file" function
# should be verbose and print notifications.
# However, this function is also used to export launcher ROMs in bulk in
# "Edit Launcher" --> "Manage ROM List" --> "Export ROMs metadata to NFO files". In that case,
# function must not be verbose because it can be called thousands of times for big ROM sets!
#
def fs_export_ROM_NFO(rom, verbose = True):
    # >> Skip No-Intro Added ROMs. rom['filename'] will be empty.
    if not rom['filename']: return
    ROMFileName = FileName(rom['filename'])
    nfo_file_path = ROMFileName.changeExtension('.nfo')
    log_debug('fs_export_ROM_NFO() Exporting "{0}"'.format(nfo_file_path.getPath()))

    # Always overwrite NFO files.
    nfo_content = []
    nfo_content.append('<?xml version="1.0" encoding="utf-8" standalone="yes"?>\n')
    nfo_content.append('<!-- Exported by AEL on {0} -->\n'.format(time.strftime("%Y-%m-%d %H:%M:%S")))
    nfo_content.append('<game>\n')
    nfo_content.append(text_XML_line('title',     rom['m_name']))
    nfo_content.append(text_XML_line('year',      rom['m_year']))
    nfo_content.append(text_XML_line('genre',     rom['m_genre']))
    nfo_content.append(text_XML_line('developer', rom['m_developer']))
    nfo_content.append(text_XML_line('nplayers',  rom['m_nplayers']))
    nfo_content.append(text_XML_line('esrb',      rom['m_esrb']))
    nfo_content.append(text_XML_line('rating',    rom['m_rating']))
    nfo_content.append(text_XML_line('plot',      rom['m_plot']))
    nfo_content.append('</game>\n')
    full_string = ''.join(nfo_content).encode('utf-8')
    try:
        nfo_folder = nfo_file_path.getDirAsFileName()
        nfo_folder.makedirs()

        nfo_file_path.writeAll(full_string)
    except:
        if verbose:
            kodi_notify_warn('Error writing {0}'.format(nfo_file_path.getPath()))
        log_error("fs_export_ROM_NFO() Exception writing '{0}'".format(nfo_file_path.getPath()))
        return
    if verbose:
        kodi_notify('Created NFO file {0}'.format(nfo_file_path.getPath()))

    return

#
# Reads an NFO file with ROM information.
# Modifies roms dictionary even outside this function. See comments in fs_import_launcher_NFO()
# See comments in fs_export_ROM_NFO() about verbosity.
# About reading files in Unicode http://stackoverflow.com/questions/147741/character-reading-from-file-in-python
#
# DEPRECATED METHOD - Not called anymore
def fs_import_ROM_NFO(roms, romID, verbose = True):
    ROMFileName = FileName(roms[romID]['filename'])
    nfo_file_path = ROMFileName.changeExtension('.nfo')
    log_debug('fs_import_ROM_NFO() Loading "{0}"'.format(nfo_file_path.getPath()))

    # --- Import data ---
    if ROMFileName.exists():
        # >> Read file, put in a string and remove line endings.
        # >> We assume NFO files are UTF-8. Decode data to Unicode.
        # file = open(nfo_file_path, 'rt')
        nfo_str = nfo_file_path.loadFileToStr()
        nfo_str = nfo_str.replace('\r', '').replace('\n', '')

        # Search for metadata tags. Regular expression is non-greedy.
        # See https://docs.python.org/2/library/re.html#re.findall
        # If RE has no groups it returns a list of strings with the matches.
        # If RE has groups then it returns a list of groups.
        item_title     = re.findall('<title>(.*?)</title>', nfo_str)
        item_year      = re.findall('<year>(.*?)</year>', nfo_str)
        item_genre     = re.findall('<genre>(.*?)</genre>', nfo_str)
        item_developer = re.findall('<developer>(.*?)</developer>', nfo_str)
        item_nplayers  = re.findall('<nplayers>(.*?)</nplayers>', nfo_str)
        item_esrb      = re.findall('<esrb>(.*?)</esrb>', nfo_str)
        item_rating    = re.findall('<rating>(.*?)</rating>', nfo_str)
        item_plot      = re.findall('<plot>(.*?)</plot>', nfo_str)

        # >> Future work: ESRB and maybe nplayer fields must be sanitized.
        if len(item_title) > 0:     roms[romID]['m_name']      = text_unescape_XML(item_title[0])
        if len(item_year) > 0:      roms[romID]['m_year']      = text_unescape_XML(item_year[0])
        if len(item_genre) > 0:     roms[romID]['m_genre']     = text_unescape_XML(item_genre[0])
        if len(item_developer) > 0: roms[romID]['m_developer'] = text_unescape_XML(item_developer[0])
        if len(item_nplayers) > 0:  roms[romID]['m_nplayers']  = text_unescape_XML(item_nplayers[0])
        if len(item_esrb) > 0:      roms[romID]['m_esrb']      = text_unescape_XML(item_esrb[0])
        if len(item_rating) > 0:    roms[romID]['m_rating']    = text_unescape_XML(item_rating[0])
        if len(item_plot) > 0:      roms[romID]['m_plot']      = text_unescape_XML(item_plot[0])

        if verbose:
            kodi_notify('Imported {0}'.format(nfo_file_path.getPath()))
    else:
        if verbose:
            kodi_notify_warn('NFO file not found {0}'.format(nfo_file_path.getPath()))
        log_debug("fs_import_ROM_NFO() NFO file not found '{0}'".format(nfo_file_path.getPath()))
        return False

    return True

#
# This file is called by the ROM scanner to read a ROM info file automatically.
# NFO file existence is checked before calling this function, so NFO file must always exist.
#
def fs_import_ROM_NFO_file_scanner(nfo_file_path):
    nfo_dic = {
        'title' : '', 'year' : '', 'genre' : '', 'developer' : '',
        'nplayers' : '', 'esrb' : '', 'rating' : '', 'plot' : ''
    }

    # >> Read file, put in a string and remove line endings
    nfo_str = nfo_file_path.loadFileToStr()
    nfo_str = nfo_str.replace('\r', '').replace('\n', '')

    # Search for items
    item_title     = re.findall('<title>(.*?)</title>', nfo_str)
    item_year      = re.findall('<year>(.*?)</year>', nfo_str)
    item_genre     = re.findall('<genre>(.*?)</genre>', nfo_str)
    item_developer = re.findall('<developer>(.*?)</developer>', nfo_str)
    item_nplayers  = re.findall('<nplayers>(.*?)</nplayers>', nfo_str)
    item_esrb      = re.findall('<esrb>(.*?)</esrb>', nfo_str)
    item_rating    = re.findall('<rating>(.*?)</rating>', nfo_str)
    item_plot      = re.findall('<plot>(.*?)</plot>', nfo_str)

    # >> Future work: ESRB and maybe nplayer fields must be sanitized.
    if len(item_title) > 0:     nfo_dic['title']     = text_unescape_XML(item_title[0])
    if len(item_year) > 0:      nfo_dic['year']      = text_unescape_XML(item_year[0])
    if len(item_genre) > 0:     nfo_dic['genre']     = text_unescape_XML(item_genre[0])
    if len(item_developer) > 0: nfo_dic['developer'] = text_unescape_XML(item_developer[0])
    if len(item_nplayers) > 0:  nfo_dic['nplayers']  = text_unescape_XML(item_nplayers[0])
    if len(item_esrb) > 0:      nfo_dic['esrb']      = text_unescape_XML(item_esrb[0])
    if len(item_rating) > 0:    nfo_dic['rating']    = text_unescape_XML(item_rating[0])
    if len(item_plot) > 0:      nfo_dic['plot']      = text_unescape_XML(item_plot[0])

    return nfo_dic

#
# Returns a FileName object
#
def fs_get_ROM_NFO_name(rom):
    ROMFileName = FileName(rom['filename'])
    nfo_file_path = FileName(ROMFileName.getPathNoExt() + '.nfo')
    log_debug("fs_get_ROM_NFO_name() nfo_file_path = '{0}'".format(nfo_file_path.getPath()))

    return nfo_file_path

#
# Standalone launchers:
#   NFO files are stored in self.settings["launchers_nfo_dir"] if not empty.
#   If empty, it defaults to DEFAULT_LAUN_NFO_DIR.
#
# ROM launchers:
#   Same as standalone launchers.
#
def fs_export_launcher_NFO(nfo_FileName, launcher):
    # --- Get NFO file name ---
    log_debug('fs_export_launcher_NFO() Exporting launcher NFO "{0}"'.format(nfo_FileName.getPath()))

    # If NFO file does not exist then create them. If it exists, overwrite.
    nfo_content = []
    nfo_content.append('<?xml version="1.0" encoding="utf-8" standalone="yes"?>\n')
    nfo_content.append('<!-- Exported by AEL on {0} -->\n'.format(time.strftime("%Y-%m-%d %H:%M:%S")))
    nfo_content.append('<launcher>\n')
    nfo_content.append(text_XML_line('year',      launcher['m_year']))
    nfo_content.append(text_XML_line('genre',     launcher['m_genre']))
    nfo_content.append(text_XML_line('developer', launcher['m_developer']))
    nfo_content.append(text_XML_line('rating',    launcher['m_rating']))
    nfo_content.append(text_XML_line('plot',      launcher['m_plot']))
    nfo_content.append('</launcher>\n')
    full_string = ''.join(nfo_content).encode('utf-8')
    try:
        nfo_FileName.writeAll(full_string)
    except:
        kodi_notify_warn('Exception writing NFO file {0}'.format(nfo_FileName.getPath()))
        log_error("fs_export_launcher_NFO() Exception writing'{0}'".format(nfo_FileName.getPath()))
        return False
    log_debug("fs_export_launcher_NFO() Created '{0}'".format(nfo_FileName.getPath()))

    return True

#
# Python data model: lists and dictionaries are mutable. It means the can be changed if passed as
# parameters of functions. However, items can not be replaced by new objects!
# Notably, numbers, strings and tuples are immutable. Dictionaries and lists are mutable.
#
# See http://stackoverflow.com/questions/986006/how-do-i-pass-a-variable-by-reference
# See https://docs.python.org/2/reference/datamodel.html
#
# Function asumes that the NFO file already exists.
# - moved to launcher
#def fs_import_launcher_NFO(nfo_FileName, launchers, launcherID):
#    # --- Get NFO file name ---
#    log_debug('fs_import_launcher_NFO() Importing launcher NFO "{0}"'.format(nfo_FileName.getPath()))
#
#    # --- Import data ---
#    if nfo_FileName.exists():
#        # >> Read NFO file data
#        try:
#            item_nfo = nfo_FileName.readAllUnicode()
#            item_nfo = item_nfo.replace('\r', '').replace('\n', '')
#        except:
#            kodi_notify_warn('Exception reading NFO file {0}'.format(nfo_FileName.getPath()))
#            log_error("fs_import_launcher_NFO() Exception reading NFO file '{0}'".format(nfo_FileName.getPath()))
#            return False
#        # log_debug("fs_import_launcher_NFO() item_nfo '{0}'".format(item_nfo))
#    else:
#        kodi_notify_warn('NFO file not found {0}'.format(nfo_FileName.getBase()))
#        log_info("fs_import_launcher_NFO() NFO file not found '{0}'".format(nfo_FileName.getPath()))
#        return False
#
#    # Find data
#    item_year      = re.findall('<year>(.*?)</year>',           item_nfo)
#    item_genre     = re.findall('<genre>(.*?)</genre>',         item_nfo)
#    item_developer = re.findall('<developer>(.*?)</developer>', item_nfo)
#    item_rating    = re.findall('<rating>(.*?)</rating>',       item_nfo)
#    item_plot      = re.findall('<plot>(.*?)</plot>',           item_nfo)
#
#    # >> Careful about object mutability! This should modify the dictionary
#    # >> passed as argument outside this function.
#    if item_year:      launchers[launcherID]['m_year']      = text_unescape_XML(item_year[0])
#    if item_genre:     launchers[launcherID]['m_genre']     = text_unescape_XML(item_genre[0])
#    if item_developer: launchers[launcherID]['m_developer'] = text_unescape_XML(item_developer[0])
#    if item_rating:    launchers[launcherID]['m_rating']    = text_unescape_XML(item_rating[0])
#    if item_plot:      launchers[launcherID]['m_plot']      = text_unescape_XML(item_plot[0])
#
#    log_verb("fs_import_launcher_NFO() Imported '{0}'".format(nfo_FileName.getPath()))
#
#    return True

#
# Used by autoconfig_import_launcher(). Returns a dictionary with the Launcher NFO file information.
# If there is any error return a dictionary with empty information.
#
def fs_read_launcher_NFO(nfo_FileName):
    launcher_dic = {'year' : '', 'genre' : '', 'developer' : '', 'rating' : '', 'plot' : ''}

    # --- Get NFO file name ---
    log_debug('fs_read_launcher_NFO() Importing launcher NFO "{0}"'.format(nfo_FileName.getPath()))

    # --- Import data ---
    if nfo_FileName.exists():
        # >> Read NFO file data
        try:
            item_nfo = nfo_FileName.loadFileToStr()
            item_nfo = item_nfo.replace('\r', '').replace('\n', '')
        except:
            kodi_notify_warn('Exception reading NFO file {0}'.format(nfo_FileName.getBase()))
            log_error("fs_read_launcher_NFO() Exception reading NFO file '{0}'".format(nfo_FileName.getPath()))
            return launcher_dic
    else:
        kodi_notify_warn('NFO file not found {0}'.format(nfo_FileName.getBase()))
        log_info("fs_read_launcher_NFO() NFO file not found '{0}'".format(nfo_FileName.getPath()))
        return launcher_dic

    # Find data
    item_year      = re.findall('<year>(.*?)</year>',           item_nfo)
    item_genre     = re.findall('<genre>(.*?)</genre>',         item_nfo)
    item_developer = re.findall('<developer>(.*?)</developer>', item_nfo)
    item_rating    = re.findall('<rating>(.*?)</rating>',       item_nfo)
    item_plot      = re.findall('<plot>(.*?)</plot>',           item_nfo)

    if item_year:      launcher_dic['year']      = text_unescape_XML(item_year[0])
    if item_genre:     launcher_dic['genre']     = text_unescape_XML(item_genre[0])
    if item_developer: launcher_dic['developer'] = text_unescape_XML(item_developer[0])
    if item_rating:    launcher_dic['rating']    = text_unescape_XML(item_rating[0])
    if item_plot:      launcher_dic['plot']      = text_unescape_XML(item_plot[0])

    log_verb("fs_read_launcher_NFO() Read '{0}'".format(nfo_FileName.getPath()))

    return launcher_dic

#
# Returns a FileName object
#
def fs_get_launcher_NFO_name(settings, launcher):
    launcher_name = launcher['m_name']
    nfo_dir = FileName(settings['launchers_asset_dir'], isdir = True)
    nfo_file_path = nfo_dir.pjoin(launcher_name + '.nfo')
    log_debug("fs_get_launcher_NFO_name() nfo_file_path = '{0}'".format(nfo_file_path.getPath()))

    return nfo_file_path

#
# Look at the Launcher NFO files for a reference implementation.
#
def fs_export_category_NFO(nfo_FileName, category):
    # --- Get NFO file name ---
    log_debug('fs_export_category_NFO() Exporting launcher NFO "{0}"'.format(nfo_FileName.getPath()))

    # If NFO file does not exist then create them. If it exists, overwrite.
    nfo_content = []
    nfo_content.append('<?xml version="1.0" encoding="utf-8" standalone="yes"?>\n')
    nfo_content.append('<!-- Exported by AEL on {0} -->\n'.format(time.strftime("%Y-%m-%d %H:%M:%S")))
    nfo_content.append('<category>\n')
    nfo_content.append(text_XML_line('year',      category['m_year']))
    nfo_content.append(text_XML_line('genre',     category['m_genre'])) 
    nfo_content.append(text_XML_line('developer', category['m_developer']))
    nfo_content.append(text_XML_line('rating',    category['m_rating']))
    nfo_content.append(text_XML_line('plot',      category['m_plot']))
    nfo_content.append('</category>\n')
    full_string = ''.join(nfo_content).encode('utf-8')
    try:
        nfo_FileName.writeAll(full_string)
    except:
        kodi_notify_warn('Exception writing NFO file {0}'.format(nfo_FileName.getPath()))
        log_error("fs_export_category_NFO() Exception writing'{0}'".format(nfo_FileName.getPath()))
        return False
    log_debug("fs_export_category_NFO() Created '{0}'".format(nfo_FileName.getPath()))

    return True

def fs_import_category_NFO(nfo_FileName, category_data):
    # --- Get NFO file name ---
    log_debug('fs_import_category_NFO() Importing launcher NFO "{0}"'.format(nfo_FileName.getPath()))

    # --- Import data ---
    if nfo_FileName.exists():
        try:
            item_nfo = nfo_FileName.loadFileToStr()
            item_nfo = item_nfo.replace('\r', '').replace('\n', '')
        except:
            kodi_notify_warn('Exception reading NFO file {0}'.format(nfo_FileName.getPath()))
            log_error("fs_import_category_NFO() Exception reading NFO file '{0}'".format(nfo_FileName.getPath()))
            return False
    else:
        kodi_notify_warn('NFO file not found {0}'.format(nfo_FileName.getBase()))
        log_error("fs_import_category_NFO() NFO file not found '{0}'".format(nfo_FileName.getPath()))
        return False

    item_year      = re.findall('<year>(.*?)</year>',           item_nfo)
    item_genre     = re.findall('<genre>(.*?)</genre>',         item_nfo)
    item_developer = re.findall('<developer>(.*?)</developer>', item_nfo)
    item_rating    = re.findall('<rating>(.*?)</rating>',       item_nfo)
    item_plot      = re.findall('<plot>(.*?)</plot>',           item_nfo)

    if item_year:      category_data['m_year']      = text_unescape_XML(item_year[0])
    if item_genre:     category_data['m_genre']  = text_unescape_XML(item_genre[0])
    if item_developer: category_data['m_developer'] = text_unescape_XML(item_developer[0])
    if item_rating:    category_data['m_rating'] = text_unescape_XML(item_rating[0])
    if item_plot:      category_data['m_plot']   = text_unescape_XML(item_plot[0])

    log_verb("fs_import_category_NFO() Imported '{0}'".format(nfo_FileName.getPath()))

    return True

#
# Returns a FileName object
#
def fs_get_category_NFO_name(settings, category):
    category_name = category['m_name']
    nfo_dir = FileName(settings['categories_asset_dir'], isdir = True)
    nfo_file_path = nfo_dir.pjoin(category_name + '.nfo')
    log_debug("fs_get_category_NFO_name() nfo_file_path = '{0}'".format(nfo_file_path.getPath()))

    return nfo_file_path

#
# Collection NFO files. Same as Cateogory NFO files.
#
def fs_export_collection_NFO(nfo_FileName, collection):
    # --- Get NFO file name ---
    log_debug('fs_export_collection_NFO() Exporting launcher NFO "{0}"'.format(nfo_FileName.getPath()))

    # If NFO file does not exist then create them. If it exists, overwrite.
    nfo_content = []
    nfo_content.append('<?xml version="1.0" encoding="utf-8" standalone="yes"?>\n')
    nfo_content.append('<!-- Exported by AEL on {0} -->\n'.format(time.strftime("%Y-%m-%d %H:%M:%S")))
    nfo_content.append('<collection>\n')
    nfo_content.append(text_XML_line('genre',  collection['m_genre']))
    nfo_content.append(text_XML_line('rating', collection['m_rating']))
    nfo_content.append(text_XML_line('plot',   collection['m_plot']))
    nfo_content.append('</collection>\n')
    full_string = ''.join(nfo_content).encode('utf-8')
    try:
        nfo_FileName.writeAll(full_string)
    except:
        kodi_notify_warn('Exception writing NFO file {0}'.format(nfo_FileName.getName()))
        log_error("fs_export_collection_NFO() Exception writing'{0}'".format(nfo_FileName.getPath()))
        return False
    log_debug("fs_export_collection_NFO() Created '{0}'".format(nfo_FileName.getPath()))

    return True

def fs_import_collection_NFO(nfo_FileName, collections, launcherID):
    # --- Get NFO file name ---
    log_debug('fs_import_collection_NFO() Importing launcher NFO "{0}"'.format(nfo_FileName.getPath()))

    # --- Import data ---
    if nfo_FileName.exists():
        try:
            item_nfo = nfo_FileName.loadFileToStr()
            item_nfo = item_nfo.replace('\r', '').replace('\n', '')
        except:
            kodi_notify_warn('Exception reading NFO file {0}'.format(nfo_FileName.getName()))
            log_error("fs_import_collection_NFO() Exception reading NFO file '{0}'".format(nfo_FileName.getPath()))
            return False
    else:
        kodi_notify_warn('NFO file not found {0}'.format(nfo_FileName.getBase()))
        log_error("fs_import_collection_NFO() NFO file not found '{0}'".format(nfo_FileName.getPath()))
        return False

    item_genre  = re.findall('<genre>(.*?)</genre>', item_nfo)
    item_rating = re.findall('<rating>(.*?)</rating>', item_nfo)
    item_plot   = re.findall('<plot>(.*?)</plot>',   item_nfo)

    if item_genre:  collections[launcherID]['m_genre']  = text_unescape_XML(item_genre[0])
    if item_rating: collections[launcherID]['m_rating'] = text_unescape_XML(item_rating[0])
    if item_plot:   collections[launcherID]['m_plot']   = text_unescape_XML(item_plot[0])

    log_verb("fs_import_collection_NFO() Imported '{0}'".format(nfo_FileName.getPath()))

    return True

def fs_get_collection_NFO_name(settings, collection):
    collection_name = collection['m_name']
    nfo_dir = FileName(settings['collections_asset_dir'], isdir = True)
    nfo_file_path = nfo_dir.pjoin(collection_name + '.nfo')
    log_debug("fs_get_collection_NFO_name() nfo_file_path = '{0}'".format(nfo_file_path.getPath()))

    return nfo_file_path<|MERGE_RESOLUTION|>--- conflicted
+++ resolved
@@ -1131,11 +1131,7 @@
     # --- Export Collection assets ---
     assets_dic = {}
     log_debug('fs_export_ROM_collection_assets() Exporting Collecion assets')
-<<<<<<< HEAD
-    for asset_kind in CATEGORY_ASSET_ID_LIST:
-=======
     for asset_kind in COLLECTION_ASSET_ID_LIST:
->>>>>>> 1494c851
         AInfo    = assets_get_info_scheme(asset_kind)
         asset_FN = FileName.create(collection[AInfo.key])
         if not collection[AInfo.key]:
