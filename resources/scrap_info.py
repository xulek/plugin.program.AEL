# -*- coding: utf-8 -*-
#
# Advanced Emulator Launcher scraping engine
#

# Copyright (c) 2016 Wintermute0110 <wintermute0110@gmail.com>
# Portions (c) 2010-2015 Angelscry
#
# This program is free software; you can redistribute it and/or modify
# it under the terms of the GNU General Public License as published by
# the Free Software Foundation; version 2 of the License.
#
# This program is distributed in the hope that it will be useful,
# but WITHOUT ANY WARRANTY; without even the implied warranty of
# MERCHANTABILITY or FITNESS FOR A PARTICULAR PURPOSE.  See the
# GNU General Public License for more details.

# --- Python standard library ---
from __future__ import unicode_literals

# -----------------------------------------------------------------------------
# Miscellaneous emulator and gamesys (platforms) supported.
# -----------------------------------------------------------------------------
def emudata_get_program_arguments( app ):
    # Based on the app. name, retrieve the default arguments for the app.
    app = app.lower()
    applications = {
        'mame'        : '"%rom%"',
        'mednafen'    : '-fs 1 "%rom%"',
        'mupen64plus' : '--nogui --noask --noosd --fullscreen "%rom%"',
        'nestopia'    : '"%rom%"',
        'xbmc'        : 'PlayMedia(%rom%)',
        'kodi'        : 'PlayMedia(%rom%)',
        'retroarch'   : '-L /path/to/core -f "%rom%"',
        'yabause'     : '-a -f -i "%rom%"',
    }
    for application, arguments in applications.iteritems():
        if app.find(application) >= 0:
            return arguments

    return '"%rom%"'

def emudata_get_program_extensions( app ):
    # Based on the app. name, retrieve the recognized extension of the app.
    app = app.lower()
    applications = {
        'mame'       : 'zip|7z',
        'mednafen'   : 'zip|cue|iso',
        'mupen64plus': 'z64|zip|n64',
        'nestopia'   : 'nes|zip',
        'retroarch'  : 'zip|cue|iso',
        'yabause'    : 'cue',
    }
    for application, extensions in applications.iteritems():
        if app.find(application) >= 0:
            return extensions

    return ""

# -----------------------------------------------------------------------------
# This dictionary has the AEL "official" game system list.
# -----------------------------------------------------------------------------
# >> When possible user No-Intro DAT-o-MATIC names
# >> Fallback to Wikipedia
#
AEL_platform_list = [
    # --- MAME/Arcade ---
    'MAME',
<<<<<<< HEAD
    # Atari
=======
    # --- Atari ---
>>>>>>> 626b0878
    'Atari 2600',
    'Atari 5200',
    'Atari 7800',
    'Atari Jaguar',
    'Atari Lynx',
    'Atari ST',
    # --- Coleco ---
    'Colecovision',
    # --- Commodore ---
    'Commodore 64',
    'Commodore Amiga',
    'Commodore Plus-4',
    'Commodore VIC-20',
    # --- Magnavox ---
    'Magnavox Odyssey2',
    # --- Microsoft ---
    'Microsoft MSX',
    'Microsoft MSX 2',
    'Microsoft MS-DOS',
    'Microsoft Xbox',
    'Microsoft Xbox 360',
    # --- NEC ---
    'NEC PC Engine/TurboGrafx 16',
    'NEC PC SuperGrafx',
    'NEC PC-FX',
<<<<<<< HEAD
    # Nintendo
=======
    # --- Nintendo ---
    'Nintendo Famicom Disk System',
>>>>>>> 626b0878
    'Nintendo GameBoy',
    'Nintendo GameBoy Advance',
    'Nintendo GameBoy Color',
    'Nintendo GameCube',
    'Nintendo 3DS',
    'Nintendo 64',
    'Nintendo DS',
    'Nintendo DSi',
    'Nintendo NES',
    'Nintendo SNES',
    'Nintendo Virtual Boy',
    'Nintendo Wii',
    # --- Sega ---
    'Sega 32X',
    'Sega Game Gear',
    'Sega Master System/Mark III',
    'Sega MegaCD',
    'Sega MegaDrive/Genesis',
    'Sega PICO',
    'Sega SG-1000',
    'Sega Saturn',
    'Sega Dreamcast',
    # --- Sinclair ---
    'Sinclair ZX Spectrum',
    # --- SNK ---
    'SNK Neo-Geo Pocket',
    'SNK Neo-Geo Pocket Color',
    # --- SONY ---
    'Sony PlayStation',
    'Sony PlayStation 2',
    'Sony PlayStation Portable',
    # --- Unknown ---
    'Unknown'
]

# -----------------------------------------------------------------------------
# Translation of AEL oficial gamesys (platform) name to scraper particular name
# -----------------------------------------------------------------------------
#
# GameDBInfo XML are compatible with HyperSpin Hyperlist XML files.
#
platform_AEL_to_Offline_GameDBInfo_XML = {
    'MAME'                        : 'resources/data/GameDBInfo/MAME.xml',
    'Atari 2600'                  : '',
    'Atari 5200'                  : '',
    'Atari 7800'                  : '',
    'Atari Jaguar'                : '',
    'Atari Lynx'                  : '',
    'Atari ST'                    : '',
<<<<<<< HEAD
    'NEC PC Engine/TurboGrafx 16' : '',
    'NEC PC SuperGrafx'           : '',
    'NEC PC-FX'                   : '',
=======
    'Colecovision'                : '',
    'Commodore 64'                : '',
    'Commodore Amiga'             : '',
    'Commodore Plus-4'            : '',
    'Commodore VIC-20'            : '',
    'Magnavox Odyssey2'           : '',
    'Microsoft MSX'               : '',
    'Microsoft MSX 2'             : '',
    'Microsoft MS-DOS'            : '',
    'Microsoft Xbox'              : '',
    'Microsoft Xbox 360'          : '',
    'NEC PC Engine/TurboGrafx 16' : '',
    'NEC PC SuperGrafx'           : '',
    'NEC PC-FX'                   : '',    
    'Nintendo Famicom Disk System': '',
>>>>>>> 626b0878
    'Nintendo GameBoy'            : 'resources/data/GameDBInfo/Nintendo Game Boy.xml',
    'Nintendo GameBoy Advance'    : 'resources/data/GameDBInfo/Nintendo Game Boy Advance.xml',
    'Nintendo GameBoy Color'      : 'resources/data/GameDBInfo/Nintendo Game Boy Color.xml',
    'Nintendo GameCube'           : 'resources/data/GameDBInfo/Nintendo GameCube.xml',
    'Nintendo 3DS'                : '',
    'Nintendo 64'                 : 'resources/data/GameDBInfo/Nintendo 64.xml',
    'Nintendo DS'                 : '',
    'Nintendo DSi'                : '',
    'Nintendo NES'                : 'resources/data/GameDBInfo/Nintendo Entertainment System.xml',
    'Nintendo SNES'               : 'resources/data/GameDBInfo/Super Nintendo Entertainment System.xml',
    'Nintendo Virtual Boy'        : '',
    'Nintendo Wii'                : '',
    'Sega 32X'                    : 'resources/data/GameDBInfo/Sega 32x.xml',
    'Sega Game Gear'              : 'resources/data/GameDBInfo/Sega Game Gear.xml',
    'Sega Master System/Mark III' : 'resources/data/GameDBInfo/Sega Master System.xml',
    'Sega MegaCD'                 : 'resources/data/GameDBInfo/Sega CD.xml',
    'Sega MegaDrive/Genesis'      : '',
    'Sega PICO'                   : '',
    'Sega SG-1000'                : '',
    'Sega Saturn'                 : 'resources/data/GameDBInfo/Sega Saturn.xml',
    'Sega Dreamcast'              : 'resources/data/GameDBInfo/Sega Dreamcast.xml',
    'Sinclair ZX Spectrum'        : '',
    'SNK Neo-Geo Pocket'          : '',
    'SNK Neo-Geo Pocket Color'    : '',
    'Sony PlayStation'            : 'resources/data/GameDBInfo/Sony PlayStation.xml',
    'Sony PlayStation 2'          : 'resources/data/GameDBInfo/Sony Playstation 2.xml',
    'Sony PlayStation Portable'   : 'resources/data/GameDBInfo/Sony PSP.xml',
    'SNK Neo-Geo Pocket'          : '',
    'SNK Neo-Geo Pocket Color'    : '',
    'Unknown'                     : ''
}

#
<<<<<<< HEAD
# Get platform strings from the links in http://thegamesdb.net/platforms/
#
platform_AEL_to_TheGamesDB_dic = {
    'MAME'                        : 'arcade',
    'Atari 2600'                  : 'atari-2600',
    'Atari 5200'                  : 'atari-5200',
    'Atari 7800'                  : 'atari-7800',
    'Atari Jaguar'                : 'atari-jaguar',
    'Atari Lynx'                  : 'atari-lynx',
    'Atari ST'                    : 'atari-st',
    'NEC PC Engine/TurboGrafx 16' : 'turbografx-16', # Also turbo-grafx-cd
    'NEC PC SuperGrafx'           : 'turbografx-16',
    'NEC PC-FX'                   : 'pcfx',
    'Nintendo GameBoy'            : 'nintendo-gameboy',
    'Nintendo GameBoy Advance'    : 'nintendo-gameboy-advance',
    'Nintendo GameBoy Color'      : 'nintendo-gameboy-color',
    'Nintendo GameCube'           : 'nintendo-gamecube',
    'Nintendo 64'                 : 'nintendo-64',
    'Nintendo DS'                 : 'nintendo-ds',
    'Nintendo NES'                : 'nintendo-entertainment-system-nes',
    'Nintendo SNES'               : 'super-nintendo-snes',
    'Nintendo Wii'                : 'nintendo-wii',
    'Sega 32X'                    : 'sega-32x',
    'Sega Game Gear'              : 'sega-game-gear',
    'Sega Master System/Mark III' : 'sega-master-system',
    'Sega MegaDrive/Genesis'      : 'sega-genesis',
    'Sega MegaCD'                 : 'sega-cd',
    'Sega Saturn'                 : 'sega-saturn',
    'Sega Dreamcast'              : 'sega-dreamcast',
    'Sony PlayStation'            : 'sony-playstation',
    'Sony PlayStation 2'          : 'sony-playstation-2',
    'Sony PlayStation Portable'   : 'sony-psp',
    'SNK Neo-Geo Pocket'          : 'neo-geo-pocket',
    'SNK Neo-Geo Pocket Color'    : 'neo-geo-pocket-color'
}

# Platform '0' means all platforms
=======
# Get platform list from http://thegamesdb.net/api/GetPlatformsList.php
# Platform name is inside <name> tag. Spaces must be converted into '+'.
#
platform_AEL_to_TheGamesDB_dic = {
    'MAME'                        : 'Arcade',
    'Atari 2600'                  : 'Atari 2600',
    'Atari 5200'                  : 'Atari 5200',
    'Atari 7800'                  : 'Atari 7800',
    'Atari Jaguar'                : 'Atari Jaguar', # Also 'Atari Jaguar CD'
    'Atari Lynx'                  : 'Atari Lynx',
    'Atari ST'                    : 'Atari ST',
    'Colecovision'                : 'Colecovision',
    'Commodore 64'                : 'Commodore 64',
    'Commodore Amiga'             : 'Amiga',
    'Commodore Plus-4'            : '', #  Not found in TheGamesDB
    'Commodore VIC-20'            : 'Commodore VIC-20',
    'Magnavox Odyssey2'           : 'Magnavox Odyssey 2',
    'Microsoft MSX'               : 'MSX',
    'Microsoft MSX 2'             : 'MSX',
    'Microsoft MS-DOS'            : 'PC',
    'Microsoft Xbox'              : 'Microsoft Xbox',
    'Microsoft Xbox 360'          : 'Microsoft Xbox 360',
    'NEC PC Engine/TurboGrafx 16' : 'TurboGrafx 16', # Also TurboGrafx CD
    'NEC PC SuperGrafx'           : 'TurboGrafx 16',
    'NEC PC-FX'                   : 'PC-FX',
    'Nintendo Famicom Disk System': 'Famicom Disk System',
    'Nintendo GameBoy'            : 'Nintendo Game Boy',
    'Nintendo GameBoy Advance'    : 'Nintendo Gameboy Advance',
    'Nintendo GameBoy Color'      : 'Nintendo Gameboy Color',
    'Nintendo GameCube'           : 'Nintendo GameCube',
    'Nintendo 3DS'                : 'Nintendo 3DS',
    'Nintendo 64'                 : 'Nintendo 64',
    'Nintendo DS'                 : 'Nintendo DS',
    'Nintendo DSi'                : 'Nintendo DS', # Not found in TheGamesDB
    'Nintendo NES'                : 'Nintendo Entertainment System (NES)',
    'Nintendo SNES'               : 'Super Nintendo (SNES)',
    'Nintendo Virtual Boy'        : 'Nintendo Virtual Boy',
    'Nintendo Wii'                : 'Nintendo Wii',
    'Sega 32X'                    : 'Sega 32X',
    'Sega Game Gear'              : 'Sega Game Gear',
    'Sega Master System/Mark III' : 'Sega Master System',
    'Sega MegaCD'                 : 'Sega CD',    
    'Sega MegaDrive/Genesis'      : 'Sega Genesis',
    'Sega PICO'                   : 'Sega Pico',
    'Sega SG-1000'                : 'SEGA SG-1000',
    'Sega Saturn'                 : 'Sega Saturn',
    'Sega Dreamcast'              : 'Sega Dreamcast',
    'Sinclair ZX Spectrum'        : 'Sinclair ZX Spectrum',
    'SNK Neo-Geo Pocket'          : 'Neo Geo Pocket',
    'SNK Neo-Geo Pocket Color'    : 'Neo Geo Pocket Color',
    'Sony PlayStation'            : 'Sony Playstation',
    'Sony PlayStation 2'          : 'Sony Playstation 2',
    'Sony PlayStation Portable'   : 'Sony PSP',
}

#
# Platform '0' means all platforms
# Get platform names from https://www.gamefaqs.com/search?game=ar
#
>>>>>>> 626b0878
platform_AEL_to_GameFAQs_dic = {
    'MAME'                        : '2',   # <option label="Arcade Games" value="2">Arcade Games</option>
    'Atari 2600'                  : '6',   # <option label="Atari 2600" value="6">Atari 2600</option>
    'Atari 5200'                  : '20',  # <option label="Atari 5200" value="20">Atari 5200</option>
    'Atari 7800'                  : '51',  # <option label="Atari 7800" value="51">Atari 7800</option>
    'Atari Jaguar'                : '72',  # <option label="Jaguar" value="72">Jaguar</option>
                                           # <option label="Jaguar CD" value="82">Jaguar CD</option>
    'Atari Lynx'                  : '58',  # <option label="Lynx" value="58">Lynx</option>
    'Atari ST'                    : '38',  # <option label="Atari ST" value="38">Atari ST</option>
<<<<<<< HEAD
=======
    'Colecovision'                : '29',  # <option label="Colecovision" value="29">Colecovision</option>
    'Commodore 64'                : '24',  # <option label="Commodore 64" value="24">Commodore 64</option>
    'Commodore Amiga'             : '39',  # <option label="Amiga" value="39">Amiga</option>
    'Commodore Plus-4'            : '0',   # Not found in GameFAQs
    'Commodore VIC-20'            : '11',  # <option label="VIC-20" value="11">VIC-20</option>
    'Magnavox Odyssey2'           : '9',   # <option label="Odyssey^2" value="9">Odyssey^2</option>
    'Microsoft MSX'               : '40',  # <option label="MSX" value="40">MSX</option>
    'Microsoft MSX 2'             : '40',
    'Microsoft MS-DOS'            : '19',  # <option label="PC" value="19">PC</option>
    'Microsoft Xbox'              : '98',  # <option label="Xbox" value="98">Xbox</option>
    'Microsoft Xbox 360'          : '111', # <option label="Xbox 360" value="111">Xbox 360</option>
>>>>>>> 626b0878
    'NEC PC Engine/TurboGrafx 16' : '53',  # <option label="TurboGrafx-16" value="53">TurboGrafx-16</option>
                                           # <option label="Turbo CD" value="56">Turbo CD</option>
    'NEC PC SuperGrafx'           : '53',  # Didn't found SuperGrafx on GameFAQs
    'NEC PC-FX'                   : '79',  # <option label="PC-FX" value="79" selected="selected">PC-FX</option>
<<<<<<< HEAD
=======
    'Nintendo Famicom Disk System': '47',  # <option label="Famicom Disk System" value="47">Famicom Disk System</option>
>>>>>>> 626b0878
    'Nintendo GameBoy'            : '59',  # <option label="Game Boy" value="59">Game Boy</option>
    'Nintendo GameBoy Advance'    : '91',  # <option label="Game Boy Advance" value="91">Game Boy Advance</option>
    'Nintendo GameBoy Color'      : '57',  # <option label="Game Boy Color" value="57">Game Boy Color</option>
    'Nintendo GameCube'           : '99',  # <option label="GameCube" value="99">GameCube</option>
<<<<<<< HEAD
    'Nintendo 64'                 : '84',  # <option label="Nintendo 64" value="84">Nintendo 64</option>
    'Nintendo DS'                 : '108', # <option label="DS" value="108">DS</option>
    'Nintendo NES'                : '41',  # <option label="NES" value="41">NES</option>
    'Nintendo SNES'               : '63',  # <option label="Super Nintendo" value="63">Super Nintendo</option>
=======
    'Nintendo 3DS'                : '116', # <option label="3DS" value="116">3DS</option>
    'Nintendo 64'                 : '84',  # <option label="Nintendo 64" value="84">Nintendo 64</option>
    'Nintendo DS'                 : '108', # <option label="DS" value="108">DS</option>
    'Nintendo DSi'                : '108', # Not found in GameFAQs
    'Nintendo NES'                : '41',  # <option label="NES" value="41">NES</option>
    'Nintendo SNES'               : '63',  # <option label="Super Nintendo" value="63">Super Nintendo</option>
    'Nintendo Virtual Boy'        : '83',  # <option label="Virtual Boy" value="83">Virtual Boy</option>
>>>>>>> 626b0878
    'Nintendo Wii'                : '114', # <option label="Wii" value="114">Wii</option>
    'Sega 32X'                    : '74',  # <option label="Sega 32X" value="74">Sega 32X</option>
    'Sega Game Gear'              : '62',  # <option label="GameGear" value="62">GameGear</option>
    'Sega Master System/Mark III' : '49',  # <option label="Sega Master System" value="49">Sega Master System</option>
<<<<<<< HEAD
    'Sega MegaDrive/Genesis'      : '54',  # <option label="Genesis" value="54">Genesis</option>
    'Sega MegaCD'                 : '65',  # <option label="Sega CD" value="65">Sega CD</option>
    'Sega Saturn'                 : '76',  # <option label="Saturn" value="76">Saturn</option>
    'Sega Dreamcast'              : '67',  # <option label="Dreamcast" value="67">Dreamcast</option>
    'Sony PlayStation'            : '78',  # <option label="PlayStation" value="78">PlayStation</option>
    'Sony PlayStation 2'          : '94',  # <option label="PlayStation 2" value="94">PlayStation 2</option>
    'Sony PlayStation Portable'   : '109', # <option label="PSP" value="109">PSP</option>
    'SNK Neo-Geo Pocket'          : '0',   #  Not found in GameFAQs
    'SNK Neo-Geo Pocket Color'    : '89'   # <option label="NeoGeo Pocket Color" value="89">NeoGeo Pocket Color</option>
=======
    'Sega MegaCD'                 : '65',  # <option label="Sega CD" value="65">Sega CD</option>
    'Sega MegaDrive/Genesis'      : '54',  # <option label="Genesis" value="54">Genesis</option>
    'Sega PICO'                   : '0',   #  Not found in GameFAQs
    'Sega SG-1000'                : '43',  # <option label="SG-1000" value="43">SG-1000</option>
    'Sega Saturn'                 : '76',  # <option label="Saturn" value="76">Saturn</option>
    'Sega Dreamcast'              : '67',  # <option label="Dreamcast" value="67">Dreamcast</option>
    'Sinclair ZX Spectrum'        : '35',  # <option label="Sinclair ZX81/Spectrum" value="35">Sinclair ZX81/Spectrum</option>
    'SNK Neo-Geo Pocket'          : '0',   # Not found in GameFAQs
    'SNK Neo-Geo Pocket Color'    : '89',  # <option label="NeoGeo Pocket Color" value="89">NeoGeo Pocket Color</option>
    'Sony PlayStation'            : '78',  # <option label="PlayStation" value="78">PlayStation</option>
    'Sony PlayStation 2'          : '94',  # <option label="PlayStation 2" value="94">PlayStation 2</option>
    'Sony PlayStation Portable'   : '109', # <option label="PSP" value="109">PSP</option>
>>>>>>> 626b0878
}

#
# Get platform names from http://www.mobygames.com/search/quick?q=ar
#
platform_AEL_to_MobyGames_dic = {
    'MAME'                        : '143', # <option value="143">Arcade</option>
    'Atari 2600'                  : '28',  # <option value="28">Atari 2600</option>
    'Atari 5200'                  : '33',  # <option value="33">Atari 5200</option>
    'Atari 7800'                  : '34',  # <option value="34">Atari 7800</option>
    'Atari Jaguar'                : '17',  # <option value="17">Jaguar</option>
    'Atari Lynx'                  : '18',  # <option value="18">Lynx</option>
    'Atari ST'                    : '24',  # <option value="24">Atari ST</option>
<<<<<<< HEAD
=======
    'Colecovision'                : '29',  # <option value="29">ColecoVision</option>
    'Commodore 64'                : '27',  # <option value="27">Commodore 64</option>
    'Commodore Amiga'             : '19',  # <option value="19">Amiga</option>
    'Commodore Plus-4'            : '115', # <option value="115">Commodore 16, Plus/4</option>
    'Commodore VIC-20'            : '43',  # <option value="43">VIC-20</option>
    'Magnavox Odyssey2'           : '78',  # <option value="78">Odyssey 2</option>
    'Microsoft MSX'               : '57',  # <option value="57">MSX</option>
    'Microsoft MSX 2'             : '57',
    'Microsoft MS-DOS'            : '2',   # <option value="2">DOS</option>
    'Microsoft Xbox'              : '13',  # <option value="13">Xbox</option>
    'Microsoft Xbox 360'          : '69',  # <option value="69">Xbox 360</option>
>>>>>>> 626b0878
    'NEC PC Engine/TurboGrafx 16' : '40',  # <option value="40">TurboGrafx-16</option>
                                           # <option value="45">TurboGrafx CD</option>
    'NEC PC SuperGrafx'           : '127', # <option value="127">SuperGrafx</option>
    'NEC PC-FX'                   : '59',  # <option value="59">PC-FX</option>
<<<<<<< HEAD
=======
    'Nintendo Famicom Disk System': '22',  # Does not exist in MobyGames
>>>>>>> 626b0878
    'Nintendo GameBoy'            : '10',  # <option value="10">Game Boy</option>
    'Nintendo GameBoy Advance'    : '12',  # <option value="12">Game Boy Advance</option>
    'Nintendo GameBoy Color'      : '11',  # <option value="11">Game Boy Color</option>
    'Nintendo GameCube'           : '14',  # <option value="14">GameCube</option>
<<<<<<< HEAD
    'Nintendo 64'                 : '9',   # <option value="9">Nintendo 64</option>
    'Nintendo DS'                 : '44',  # <option value="44">Nintendo DS</option>
    'Nintendo NES'                : '22',  # <option value="22">NES</option>
    'Nintendo SNES'               : '15',  # <option value="15">SNES</option>
=======
    'Nintendo 3DS'                : '101', # <option value="101">Nintendo 3DS</option>
    'Nintendo 64'                 : '9',   # <option value="9">Nintendo 64</option>
    'Nintendo DS'                 : '44',  # <option value="44">Nintendo DS</option>
    'Nintendo DSi'                : '87',  # <option value="87">Nintendo DSi</option>
    'Nintendo NES'                : '22',  # <option value="22">NES</option>
    'Nintendo SNES'               : '15',  # <option value="15">SNES</option>
    'Nintendo Virtual Boy'        : '38',  # <option value="38">Virtual Boy</option>
>>>>>>> 626b0878
    'Nintendo Wii'                : '82',  # <option value="82">Wii</option>
    'Sega 32X'                    : '21',  # <option value="21">SEGA 32X</option>
    'Sega Game Gear'              : '25',  # <option value="25">Game Gear</option>
    'Sega Master System/Mark III' : '26',  # <option value="26">SEGA Master System</option>
<<<<<<< HEAD
    'Sega MegaDrive/Genesis'      : '16',  # <option value="16">Genesis</option>
    'Sega MegaCD'                 : '20',  # <option value="20">SEGA CD</option>
    'Sega Saturn'                 : '23',  # <option value="23">SEGA Saturn</option>
    'Sega Dreamcast'              : '8',   # <option value="8">Dreamcast</option>
    'Sony PlayStation'            : '6',   # <option value="6">PlayStation</option>
    'Sony PlayStation 2'          : '7',   # <option value="7">PlayStation 2</option>
    'Sony PlayStation Portable'   : '46',  # <option value="46">PSP</option>
    'SNK Neo-Geo Pocket'          : '52',  # <option value="52">Neo Geo Pocket</option>
    'SNK Neo-Geo Pocket Color'    : '53',  # <option value="53">Neo Geo Pocket Color</option>
=======
    'Sega MegaCD'                 : '20',  # <option value="20">SEGA CD</option>
    'Sega MegaDrive/Genesis'      : '16',  # <option value="16">Genesis</option>
    'Sega PICO'                   : '103', # <option value="103">SEGA Pico</option>
    'Sega SG-1000'                : '114', # <option value="114">SG-1000</option>
    'Sega Saturn'                 : '23',  # <option value="23">SEGA Saturn</option>
    'Sega Dreamcast'              : '8',   # <option value="8">Dreamcast</option>
    'Sinclair ZX Spectrum'        : '41',  # <option value="41">ZX Spectrum</option>
    'SNK Neo-Geo Pocket'          : '52',  # <option value="52">Neo Geo Pocket</option>
    'SNK Neo-Geo Pocket Color'    : '53',  # <option value="53">Neo Geo Pocket Color</option>
    'Sony PlayStation'            : '6',   # <option value="6">PlayStation</option>
    'Sony PlayStation 2'          : '7',   # <option value="7">PlayStation 2</option>
    'Sony PlayStation Portable'   : '46',  # <option value="46">PSP</option>
>>>>>>> 626b0878
}

def AEL_platform_to_TheGamesDB(platform_AEL):
    try:    platform_TheGamesDB = platform_AEL_to_TheGamesDB_dic[platform_AEL]
    except: platform_TheGamesDB = ''
        
    return platform_TheGamesDB

def AEL_platform_to_GameFAQs(AEL_gamesys):
    try:    platform_GameFAQs = platform_AEL_to_GameFAQs_dic[AEL_gamesys]
    except: platform_GameFAQs = '0' # Platform '0' means all platforms

    return platform_GameFAQs

def AEL_platform_to_MobyGames(platform_AEL):
    try:    platform_MobyGames = platform_AEL_to_MobyGames_dic[platform_AEL]
    except: platform_MobyGames = ''
        
    return platform_MobyGames<|MERGE_RESOLUTION|>--- conflicted
+++ resolved
@@ -66,11 +66,7 @@
 AEL_platform_list = [
     # --- MAME/Arcade ---
     'MAME',
-<<<<<<< HEAD
-    # Atari
-=======
     # --- Atari ---
->>>>>>> 626b0878
     'Atari 2600',
     'Atari 5200',
     'Atari 7800',
@@ -96,12 +92,8 @@
     'NEC PC Engine/TurboGrafx 16',
     'NEC PC SuperGrafx',
     'NEC PC-FX',
-<<<<<<< HEAD
-    # Nintendo
-=======
     # --- Nintendo ---
     'Nintendo Famicom Disk System',
->>>>>>> 626b0878
     'Nintendo GameBoy',
     'Nintendo GameBoy Advance',
     'Nintendo GameBoy Color',
@@ -151,11 +143,6 @@
     'Atari Jaguar'                : '',
     'Atari Lynx'                  : '',
     'Atari ST'                    : '',
-<<<<<<< HEAD
-    'NEC PC Engine/TurboGrafx 16' : '',
-    'NEC PC SuperGrafx'           : '',
-    'NEC PC-FX'                   : '',
-=======
     'Colecovision'                : '',
     'Commodore 64'                : '',
     'Commodore Amiga'             : '',
@@ -171,7 +158,6 @@
     'NEC PC SuperGrafx'           : '',
     'NEC PC-FX'                   : '',    
     'Nintendo Famicom Disk System': '',
->>>>>>> 626b0878
     'Nintendo GameBoy'            : 'resources/data/GameDBInfo/Nintendo Game Boy.xml',
     'Nintendo GameBoy Advance'    : 'resources/data/GameDBInfo/Nintendo Game Boy Advance.xml',
     'Nintendo GameBoy Color'      : 'resources/data/GameDBInfo/Nintendo Game Boy Color.xml',
@@ -199,51 +185,10 @@
     'Sony PlayStation'            : 'resources/data/GameDBInfo/Sony PlayStation.xml',
     'Sony PlayStation 2'          : 'resources/data/GameDBInfo/Sony Playstation 2.xml',
     'Sony PlayStation Portable'   : 'resources/data/GameDBInfo/Sony PSP.xml',
-    'SNK Neo-Geo Pocket'          : '',
-    'SNK Neo-Geo Pocket Color'    : '',
     'Unknown'                     : ''
 }
 
 #
-<<<<<<< HEAD
-# Get platform strings from the links in http://thegamesdb.net/platforms/
-#
-platform_AEL_to_TheGamesDB_dic = {
-    'MAME'                        : 'arcade',
-    'Atari 2600'                  : 'atari-2600',
-    'Atari 5200'                  : 'atari-5200',
-    'Atari 7800'                  : 'atari-7800',
-    'Atari Jaguar'                : 'atari-jaguar',
-    'Atari Lynx'                  : 'atari-lynx',
-    'Atari ST'                    : 'atari-st',
-    'NEC PC Engine/TurboGrafx 16' : 'turbografx-16', # Also turbo-grafx-cd
-    'NEC PC SuperGrafx'           : 'turbografx-16',
-    'NEC PC-FX'                   : 'pcfx',
-    'Nintendo GameBoy'            : 'nintendo-gameboy',
-    'Nintendo GameBoy Advance'    : 'nintendo-gameboy-advance',
-    'Nintendo GameBoy Color'      : 'nintendo-gameboy-color',
-    'Nintendo GameCube'           : 'nintendo-gamecube',
-    'Nintendo 64'                 : 'nintendo-64',
-    'Nintendo DS'                 : 'nintendo-ds',
-    'Nintendo NES'                : 'nintendo-entertainment-system-nes',
-    'Nintendo SNES'               : 'super-nintendo-snes',
-    'Nintendo Wii'                : 'nintendo-wii',
-    'Sega 32X'                    : 'sega-32x',
-    'Sega Game Gear'              : 'sega-game-gear',
-    'Sega Master System/Mark III' : 'sega-master-system',
-    'Sega MegaDrive/Genesis'      : 'sega-genesis',
-    'Sega MegaCD'                 : 'sega-cd',
-    'Sega Saturn'                 : 'sega-saturn',
-    'Sega Dreamcast'              : 'sega-dreamcast',
-    'Sony PlayStation'            : 'sony-playstation',
-    'Sony PlayStation 2'          : 'sony-playstation-2',
-    'Sony PlayStation Portable'   : 'sony-psp',
-    'SNK Neo-Geo Pocket'          : 'neo-geo-pocket',
-    'SNK Neo-Geo Pocket Color'    : 'neo-geo-pocket-color'
-}
-
-# Platform '0' means all platforms
-=======
 # Get platform list from http://thegamesdb.net/api/GetPlatformsList.php
 # Platform name is inside <name> tag. Spaces must be converted into '+'.
 #
@@ -303,7 +248,6 @@
 # Platform '0' means all platforms
 # Get platform names from https://www.gamefaqs.com/search?game=ar
 #
->>>>>>> 626b0878
 platform_AEL_to_GameFAQs_dic = {
     'MAME'                        : '2',   # <option label="Arcade Games" value="2">Arcade Games</option>
     'Atari 2600'                  : '6',   # <option label="Atari 2600" value="6">Atari 2600</option>
@@ -313,8 +257,6 @@
                                            # <option label="Jaguar CD" value="82">Jaguar CD</option>
     'Atari Lynx'                  : '58',  # <option label="Lynx" value="58">Lynx</option>
     'Atari ST'                    : '38',  # <option label="Atari ST" value="38">Atari ST</option>
-<<<<<<< HEAD
-=======
     'Colecovision'                : '29',  # <option label="Colecovision" value="29">Colecovision</option>
     'Commodore 64'                : '24',  # <option label="Commodore 64" value="24">Commodore 64</option>
     'Commodore Amiga'             : '39',  # <option label="Amiga" value="39">Amiga</option>
@@ -326,25 +268,15 @@
     'Microsoft MS-DOS'            : '19',  # <option label="PC" value="19">PC</option>
     'Microsoft Xbox'              : '98',  # <option label="Xbox" value="98">Xbox</option>
     'Microsoft Xbox 360'          : '111', # <option label="Xbox 360" value="111">Xbox 360</option>
->>>>>>> 626b0878
     'NEC PC Engine/TurboGrafx 16' : '53',  # <option label="TurboGrafx-16" value="53">TurboGrafx-16</option>
                                            # <option label="Turbo CD" value="56">Turbo CD</option>
     'NEC PC SuperGrafx'           : '53',  # Didn't found SuperGrafx on GameFAQs
     'NEC PC-FX'                   : '79',  # <option label="PC-FX" value="79" selected="selected">PC-FX</option>
-<<<<<<< HEAD
-=======
     'Nintendo Famicom Disk System': '47',  # <option label="Famicom Disk System" value="47">Famicom Disk System</option>
->>>>>>> 626b0878
     'Nintendo GameBoy'            : '59',  # <option label="Game Boy" value="59">Game Boy</option>
     'Nintendo GameBoy Advance'    : '91',  # <option label="Game Boy Advance" value="91">Game Boy Advance</option>
     'Nintendo GameBoy Color'      : '57',  # <option label="Game Boy Color" value="57">Game Boy Color</option>
     'Nintendo GameCube'           : '99',  # <option label="GameCube" value="99">GameCube</option>
-<<<<<<< HEAD
-    'Nintendo 64'                 : '84',  # <option label="Nintendo 64" value="84">Nintendo 64</option>
-    'Nintendo DS'                 : '108', # <option label="DS" value="108">DS</option>
-    'Nintendo NES'                : '41',  # <option label="NES" value="41">NES</option>
-    'Nintendo SNES'               : '63',  # <option label="Super Nintendo" value="63">Super Nintendo</option>
-=======
     'Nintendo 3DS'                : '116', # <option label="3DS" value="116">3DS</option>
     'Nintendo 64'                 : '84',  # <option label="Nintendo 64" value="84">Nintendo 64</option>
     'Nintendo DS'                 : '108', # <option label="DS" value="108">DS</option>
@@ -352,22 +284,10 @@
     'Nintendo NES'                : '41',  # <option label="NES" value="41">NES</option>
     'Nintendo SNES'               : '63',  # <option label="Super Nintendo" value="63">Super Nintendo</option>
     'Nintendo Virtual Boy'        : '83',  # <option label="Virtual Boy" value="83">Virtual Boy</option>
->>>>>>> 626b0878
     'Nintendo Wii'                : '114', # <option label="Wii" value="114">Wii</option>
     'Sega 32X'                    : '74',  # <option label="Sega 32X" value="74">Sega 32X</option>
     'Sega Game Gear'              : '62',  # <option label="GameGear" value="62">GameGear</option>
     'Sega Master System/Mark III' : '49',  # <option label="Sega Master System" value="49">Sega Master System</option>
-<<<<<<< HEAD
-    'Sega MegaDrive/Genesis'      : '54',  # <option label="Genesis" value="54">Genesis</option>
-    'Sega MegaCD'                 : '65',  # <option label="Sega CD" value="65">Sega CD</option>
-    'Sega Saturn'                 : '76',  # <option label="Saturn" value="76">Saturn</option>
-    'Sega Dreamcast'              : '67',  # <option label="Dreamcast" value="67">Dreamcast</option>
-    'Sony PlayStation'            : '78',  # <option label="PlayStation" value="78">PlayStation</option>
-    'Sony PlayStation 2'          : '94',  # <option label="PlayStation 2" value="94">PlayStation 2</option>
-    'Sony PlayStation Portable'   : '109', # <option label="PSP" value="109">PSP</option>
-    'SNK Neo-Geo Pocket'          : '0',   #  Not found in GameFAQs
-    'SNK Neo-Geo Pocket Color'    : '89'   # <option label="NeoGeo Pocket Color" value="89">NeoGeo Pocket Color</option>
-=======
     'Sega MegaCD'                 : '65',  # <option label="Sega CD" value="65">Sega CD</option>
     'Sega MegaDrive/Genesis'      : '54',  # <option label="Genesis" value="54">Genesis</option>
     'Sega PICO'                   : '0',   #  Not found in GameFAQs
@@ -380,7 +300,6 @@
     'Sony PlayStation'            : '78',  # <option label="PlayStation" value="78">PlayStation</option>
     'Sony PlayStation 2'          : '94',  # <option label="PlayStation 2" value="94">PlayStation 2</option>
     'Sony PlayStation Portable'   : '109', # <option label="PSP" value="109">PSP</option>
->>>>>>> 626b0878
 }
 
 #
@@ -394,8 +313,6 @@
     'Atari Jaguar'                : '17',  # <option value="17">Jaguar</option>
     'Atari Lynx'                  : '18',  # <option value="18">Lynx</option>
     'Atari ST'                    : '24',  # <option value="24">Atari ST</option>
-<<<<<<< HEAD
-=======
     'Colecovision'                : '29',  # <option value="29">ColecoVision</option>
     'Commodore 64'                : '27',  # <option value="27">Commodore 64</option>
     'Commodore Amiga'             : '19',  # <option value="19">Amiga</option>
@@ -407,25 +324,15 @@
     'Microsoft MS-DOS'            : '2',   # <option value="2">DOS</option>
     'Microsoft Xbox'              : '13',  # <option value="13">Xbox</option>
     'Microsoft Xbox 360'          : '69',  # <option value="69">Xbox 360</option>
->>>>>>> 626b0878
     'NEC PC Engine/TurboGrafx 16' : '40',  # <option value="40">TurboGrafx-16</option>
                                            # <option value="45">TurboGrafx CD</option>
     'NEC PC SuperGrafx'           : '127', # <option value="127">SuperGrafx</option>
     'NEC PC-FX'                   : '59',  # <option value="59">PC-FX</option>
-<<<<<<< HEAD
-=======
     'Nintendo Famicom Disk System': '22',  # Does not exist in MobyGames
->>>>>>> 626b0878
     'Nintendo GameBoy'            : '10',  # <option value="10">Game Boy</option>
     'Nintendo GameBoy Advance'    : '12',  # <option value="12">Game Boy Advance</option>
     'Nintendo GameBoy Color'      : '11',  # <option value="11">Game Boy Color</option>
     'Nintendo GameCube'           : '14',  # <option value="14">GameCube</option>
-<<<<<<< HEAD
-    'Nintendo 64'                 : '9',   # <option value="9">Nintendo 64</option>
-    'Nintendo DS'                 : '44',  # <option value="44">Nintendo DS</option>
-    'Nintendo NES'                : '22',  # <option value="22">NES</option>
-    'Nintendo SNES'               : '15',  # <option value="15">SNES</option>
-=======
     'Nintendo 3DS'                : '101', # <option value="101">Nintendo 3DS</option>
     'Nintendo 64'                 : '9',   # <option value="9">Nintendo 64</option>
     'Nintendo DS'                 : '44',  # <option value="44">Nintendo DS</option>
@@ -433,22 +340,10 @@
     'Nintendo NES'                : '22',  # <option value="22">NES</option>
     'Nintendo SNES'               : '15',  # <option value="15">SNES</option>
     'Nintendo Virtual Boy'        : '38',  # <option value="38">Virtual Boy</option>
->>>>>>> 626b0878
     'Nintendo Wii'                : '82',  # <option value="82">Wii</option>
     'Sega 32X'                    : '21',  # <option value="21">SEGA 32X</option>
     'Sega Game Gear'              : '25',  # <option value="25">Game Gear</option>
     'Sega Master System/Mark III' : '26',  # <option value="26">SEGA Master System</option>
-<<<<<<< HEAD
-    'Sega MegaDrive/Genesis'      : '16',  # <option value="16">Genesis</option>
-    'Sega MegaCD'                 : '20',  # <option value="20">SEGA CD</option>
-    'Sega Saturn'                 : '23',  # <option value="23">SEGA Saturn</option>
-    'Sega Dreamcast'              : '8',   # <option value="8">Dreamcast</option>
-    'Sony PlayStation'            : '6',   # <option value="6">PlayStation</option>
-    'Sony PlayStation 2'          : '7',   # <option value="7">PlayStation 2</option>
-    'Sony PlayStation Portable'   : '46',  # <option value="46">PSP</option>
-    'SNK Neo-Geo Pocket'          : '52',  # <option value="52">Neo Geo Pocket</option>
-    'SNK Neo-Geo Pocket Color'    : '53',  # <option value="53">Neo Geo Pocket Color</option>
-=======
     'Sega MegaCD'                 : '20',  # <option value="20">SEGA CD</option>
     'Sega MegaDrive/Genesis'      : '16',  # <option value="16">Genesis</option>
     'Sega PICO'                   : '103', # <option value="103">SEGA Pico</option>
@@ -461,7 +356,6 @@
     'Sony PlayStation'            : '6',   # <option value="6">PlayStation</option>
     'Sony PlayStation 2'          : '7',   # <option value="7">PlayStation 2</option>
     'Sony PlayStation Portable'   : '46',  # <option value="46">PSP</option>
->>>>>>> 626b0878
 }
 
 def AEL_platform_to_TheGamesDB(platform_AEL):
