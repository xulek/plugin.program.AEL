# -*- coding: utf-8 -*-
# Advanced Emulator Launcher asset (artwork) related stuff
#

# Copyright (c) 2016-2017 Wintermute0110 <wintermute0110@gmail.com>
#
# This program is free software; you can redistribute it and/or modify
# it under the terms of the GNU General Public License as published by
# the Free Software Foundation; version 2 of the License.
#
# This program is distributed in the hope that it will be useful,
# but WITHOUT ANY WARRANTY; without even the implied warranty of
# MERCHANTABILITY or FITNESS FOR A PARTICULAR PURPOSE.  See the
# GNU General Public License for more details.

# --- Python standard library ---
from __future__ import unicode_literals
import os

# --- AEL packages ---
from utils import *
from utils_kodi import *

# --- Define "constants" ---
ASSET_ICON       = 100
ASSET_FANART     = 200
ASSET_BANNER     = 300
ASSET_POSTER     = 400
ASSET_CLEARLOGO  = 500
ASSET_CONTROLLER = 600
ASSET_TRAILER    = 700
ASSET_TITLE      = 800
ASSET_SNAP       = 900
ASSET_BOXFRONT   = 1000
ASSET_BOXBACK    = 1100
ASSET_CARTRIDGE  = 1200
ASSET_FLYER      = 1300  # ROMs have FLYER, Categories/Launchers/Collections have POSTER
ASSET_MAP        = 1400
ASSET_MANUAL     = 1500

ASSET_SETTING_KEYS = {}
ASSET_SETTING_KEYS[ASSET_ICON] = ''
ASSET_SETTING_KEYS[ASSET_FANART] = 'scraper_fanart'
ASSET_SETTING_KEYS[ASSET_BANNER] = 'scraper_banner'
ASSET_SETTING_KEYS[ASSET_POSTER] = ''
ASSET_SETTING_KEYS[ASSET_CLEARLOGO] = 'scraper_clearlogo'
ASSET_SETTING_KEYS[ASSET_CONTROLLER] = ''
ASSET_SETTING_KEYS[ASSET_TRAILER] = ''
ASSET_SETTING_KEYS[ASSET_TITLE] = 'scraper_title'
ASSET_SETTING_KEYS[ASSET_SNAP] = 'scraper_snap'      
ASSET_SETTING_KEYS[ASSET_BOXFRONT] = 'scraper_boxfront'
ASSET_SETTING_KEYS[ASSET_BOXBACK] = 'scraper_boxback'
ASSET_SETTING_KEYS[ASSET_CARTRIDGE] = 'scraper_cart'
ASSET_SETTING_KEYS[ASSET_FLYER] = ''
ASSET_SETTING_KEYS[ASSET_MAP] = ''
ASSET_SETTING_KEYS[ASSET_MANUAL] = ''
    

MAME_ASSET_SETTING_KEYS = {}
MAME_ASSET_SETTING_KEYS[ASSET_ICON] = ''
MAME_ASSET_SETTING_KEYS[ASSET_FANART] = 'scraper_fanart_MAME'
MAME_ASSET_SETTING_KEYS[ASSET_BANNER] = 'scraper_marquee_MAME'
MAME_ASSET_SETTING_KEYS[ASSET_POSTER] = ''
MAME_ASSET_SETTING_KEYS[ASSET_CLEARLOGO] = 'scraper_clearlogo_MAME'
MAME_ASSET_SETTING_KEYS[ASSET_CONTROLLER] = ''
MAME_ASSET_SETTING_KEYS[ASSET_TRAILER] = ''
MAME_ASSET_SETTING_KEYS[ASSET_TITLE] = 'scraper_title_MAME'
MAME_ASSET_SETTING_KEYS[ASSET_SNAP] = 'scraper_snap_MAME'      
MAME_ASSET_SETTING_KEYS[ASSET_BOXFRONT] = 'scraper_cabinet_MAME'
MAME_ASSET_SETTING_KEYS[ASSET_BOXBACK] = 'scraper_cpanel_MAME'
MAME_ASSET_SETTING_KEYS[ASSET_CARTRIDGE] = 'scraper_pcb_MAME'
MAME_ASSET_SETTING_KEYS[ASSET_FLYER] = 'scraper_flyer_MAME'
MAME_ASSET_SETTING_KEYS[ASSET_MAP] = ''
MAME_ASSET_SETTING_KEYS[ASSET_MANUAL] = ''

#
# The order of this list must match order in dialog.select() in the GUI, or bad things will happen.
#
CATEGORY_ASSET_LIST = [
    ASSET_ICON, ASSET_FANART, ASSET_BANNER, ASSET_POSTER, ASSET_CLEARLOGO, ASSET_TRAILER
]

LAUNCHER_ASSET_LIST = [
    ASSET_ICON, ASSET_FANART, ASSET_BANNER, ASSET_POSTER, ASSET_CLEARLOGO, ASSET_CONTROLLER, ASSET_TRAILER
]

ROM_ASSET_LIST = [
    ASSET_TITLE,     ASSET_SNAP,   ASSET_BOXFRONT, ASSET_BOXBACK,
    ASSET_CARTRIDGE, ASSET_FANART, ASSET_BANNER,   ASSET_CLEARLOGO,  
    ASSET_FLYER,     ASSET_MAP,    ASSET_MANUAL,   ASSET_TRAILER
]

# --- Plugin will search these file extensions for assets ---
# >> Check http://kodi.wiki/view/advancedsettings.xml#videoextensions
IMAGE_EXTENSIONS   = ['png', 'jpg', 'gif', 'bmp']
MANUAL_EXTENSIONS  = ['pdf']
TRAILER_EXTENSIONS = ['mov', 'divx', 'xvid', 'wmv', 'avi', 'mpg', 'mpeg', 'mp4', 'mkv', 'avc']

#
# Get extensions to search for files
# Input : ['png', 'jpg']
# Output: ['png', 'jpg', 'PNG', 'JPG']
#
def asset_get_filesearch_extension_list(exts):
    ext_list = list(exts)
    for ext in exts:
        ext_list.append(ext.upper())

    return ext_list

#
# Gets extensions to be used in Kodi file dialog.
# Input : ['png', 'jpg']
# Output: '.png|.jpg'
#
def asset_get_dialog_extension_list(exts):
    ext_string = ''
    for ext in exts:
        ext_string += '.' + ext + '|'
    # >> Remove trailing '|' character
    ext_string = ext_string[:-1]

    return ext_string

#
# Gets extensions to be used in regular expressions.
# Input : ['png', 'jpg']
# Output: '(png|jpg)'
#
def asset_get_regexp_extension_list(exts):
    ext_string = ''
    for ext in exts:
        ext_string += ext + '|'
    # >> Remove trailing '|' character
    ext_string = ext_string[:-1]

    return '(' + ext_string + ')'

# -------------------------------------------------------------------------------------------------
# Asset functions
# -------------------------------------------------------------------------------------------------
# Creates path for assets (artwork) and automatically fills in the path_ fields in the launcher
# struct.
# 
def assets_init_asset_dir(assets_path_FName, launcher):
    log_verb('assets_init_asset_dir() asset_path "{0}"'.format(assets_path_FName.getPath()))

    # --- Fill in launcher fields and create asset directories ---
    if launcher['platform'] == 'MAME':
        assets_parse_asset_dir(launcher, assets_path_FName, 'path_title', 'titles')
        assets_parse_asset_dir(launcher, assets_path_FName, 'path_snap', 'snaps')
        assets_parse_asset_dir(launcher, assets_path_FName, 'path_boxfront', 'cabinets')
        assets_parse_asset_dir(launcher, assets_path_FName, 'path_boxback', 'cpanels')
        assets_parse_asset_dir(launcher, assets_path_FName, 'path_cartridge', 'PCBs')
        assets_parse_asset_dir(launcher, assets_path_FName, 'path_fanart', 'fanarts')
        assets_parse_asset_dir(launcher, assets_path_FName, 'path_banner', 'marquees')
        assets_parse_asset_dir(launcher, assets_path_FName, 'path_clearlogo', 'clearlogos')
        assets_parse_asset_dir(launcher, assets_path_FName, 'path_flyer', 'flyers')
        assets_parse_asset_dir(launcher, assets_path_FName, 'path_map', 'maps')
        assets_parse_asset_dir(launcher, assets_path_FName, 'path_manual', 'manuals')
        assets_parse_asset_dir(launcher, assets_path_FName, 'path_trailer', 'trailers')
    else:
        assets_parse_asset_dir(launcher, assets_path_FName, 'path_title', 'titles')
        assets_parse_asset_dir(launcher, assets_path_FName, 'path_snap', 'snaps')
        assets_parse_asset_dir(launcher, assets_path_FName, 'path_boxfront', 'boxfronts')
        assets_parse_asset_dir(launcher, assets_path_FName, 'path_boxback', 'boxbacks')
        assets_parse_asset_dir(launcher, assets_path_FName, 'path_cartridge', 'cartridges')
        assets_parse_asset_dir(launcher, assets_path_FName, 'path_fanart', 'fanarts')
        assets_parse_asset_dir(launcher, assets_path_FName, 'path_banner', 'banners')
        assets_parse_asset_dir(launcher, assets_path_FName, 'path_clearlogo', 'clearlogos')
        assets_parse_asset_dir(launcher, assets_path_FName, 'path_flyer', 'flyers')
        assets_parse_asset_dir(launcher, assets_path_FName, 'path_map', 'maps')
        assets_parse_asset_dir(launcher, assets_path_FName, 'path_manual', 'manuals')
        assets_parse_asset_dir(launcher, assets_path_FName, 'path_trailer', 'trailers')

#
# Create asset path and assign it to Launcher dictionary.
#
def assets_parse_asset_dir(launcher, assets_path_FName, key, pathName):
    subPath       = assets_path_FName.pjoin(pathName)
    launcher[key] = subPath.getOriginalPath()
    log_debug('assets_parse_asset_dir() Creating dir "{0}"'.format(subPath.getPath()))
    subPath.makedirs()

#
# Get artwork user configured to be used as icon/fanart/... for Categories/Launchers
#
def asset_get_default_asset_Category(object_dic, object_key, default_asset = ''):
    conf_asset_key = object_dic[object_key]
<<<<<<< HEAD
    thumb_path     = object_dic[conf_asset_key] if conf_asset_key in object_dic and object_dic[conf_asset_key] else default_asset
=======
    asset_path     = object_dic[conf_asset_key] if object_dic[conf_asset_key] else default_asset
>>>>>>> dd6dd240

    return asset_path

#
# Same for ROMs
#
def asset_get_default_asset_Launcher_ROM(rom, launcher, object_key, default_asset = ''):

    if object_key not in launcher:
        return default_asset

    conf_asset_key = launcher[object_key]
    asset_path     = rom[conf_asset_key] if rom[conf_asset_key] else default_asset

    return asset_path

#
# Gets a human readable name string for the asset field name.
#
def assets_get_asset_name_str(default_asset):
    asset_name_str = ''

    # >> ROMs
    if   default_asset == 's_title':     asset_name_str = 'Title'
    elif default_asset == 's_snap':      asset_name_str = 'Snap'
    elif default_asset == 's_boxfront':  asset_name_str = 'Boxfront'
    elif default_asset == 's_boxback':   asset_name_str = 'Boxback'
    elif default_asset == 's_cartridge': asset_name_str = 'Cartridge'
    elif default_asset == 's_fanart':    asset_name_str = 'Fanart'
    elif default_asset == 's_banner':    asset_name_str = 'Banner'
    elif default_asset == 's_clearlogo': asset_name_str = 'Clearlogo'
    elif default_asset == 's_flyer':     asset_name_str = 'Flyer'
    elif default_asset == 's_map':       asset_name_str = 'Map'
    elif default_asset == 's_manual':    asset_name_str = 'Manual'
    elif default_asset == 's_trailer':   asset_name_str = 'Trailer'
    # >> Categories/Launchers
    elif default_asset == 's_icon':       asset_name_str = 'Icon'
    elif default_asset == 's_poster':     asset_name_str = 'Poster'
    elif default_asset == 's_controller': asset_name_str = 'Controller'
    else:
        kodi_notify_warn('Wrong asset key {0}'.format(default_asset))
        log_error('assets_get_asset_name_str() Wrong default_thumb {0}'.format(default_asset))
    
    return asset_name_str

#
# This must match the order of the list Category_asset_ListItem_list in _command_edit_category()
#
def assets_choose_Category_mapped_artwork(dict_object, key, index):
    if   index == 0: dict_object[key] = 's_icon'
    elif index == 1: dict_object[key] = 's_fanart'
    elif index == 2: dict_object[key] = 's_banner'
    elif index == 3: dict_object[key] = 's_poster'
    elif index == 4: dict_object[key] = 's_clearlogo'

#
# This must match the order of the list Category_asset_ListItem_list in _command_edit_category()
#
def assets_get_Category_mapped_asset_idx(dict_object, key):
    if   dict_object[key] == 's_icon':       index = 0
    elif dict_object[key] == 's_fanart':     index = 1
    elif dict_object[key] == 's_banner':     index = 2
    elif dict_object[key] == 's_poster':     index = 3
    elif dict_object[key] == 's_clearlogo':  index = 4
    else:                                    index = 0

    return index

#
# This must match the order of the list Launcher_asset_ListItem_list in _command_edit_launcher()
#
def assets_choose_Launcher_mapped_artwork(dict_object, key, index):
    if   index == 0: dict_object[key] = 's_icon'
    elif index == 1: dict_object[key] = 's_fanart'
    elif index == 2: dict_object[key] = 's_banner'
    elif index == 3: dict_object[key] = 's_poster'
    elif index == 4: dict_object[key] = 's_clearlogo'
    elif index == 5: dict_object[key] = 's_controller'

#
# This must match the order of the list Launcher_asset_ListItem_list in _command_edit_launcher()
#
def assets_get_Launcher_mapped_asset_idx(dict_object, key):
    if   dict_object[key] == 's_icon':       index = 0
    elif dict_object[key] == 's_fanart':     index = 1
    elif dict_object[key] == 's_banner':     index = 2
    elif dict_object[key] == 's_poster':     index = 3
    elif dict_object[key] == 's_clearlogo':  index = 4
    elif dict_object[key] == 's_controller': index = 5
    else:                                    index = 0

    return index

#
# This must match the order of the list ROM_asset_str_list in _command_edit_launcher()
#
def assets_choose_ROM_mapped_artwork(dict_object, key, index):
    if   index == 0: dict_object[key] = 's_title'
    elif index == 1: dict_object[key] = 's_snap'
    elif index == 2: dict_object[key] = 's_boxfront'
    elif index == 3: dict_object[key] = 's_boxback'
    elif index == 4: dict_object[key] = 's_cartridge'
    elif index == 5: dict_object[key] = 's_fanart'
    elif index == 6: dict_object[key] = 's_banner'
    elif index == 7: dict_object[key] = 's_clearlogo'
    elif index == 8: dict_object[key] = 's_flyer'
    elif index == 9: dict_object[key] = 's_map'

#
# This must match the order of the list ROM_asset_str_list in _command_edit_launcher()
#
def assets_get_ROM_mapped_asset_idx(dict_object, key):
    if   dict_object[key] == 's_title':     index = 0
    elif dict_object[key] == 's_snap':      index = 1
    elif dict_object[key] == 's_boxfront':  index = 2
    elif dict_object[key] == 's_boxback':   index = 3
    elif dict_object[key] == 's_cartridge': index = 4
    elif dict_object[key] == 's_fanart':    index = 5
    elif dict_object[key] == 's_banner':    index = 6
    elif dict_object[key] == 's_clearlogo': index = 7
    elif dict_object[key] == 's_flyer':     index = 8
    elif dict_object[key] == 's_map':       index = 9
    else:                                   index = 0

    return index

# -------------------------------------------------------------------------------------------------
# Gets all required information about an asset: path, name, etc.
# Returns an object with all the information
# -------------------------------------------------------------------------------------------------
class AssetInfo:
    kind        = 0
    key         = ''
    name        = ''
    fname_infix = '' # Used only when searching assets when importing XML
    kind_str    = ''
    exts        = []
    exts_dialog = []
    path_key    = ''

def assets_get_info_scheme(asset_kind):
    A = AssetInfo()

    if asset_kind == ASSET_ICON:
        A.kind        = ASSET_ICON
        A.key         = 's_icon'
        A.name        = 'Icon'
        A.fname_infix = 'icon'
        A.kind_str    = 'image'
        A.exts        = asset_get_filesearch_extension_list(IMAGE_EXTENSIONS)
        A.exts_dialog = asset_get_dialog_extension_list(IMAGE_EXTENSIONS)
        A.path_key    = 'path_icon'
    elif asset_kind == ASSET_FANART:
        A.kind        = ASSET_FANART
        A.key         = 's_fanart'
        A.name        = 'Fanart'
        A.fname_infix = 'fanart'
        A.kind_str    = 'image'
        A.exts        = asset_get_filesearch_extension_list(IMAGE_EXTENSIONS)
        A.exts_dialog = asset_get_dialog_extension_list(IMAGE_EXTENSIONS)
        A.path_key    = 'path_fanart'
    elif asset_kind == ASSET_BANNER:
        A.kind        = ASSET_BANNER
        A.key         = 's_banner'
        A.name        = 'Banner'
        A.fname_infix = 'banner'
        A.kind_str    = 'image'
        A.exts        = asset_get_filesearch_extension_list(IMAGE_EXTENSIONS)
        A.exts_dialog = asset_get_dialog_extension_list(IMAGE_EXTENSIONS)
        A.path_key    = 'path_banner'
    elif asset_kind == ASSET_POSTER:
        A.kind        = ASSET_POSTER
        A.key         = 's_poster'
        A.name        = 'Poster'
        A.fname_infix = 'poster'
        A.kind_str    = 'image'
        A.exts        = asset_get_filesearch_extension_list(IMAGE_EXTENSIONS)
        A.exts_dialog = asset_get_dialog_extension_list(IMAGE_EXTENSIONS)
        A.path_key    = 'path_poster'
    elif asset_kind == ASSET_CLEARLOGO:
        A.kind        = ASSET_CLEARLOGO
        A.key         = 's_clearlogo'
        A.name        = 'Clearlogo'
        A.fname_infix = 'clearlogo'
        A.kind_str    = 'image'
        A.exts        = asset_get_filesearch_extension_list(IMAGE_EXTENSIONS)
        A.exts_dialog = asset_get_dialog_extension_list(IMAGE_EXTENSIONS)
        A.path_key    = 'path_clearlogo'
    elif asset_kind == ASSET_CONTROLLER:
        A.kind        = ASSET_CONTROLLER
        A.key         = 's_controller'
        A.name        = 'Controller'
        A.fname_infix = 'controller'
        A.kind_str    = 'image'
        A.exts        = asset_get_filesearch_extension_list(IMAGE_EXTENSIONS)
        A.exts_dialog = asset_get_dialog_extension_list(IMAGE_EXTENSIONS)
        A.path_key    = 'path_controller'
    elif asset_kind == ASSET_TRAILER:
        A.kind        = ASSET_TRAILER
        A.key         = 's_trailer'
        A.name        = 'Trailer'
        A.fname_infix = 'trailer'
        A.kind_str    = 'video'
        A.exts        = asset_get_filesearch_extension_list(TRAILER_EXTENSIONS)
        A.exts_dialog = asset_get_dialog_extension_list(TRAILER_EXTENSIONS)
        A.path_key    = 'path_trailer'
    elif asset_kind == ASSET_TITLE:
        A.kind        = ASSET_TITLE
        A.key         = 's_title'
        A.name        = 'Title'
        A.fname_infix = 'title'
        A.kind_str    = 'image'
        A.exts        = asset_get_filesearch_extension_list(IMAGE_EXTENSIONS)
        A.exts_dialog = asset_get_dialog_extension_list(IMAGE_EXTENSIONS)
        A.path_key    = 'path_title'
    elif asset_kind == ASSET_SNAP:
        A.kind        = ASSET_SNAP
        A.key         = 's_snap'
        A.name        = 'Snap'
        A.fname_infix = 'snap'
        A.kind_str    = 'image'
        A.exts        = asset_get_filesearch_extension_list(IMAGE_EXTENSIONS)
        A.exts_dialog = asset_get_dialog_extension_list(IMAGE_EXTENSIONS)
        A.path_key    = 'path_snap'
    elif asset_kind == ASSET_BOXFRONT:
        A.kind        = ASSET_BOXFRONT
        A.key         = 's_boxfront'
        A.name        = 'Boxfront'
        A.fname_infix = 'boxfront'
        A.kind_str    = 'image'
        A.exts        = asset_get_filesearch_extension_list(IMAGE_EXTENSIONS)
        A.exts_dialog = asset_get_dialog_extension_list(IMAGE_EXTENSIONS)
        A.path_key    = 'path_boxfront'
    elif asset_kind == ASSET_BOXBACK:
        A.kind        = ASSET_BOXBACK
        A.key         = 's_boxback'
        A.name        = 'Boxback'
        A.fname_infix = 'boxback'
        A.kind_str    = 'image'
        A.exts        = asset_get_filesearch_extension_list(IMAGE_EXTENSIONS)
        A.exts_dialog = asset_get_dialog_extension_list(IMAGE_EXTENSIONS)
        A.path_key    = 'path_boxback'
    elif asset_kind == ASSET_CARTRIDGE:
        A.kind        = ASSET_CARTRIDGE
        A.key         = 's_cartridge'
        A.name        = 'Cartridge'
        A.fname_infix = 'cartridge'
        A.kind_str    = 'image'
        A.exts        = asset_get_filesearch_extension_list(IMAGE_EXTENSIONS)
        A.exts_dialog = asset_get_dialog_extension_list(IMAGE_EXTENSIONS)
        A.path_key    = 'path_cartridge'
    elif asset_kind == ASSET_FLYER:
        A.kind        = ASSET_FLYER
        A.key         = 's_flyer'
        A.name        = 'Flyer'
        A.fname_infix = 'flyer'
        A.kind_str    = 'image'
        A.fname_infix = 'poster'
        A.exts        = asset_get_filesearch_extension_list(IMAGE_EXTENSIONS)
        A.exts_dialog = asset_get_dialog_extension_list(IMAGE_EXTENSIONS)
        A.path_key    = 'path_flyer'
    elif asset_kind == ASSET_MAP:
        A.kind        = ASSET_MAP
        A.key         = 's_map'
        A.name        = 'Map'
        A.fname_infix = 'map'
        A.kind_str    = 'image'
        A.exts        = asset_get_filesearch_extension_list(IMAGE_EXTENSIONS)
        A.exts_dialog = asset_get_dialog_extension_list(IMAGE_EXTENSIONS)
        A.path_key    = 'path_map'
    elif asset_kind == ASSET_MANUAL:
        A.kind        = ASSET_MANUAL
        A.key         = 's_manual'
        A.name        = 'Manual'
        A.fname_infix = 'manual'
        A.kind_str    = 'manual'
        A.exts        = asset_get_filesearch_extension_list(MANUAL_EXTENSIONS)
        A.exts_dialog = asset_get_dialog_extension_list(MANUAL_EXTENSIONS)
        A.path_key    = 'path_manual'
    else:
        log_error('assets_get_info_scheme() Wrong asset_kind = {0}'.format(asset_kind))

    # --- Ultra DEBUG ---
    # log_debug('assets_get_info_scheme() asset_kind    {0}'.format(asset_kind))
    # log_debug('assets_get_info_scheme() A.key         {0}'.format(A.key))
    # log_debug('assets_get_info_scheme() A.name        {0}'.format(A.name))
    # log_debug('assets_get_info_scheme() A.fname_infix {0}'.format(A.fname_infix))
    # log_debug('assets_get_info_scheme() A.kind_str    {0}'.format(A.kind_str))
    # log_debug('assets_get_info_scheme() A.exts        {0}'.format(A.exts))
    # log_debug('assets_get_info_scheme() A.exts_dialog {0}'.format(A.exts_dialog))
    # log_debug('assets_get_info_scheme() A.path_key    {0}'.format(A.path_key))

    return A

#
# Scheme DIR uses different directories for artwork and no sufixes.
#
# Assets    -> Assets info object
# AssetPath -> FileName object
# ROM       -> ROM name FileName object
#
# Returns a FileName object
#
def assets_get_path_noext_DIR(Asset, AssetPath, ROM):

    return AssetPath + ROM.getBase_noext()

#
# Scheme SUFIX uses suffixes for artwork. All artwork assets are stored in the same directory.
# Name example: "Sonic The Hedgehog (Europe)_a3e_title"
# First 3 characters of the objectID are added to avoid overwriting of images. For example, in the
# Favourites special category there could be ROMs with the same name for different systems.
#
# Assets    -> Assets info object
# AssetPath -> FileName object
# asset_base_noext -> Unicode string
# objectID -> Object MD5 ID fingerprint (Unicode string)
#
# Returns a FileName object
#
def assets_get_path_noext_SUFIX(Asset, AssetPath, asset_base_noext, objectID = '000'):
    # >> Returns asset/artwork path_noext
    asset_path_noext_FileName = FileName('')
    objectID_str = '_' + objectID[0:3]

    if   Asset.kind == ASSET_ICON:       asset_path_noext_FileName = AssetPath.pjoin(asset_base_noext + objectID_str + '_icon')
    elif Asset.kind == ASSET_FANART:     asset_path_noext_FileName = AssetPath.pjoin(asset_base_noext + objectID_str + '_fanart')
    elif Asset.kind == ASSET_BANNER:     asset_path_noext_FileName = AssetPath.pjoin(asset_base_noext + objectID_str + '_banner')
    elif Asset.kind == ASSET_POSTER:     asset_path_noext_FileName = AssetPath.pjoin(asset_base_noext + objectID_str + '_poster')
    elif Asset.kind == ASSET_CLEARLOGO:  asset_path_noext_FileName = AssetPath.pjoin(asset_base_noext + objectID_str + '_clearlogo')
    elif Asset.kind == ASSET_CONTROLLER: asset_path_noext_FileName = AssetPath.pjoin(asset_base_noext + objectID_str + '_controller')
    elif Asset.kind == ASSET_TRAILER:    asset_path_noext_FileName = AssetPath.pjoin(asset_base_noext + objectID_str + '_trailer')
    elif Asset.kind == ASSET_TITLE:      asset_path_noext_FileName = AssetPath.pjoin(asset_base_noext + objectID_str + '_title')
    elif Asset.kind == ASSET_SNAP:       asset_path_noext_FileName = AssetPath.pjoin(asset_base_noext + objectID_str + '_snap')
    elif Asset.kind == ASSET_BOXFRONT:   asset_path_noext_FileName = AssetPath.pjoin(asset_base_noext + objectID_str + '_boxfront')
    elif Asset.kind == ASSET_BOXBACK:    asset_path_noext_FileName = AssetPath.pjoin(asset_base_noext + objectID_str + '_boxback')
    elif Asset.kind == ASSET_CARTRIDGE:  asset_path_noext_FileName = AssetPath.pjoin(asset_base_noext + objectID_str + '_cartridge')
    elif Asset.kind == ASSET_FLYER:      asset_path_noext_FileName = AssetPath.pjoin(asset_base_noext + objectID_str + '_flyer')
    elif Asset.kind == ASSET_MAP:        asset_path_noext_FileName = AssetPath.pjoin(asset_base_noext + objectID_str + '_map')
    elif Asset.kind == ASSET_MANUAL:     asset_path_noext_FileName = AssetPath.pjoin(asset_base_noext + objectID_str + '_manual')
    else:
        log_error('assets_get_path_noext_SUFIX() Wrong asset kind = {0}'.format(Asset.kind))

    return asset_path_noext_FileName

#
# Get a list of enabled assets.
#
# Returns tuple:
# configured_bool_list    List of boolean values. It has all assets defined in ROM_ASSET_LIST
# unconfigured_name_list  List of disabled asset names
#
def asset_get_configured_dir_list(launcher):
    configured_bool_list   = [False] * len(ROM_ASSET_LIST)
    unconfigured_name_list = []

    # >> Check if asset paths are configured or not
    for i, asset in enumerate(ROM_ASSET_LIST):
        A = assets_get_info_scheme(asset)
        configured_bool_list[i] = True if launcher[A.path_key] else False
        if not configured_bool_list[i]: 
            unconfigured_name_list.append(A.name)
            log_verb('asset_get_enabled_asset_list() {0:<9} path unconfigured'.format(A.name))
        else:
            log_debug('asset_get_enabled_asset_list() {0:<9} path configured'.format(A.name))

    return (configured_bool_list, unconfigured_name_list)

#
# Get a list of assets with duplicated paths. Refuse to do anything if duplicated paths found.
#
def asset_get_duplicated_dir_list(launcher):
    duplicated_bool_list   = [False] * len(ROM_ASSET_LIST)
    duplicated_name_list   = []

    # >> Check for duplicated asset paths
    for i, asset_i in enumerate(ROM_ASSET_LIST[:-1]):
        A_i = assets_get_info_scheme(asset_i)
        for j, asset_j in enumerate(ROM_ASSET_LIST[i+1:]):
            A_j = assets_get_info_scheme(asset_j)
            # >> Exclude unconfigured assets (empty strings).
            if not launcher[A_i.path_key] or not launcher[A_j.path_key]: continue
            # log_debug('asset_get_duplicated_asset_list() Checking {0:<9} vs {1:<9}'.format(A_i.name, A_j.name))
            if launcher[A_i.path_key] == launcher[A_j.path_key]:
                duplicated_bool_list[i] = True
                duplicated_name_list.append('{0} and {1}'.format(A_i.name, A_j.name))
                log_info('asset_get_duplicated_asset_list() DUPLICATED {0} and {1}'.format(A_i.name, A_j.name))

    return duplicated_name_list

#
# Search for local assets and place found files into a list.
# Returned list all has assets as defined in ROM_ASSET_LIST.
# This function is used in the ROM Scanner.
#
# launcher               -> launcher dictionary
# ROMFile                -> FileName object
# enabled_ROM_asset_list -> list of booleans
#
def assets_search_local_cached_assets(launcher, ROMFile, enabled_ROM_asset_list):
    log_verb('assets_search_local_cached_assets() Searching for ROM local assets...')
    local_asset_list = [''] * len(ROM_ASSET_LIST)
    rom_basename_noext = ROMFile.getBase_noext()
    for i, asset_kind in enumerate(ROM_ASSET_LIST):
        AInfo = assets_get_info_scheme(asset_kind)
        if not enabled_ROM_asset_list[i]:
            log_verb('assets_search_local_cached_assets() Disabled {0:<9}'.format(AInfo.name))
            continue
        local_asset = misc_search_file_cache(launcher[AInfo.path_key], rom_basename_noext, AInfo.exts)

        if local_asset:
            local_asset_list[i] = local_asset.getOriginalPath()
            log_verb('assets_search_local_cached_assets() Found    {0:<9} "{1}"'.format(AInfo.name, local_asset_list[i]))
        else:
            local_asset_list[i] = ''
            log_verb('assets_search_local_cached_assets() Missing  {0:<9}'.format(AInfo.name))

    return local_asset_list


#
# Search for local assets and put found files into a list.
# This function is used in _roms_add_new_rom() where there is no need for a file cache.
#
def assets_search_local_assets(launcher, ROMFile, enabled_ROM_asset_list):
    log_verb('assets_search_local_assets() Searching for ROM local assets...')
    local_asset_list = [''] * len(ROM_ASSET_LIST)
    for i, asset_kind in enumerate(ROM_ASSET_LIST):
        AInfo = assets_get_info_scheme(asset_kind)
        if not enabled_ROM_asset_list[i]:
            log_verb('assets_search_local_assets() Disabled {0:<9}'.format(AInfo.name))
            continue
        asset_path = FileName(launcher[AInfo.path_key])
        local_asset = misc_look_for_file(asset_path, ROMFile.getBase_noext(), AInfo.exts)

        if local_asset:
            local_asset_list[i] = local_asset.getOriginalPath()
            log_verb('assets_search_local_assets() Found    {0:<9} "{1}"'.format(AInfo.name, local_asset_list[i]))
        else:
            local_asset_list[i] = ''
            log_verb('assets_search_local_assets() Missing  {0:<9}'.format(AInfo.name))

    return local_asset_list

#
# A) This function checks if all path_* share a common root directory. If so
#    this function returns that common directory as an Unicode string.
# B) If path_* do not share a common root directory this function returns ''.
#
def assets_get_ROM_asset_path(launcher):
    ROM_asset_path = ''
    duplicated_bool_list = [False] * len(ROM_ASSET_LIST)
    AInfo_first = assets_get_info_scheme(ROM_ASSET_LIST[0])
    path_first_asset_FN = FileName(launcher[AInfo_first.path_key])
    log_debug('assets_get_ROM_asset_path() path_first_asset OP  "{0}"'.format(path_first_asset_FN.getOriginalPath()))
    log_debug('assets_get_ROM_asset_path() path_first_asset Dir "{0}"'.format(path_first_asset_FN.getDir()))
    for i, asset_kind in enumerate(ROM_ASSET_LIST):
        AInfo = assets_get_info_scheme(asset_kind)
        current_path_FN = FileName(launcher[AInfo.path_key])
        if current_path_FN.getDir() == path_first_asset_FN.getDir():
            duplicated_bool_list[i] = True

    return path_first_asset_FN.getDir() if all(duplicated_bool_list) else ''<|MERGE_RESOLUTION|>--- conflicted
+++ resolved
@@ -187,11 +187,7 @@
 #
 def asset_get_default_asset_Category(object_dic, object_key, default_asset = ''):
     conf_asset_key = object_dic[object_key]
-<<<<<<< HEAD
-    thumb_path     = object_dic[conf_asset_key] if conf_asset_key in object_dic and object_dic[conf_asset_key] else default_asset
-=======
-    asset_path     = object_dic[conf_asset_key] if object_dic[conf_asset_key] else default_asset
->>>>>>> dd6dd240
+    asset_path     = object_dic[conf_asset_key] if conf_asset_key in object_dic and object_dic[conf_asset_key] else default_asset
 
     return asset_path
 
