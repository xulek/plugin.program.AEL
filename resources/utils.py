# -*- coding: utf-8 -*-
<<<<<<< HEAD
#
# Advanced Emulator Launcher utilities and misc functions.
#

# Copyright (c) 2016-2018 Wintermute0110 <wintermute0110@gmail.com>
=======

# Advanced Emulator Launcher miscellaneous functions

# Copyright (c) 2016-2019 Wintermute0110 <wintermute0110@gmail.com>
>>>>>>> a755c8c7
# Portions (c) 2010-2015 Angelscry and others
#
# This program is free software; you can redistribute it and/or modify
# it under the terms of the GNU General Public License as published by
# the Free Software Foundation; version 2 of the License.
#
# This program is distributed in the hope that it will be useful,
# but WITHOUT ANY WARRANTY; without even the implied warranty of
# MERCHANTABILITY or FITNESS FOR A PARTICULAR PURPOSE.
# See the GNU General Public License for more details.

# --- Module documentation ---
# 1. This function contains utilities that do not depend on Kodi modules and utilities that
#    depend on Kodi modules. Appropiate replacements are provided when the Kodi modules are
#    not available, for example when running this file with the standard Python interpreter and
#    not Kodi Python interpreter.
#
# 2. Filesystem access utilities are located in this file. Filesystem can use the Python
#    standard library or Kodi Virtual FileSystem library if available.
#
# 3. utils.py must not depend on any other AEL module to avoid circular dependencies, with the
#    exception of constants.py
#
# 4. Functions starting with _ are internal module functions not to be called externally.
#

# --- Python standard library ---
from __future__ import unicode_literals
from __future__ import division
import abc
# NOTE binascii must not be used! See https://docs.python.org/2/library/binascii.html
import binascii
import base64
# from base64 import b64decode
# from base64 import b64encode
import errno
import fnmatch
import hashlib
import json
import os
import pprint
import random
import re
import shutil
import string
import sys
import time

from HTMLParser import HTMLParser
from urlparse import urlparse
from datetime import timedelta
from datetime import datetime

# Python 3
# from html.parser import HTMLParser
# from urllib.parse import urlparse

# --- Python standard library named imports ---
import xml.etree.ElementTree as ET

# NOTE OpenSSL library will be included in Kodi M****
#      Search documentation about this in Garbear's github repo.
try:
    from OpenSSL import crypto, SSL
    UTILS_OPENSSL_AVAILABLE = True
except:
    UTILS_OPENSSL_AVAILABLE = False

try:
    from cryptography.hazmat.backends import default_backend
    from cryptography.hazmat.primitives import serialization
    UTILS_CRYPTOGRAPHY_AVAILABLE = True
except:
    UTILS_CRYPTOGRAPHY_AVAILABLE = False

try:
    from Crypto.PublicKey import RSA
    from Crypto.Signature import PKCS1_v1_5
    from Crypto.Hash import SHA256
    from Crypto.Cipher import AES
    from Crypto.Random import get_random_bytes
    UTILS_PYCRYPTO_AVAILABLE = True
except:
    UTILS_PYCRYPTO_AVAILABLE = False

# --- Kodi modules ---
try:
    import xbmc
    import xbmcaddon
    import xbmcgui
    import xbmcplugin
    import xbmcvfs
    UTILS_KODI_RUNTIME_AVAILABLE = True
except:
    UTILS_KODI_RUNTIME_AVAILABLE = False

# --- AEL modules ---
from resources.constants import *

# -------------------------------------------------------------------------------------------------
# A universal AEL error reporting exception
# This exception is raised to report errors in the GUI.
# Unhandled exceptions must not raise AddonException() so the addon crashes and the traceback is printed
# in the Kodi log file.
# -------------------------------------------------------------------------------------------------
# >> Top-level GUI code looks like this
# try:
#     autoconfig_export_category(category, export_FN)
# except Addon_Error as E:
#     kodi_notify_warn('{0}'.format(E))
# else:
#     kodi_notify('Exported Category "{0}" XML config'.format(category['m_name']))
#
# >> Low-level code looks like this
# def autoconfig_export_category(category, export_FN):
#     try:
#         do_something_that_may_fail()
#     except OSError:
#         log_error('(OSError) Cannot write {0} file'.format(export_FN.getBase()))
#         # >> Message to be printed in the GUI
#         raise AddonException('Error writing file (OSError)')
#
class AddonException(Exception):
    def __init__(self, err_str):
        self.err_str = err_str

    def __str__(self):
        return self.err_str

# #################################################################################################
# #################################################################################################
# Standard Python utilities
# #################################################################################################
# #################################################################################################

# --- Determine interpreter running platform ---
# Cache all possible platform values in global variables for maximum speed.
# See http://stackoverflow.com/questions/446209/possible-values-from-sys-platform
cached_sys_platform = sys.platform
def _aux_is_android():
    if not cached_sys_platform.startswith('linux'): return False
    return 'ANDROID_ROOT' in os.environ or 'ANDROID_DATA' in os.environ or 'XBMC_ANDROID_APK' in os.environ

<<<<<<< HEAD
is_windows_bool = cached_sys_platform == 'win32' or cached_sys_platform == 'win64' or cached_sys_platform == 'cygwin'
is_osx_bool     = cached_sys_platform.startswith('darwin')
is_android_bool = _aux_is_android()
is_linux_bool   = cached_sys_platform.startswith('linux') and not is_android_bool

def is_windows():
    return is_windows_bool

def is_osx():
    return is_osx_bool

def is_android():
    return is_linux_bool

def is_linux():
    return is_android_bool
=======
# OS utils
# >> Determine platform
# >> See http://stackoverflow.com/questions/446209/possible-values-from-sys-platform
def is_windows():
    return sys.platform == 'win32' or sys.platform == 'win64' or sys.platform == 'cygwin'

def is_osx():
    return sys.platform.startswith('darwin')

def is_linux():
    return sys.platform.startswith('linux') and not is_android()

def is_android():
    if not sys.platform.startswith('linux'): return False

    return 'ANDROID_ROOT' in os.environ or 'ANDROID_DATA' in os.environ or 'XBMC_ANDROID_APK' in os.environ
>>>>>>> a755c8c7

# -------------------------------------------------------------------------------------------------
# Strings and text
# -------------------------------------------------------------------------------------------------
# Limits the length of a string for printing. If max_length == -1 do nothing (string has no
# length limit). The string is trimmed by cutting it and adding three dots ... at the end.
# Including these three dots the length of the returned string is max_length or less.
# Example: 'asdfasdfdasf' -> 'asdfsda...'
#
# @param string: [str] String to be trimmed.
# @param max_length: [int] Integer maximum length of the string.
# @return [str] Trimmed string.
def text_limit_string(string, max_length):
    if max_length > 5 and len(string) > max_length:
        string = string[0:max_length-3] + '...'
<<<<<<< HEAD

=======
>>>>>>> a755c8c7
    return string

# Given a Category/Launcher name clean it so the cleaned srt can be used as a filename.
# 1) Convert any non-printable character into '_'
# 2) Convert spaces ' ' into '_'
def text_title_to_filename_str(title_str):
    cleaned_str_1 = ''.join([i if i in string.printable else '_' for i in title_str])
    cleaned_str_2 = cleaned_str_1.replace(' ', '_')
    return cleaned_str_2

#
# Writes a XML text tag line, indented 2 spaces by default.
# Both tag_name and tag_text must be Unicode strings.
# Returns an Unicode string.
#
def text_XML_line(tag_name, tag_text, num_spaces = 2):
    if tag_text:
        tag_text = text_escape_XML(tag_text)
        line = '{0}<{1}>{2}</{3}>\n'.format(' ' * num_spaces, tag_name, tag_text, tag_name)
    else:
        # >> Empty tag
        line = '{0}<{1} />\n'.format(' ' * num_spaces, tag_name)

    return line

def text_str_2_Uni(string):
    # print(type(string))
    if type(string).__name__ == 'unicode':
        unicode_str = string
    elif type(string).__name__ == 'str':
        unicode_str = string.decode('utf-8', errors = 'replace')
    else:
        print('TypeError: ' + type(string).__name__)
        raise TypeError
    # print(type(unicode_str))

    return unicode_str

# Some XML encoding of special characters:
#   {'\n': '&#10;', '\r': '&#13;', '\t':'&#9;'}
#
# See http://stackoverflow.com/questions/1091945/what-characters-do-i-need-to-escape-in-xml-documents
# See https://wiki.python.org/moin/EscapingXml
# See https://github.com/python/cpython/blob/master/Lib/xml/sax/saxutils.py
# See http://stackoverflow.com/questions/2265966/xml-carriage-return-encoding
#
def text_escape_XML(data_str):

    if not isinstance(data_str, basestring):
        data_str = str(data_str)

    # Ampersand MUST BE replaced FIRST
    data_str = data_str.replace('&', '&amp;')
    data_str = data_str.replace('>', '&gt;')
    data_str = data_str.replace('<', '&lt;')

    data_str = data_str.replace("'", '&apos;')
    data_str = data_str.replace('"', '&quot;')
    
    # --- Unprintable characters ---
    data_str = data_str.replace('\n', '&#10;')
    data_str = data_str.replace('\r', '&#13;')
    data_str = data_str.replace('\t', '&#9;')

    return data_str

def text_unescape_XML(data_str):
    data_str = data_str.replace('&quot;', '"')
    data_str = data_str.replace('&apos;', "'")

    data_str = data_str.replace('&lt;', '<')
    data_str = data_str.replace('&gt;', '>')
    # Ampersand MUST BE replaced LAST
    data_str = data_str.replace('&amp;', '&')
    
    # --- Unprintable characters ---
    data_str = data_str.replace('&#10;', '\n')
    data_str = data_str.replace('&#13;', '\r')
    data_str = data_str.replace('&#9;', '\t')
    
    return data_str

#
# Unquote an HTML string. Replaces %xx with Unicode characters.
# http://www.w3schools.com/tags/ref_urlencode.asp
#
def text_decode_HTML(s):
    s = s.replace('%25', '%') # >> Must be done first
    s = s.replace('%20', ' ')
    s = s.replace('%23', '#')
    s = s.replace('%26', '&')
    s = s.replace('%28', '(')
    s = s.replace('%29', ')')
    s = s.replace('%2C', ',')
    s = s.replace('%2F', '/')
    s = s.replace('%3B', ';')
    s = s.replace('%3A', ':')
    s = s.replace('%3D', '=')
    s = s.replace('%3F', '?')

    return s

#
# Decodes HTML <br> tags and HTML entities (&xxx;) into Unicode characters.
# See https://stackoverflow.com/questions/2087370/decode-html-entities-in-python-string
#
def text_unescape_HTML(s):
    __debug_text_unescape_HTML = False
    if __debug_text_unescape_HTML:
        log_debug('text_unescape_HTML() input  "{0}"'.format(s))

    # --- Replace HTML tag characters by their Unicode equivalent ---
    s = s.replace('<br>',   '\n')
    s = s.replace('<br/>',  '\n')
    s = s.replace('<br />', '\n')

    # --- HTML entities ---
    # s = s.replace('&lt;',   '<')
    # s = s.replace('&gt;',   '>')
    # s = s.replace('&quot;', '"')
    # s = s.replace('&nbsp;', ' ')
    # s = s.replace('&copy;', '©')
    # s = s.replace('&amp;',  '&') # >> Must be done last

    # --- HTML Unicode entities ---
    # s = s.replace('&#039;', "'")
    # s = s.replace('&#149;', "•")
    # s = s.replace('&#x22;', '"')
    # s = s.replace('&#x26;', '&')
    # s = s.replace('&#x27;', "'")

    # s = s.replace('&#x101;', "ā")
    # s = s.replace('&#x113;', "ē")
    # s = s.replace('&#x12b;', "ī")
    # s = s.replace('&#x12B;', "ī")
    # s = s.replace('&#x14d;', "ō")
    # s = s.replace('&#x14D;', "ō")
    # s = s.replace('&#x16b;', "ū")
    # s = s.replace('&#x16B;', "ū")

    # >> Use HTMLParser module to decode HTML entities.
    s = HTMLParser().unescape(s)

    if __debug_text_unescape_HTML:
        log_debug('text_unescape_HTML() output "{0}"'.format(s))

    return s

#
# Remove HTML tags
#
def text_remove_HTML_tags(s):
    p = re.compile(r'<.*?>')
    s = p.sub('', s)

    return s

def text_unescape_and_untag_HTML(s):
    s = text_unescape_HTML(s)
    s = text_remove_HTML_tags(s)

    return s

# See https://www.freeformatter.com/json-escape.html
# The following characters are reserved in JSON and must be properly escaped to be used in strings:
#   Backspace is replaced with \b
#   Form feed is replaced with \f
#   Newline is replaced with \n
#   Carriage return is replaced with \r
#   Tab is replaced with \t
#   Double quote is replaced with \"
#   Backslash is replaced with \\
#
def text_escape_JSON(s):
    s = s.replace('\\', '\\\\') # >> Must be done first
    s = s.replace('"', '\\"')

    return s

def text_dump_str_to_file(filename, full_string):
    file_obj = open(filename, 'w')
    file_obj.write(full_string.encode('utf-8'))
    file_obj.close()

# -------------------------------------------------------------------------------------------------
# ROM name cleaning and formatting
# -------------------------------------------------------------------------------------------------
#
# This function is used to clean the ROM name to be used as search string for the scraper.
#
# 1) Cleans ROM tags: [BIOS], (Europe), (Rev A), ...
# 2) Substitutes some characters by spaces
#
def text_format_ROM_name_for_scraping(title):
    title = re.sub('\[.*?\]', '', title)
    title = re.sub('\(.*?\)', '', title)
    title = re.sub('\{.*?\}', '', title)
    
    title = title.replace('_', '')
    title = title.replace('-', '')
    title = title.replace(':', '')
    title = title.replace('.', '')
    title = title.strip()

    return title

#
# Format ROM file name when scraping is disabled.
# 1) Remove No-Intro/TOSEC tags (), [], {} at the end of the file
#
# title      -> Unicode string
# clean_tags -> bool
#
# Returns a Unicode string.
#
def text_format_ROM_title(title, clean_tags):
    #
    # Regexp to decompose a string in tokens
    #
    if clean_tags:
        reg_exp = '\[.+?\]\s?|\(.+?\)\s?|\{.+?\}|[^\[\(\{]+'
        tokens = re.findall(reg_exp, title)
        str_list = []
        for token in tokens:
            stripped_token = token.strip()
            if (stripped_token[0] == '[' or stripped_token[0] == '(' or stripped_token[0] == '{') and \
               stripped_token != '[BIOS]':
                continue
            str_list.append(stripped_token)
        cleaned_title = ' '.join(str_list)
    else:
        cleaned_title = title

    # if format_title:
    #     if (title.startswith("The ")): new_title = title.replace("The ","", 1)+", The"
    #     if (title.startswith("A ")): new_title = title.replace("A ","", 1)+", A"
    #     if (title.startswith("An ")): new_title = title.replace("An ","", 1)+", An"
    # else:
    #     if (title.endswith(", The")): new_title = "The "+"".join(title.rsplit(", The", 1))
    #     if (title.endswith(", A")): new_title = "A "+"".join(title.rsplit(", A", 1))
    #     if (title.endswith(", An")): new_title = "An "+"".join(title.rsplit(", An", 1))

    return cleaned_title

# -------------------------------------------------------------------------------------------------
# Multidisc ROM support
# -------------------------------------------------------------------------------------------------
def text_get_ROM_basename_tokens(basename_str):
    DEBUG_TOKEN_PARSER = False

    # --- Parse ROM base_noext/basename_str into tokens ---
    reg_exp = '\[.+?\]|\(.+?\)|\{.+?\}|[^\[\(\{]+'
    tokens_raw = re.findall(reg_exp, basename_str)
    if DEBUG_TOKEN_PARSER:
        log_debug('text_get_ROM_basename_tokens() tokens_raw   {0}'.format(tokens_raw))

    # >> Strip tokens
    tokens_strip = list()
    for token in tokens_raw: tokens_strip.append(token.strip())
    if DEBUG_TOKEN_PARSER:
        log_debug('text_get_ROM_basename_tokens() tokens_strip {0}'.format(tokens_strip))

    # >> Remove empty tokens ''
    tokens_clean = list()
    for token in tokens_strip: 
        if token: tokens_clean.append(token)
    if DEBUG_TOKEN_PARSER:        
        log_debug('text_get_ROM_basename_tokens() tokens_clean {0}'.format(tokens_clean))

    # >> Remove '-' tokens from Trurip multidisc names
    tokens = list()
    for token in tokens_clean:
        if token == '-': continue
        tokens.append(token)
    if DEBUG_TOKEN_PARSER:
        log_debug('text_get_ROM_basename_tokens() tokens       {0}'.format(tokens))

    return tokens

class MultiDiscInfo:
    def __init__(self, ROM_FN):
        self.ROM_FN      = ROM_FN
        self.isMultiDisc = False
        self.setName     = ''
        self.discName    = ROM_FN.getBase()
        self.extension   = ROM_FN.getExt()
        self.order       = 0

def text_get_multidisc_info(ROM_FN):
    MDSet = MultiDiscInfo(ROM_FN)
    
    # --- Parse ROM base_noext into tokens ---
    tokens = text_get_ROM_basename_tokens(ROM_FN.getBaseNoExt())

    # --- Check if ROM belongs to a multidisc set and get set name and order ---
    # Algortihm:
    # 1) Iterate list of tokens
    # 2) If a token marks a multidisk ROM extract set order
    # 3) Define the set basename by removing the multidisk token
    MultDiscFound = False
    for index, token in enumerate(tokens):
        # --- Redump ---
        matchObj = re.match(r'\(Dis[ck] ([0-9]+)\)', token)
        if matchObj:
            log_debug('text_get_multidisc_info() ### Matched Redump multidisc ROM ###')
            tokens_idx = list(range(0, len(tokens)))
            tokens_idx.remove(index)
            tokens_nodisc_idx = list(tokens_idx)
            tokens_mdisc = [tokens[x] for x in tokens_nodisc_idx]
            MultDiscFound = True
            break

        # --- TOSEC/Trurip ---
        matchObj = re.match(r'\(Dis[ck] ([0-9]+) of ([0-9]+)\)', token)
        if matchObj:
            log_debug('text_get_multidisc_info() ### Matched TOSEC/Trurip multidisc ROM ###')
            tokens_idx = list(range(0, len(tokens)))
            tokens_idx.remove(index)
            tokens_nodisc_idx = list(tokens_idx)
            # log_debug('text_get_multidisc_info() tokens_idx         = {0}'.format(tokens_idx))
            # log_debug('text_get_multidisc_info() index              = {0}'.format(index))
            # log_debug('text_get_multidisc_info() tokens_nodisc_idx  = {0}'.format(tokens_nodisc_idx))
            tokens_mdisc = [tokens[x] for x in tokens_nodisc_idx]
            MultDiscFound = True
            break

    if MultDiscFound:
        MDSet.isMultiDisc = True
        MDSet.setName = ' '.join(tokens_mdisc) + MDSet.extension
        MDSet.order = int(matchObj.group(1))
        log_debug('text_get_multidisc_info() base_noext   "{0}"'.format(ROM_FN.getBase_noext()))
        log_debug('text_get_multidisc_info() tokens       {0}'.format(tokens))
        log_debug('text_get_multidisc_info() tokens_mdisc {0}'.format(tokens_mdisc))
        log_debug('text_get_multidisc_info() setName      "{0}"'.format(MDSet.setName))
        log_debug('text_get_multidisc_info() discName     "{0}"'.format(MDSet.discName))
        log_debug('text_get_multidisc_info() extension    "{0}"'.format(MDSet.extension))
        log_debug('text_get_multidisc_info() order        {0}'.format(MDSet.order))

    return MDSet

# -------------------------------------------------------------------------------------------------
# URLs
# -------------------------------------------------------------------------------------------------
#
# Get extension of URL. Returns '' if not found.
#
def text_get_URL_extension(url):
    
    urlPath = FileName(url)
    return urlPath.getExt()

#
# Defaults to .jpg if URL extension cannot be determined
#
def text_get_image_URL_extension(url):
    ext = text_get_URL_extension(url)
    ret = '.jpg' if ext == '' else ext

    return ret

# -------------------------------------------------------------------------------------------------
# File cache
# -------------------------------------------------------------------------------------------------
file_cache = {}
def misc_add_file_cache(dir_FN):
    global file_cache
    # >> Create a set with all the files in the directory
    if not dir_FN:
        log_debug('misc_add_file_cache() Empty dir_str. Exiting')
        return

    log_debug('misc_add_file_cache() Scanning path "{0}"'.format(dir_FN.getPath()))

    file_list = dir_FN.scanFilesInPath()
    # lower all filenames for easier matching
    file_set = [file.getBase().lower() for file in file_list]

    log_debug('misc_add_file_cache() Adding {0} files to cache'.format(len(file_set)))
    file_cache[dir_FN.getPath()] = file_set

#
# See misc_look_for_file() documentation below.
#
def misc_search_file_cache(dir_path, filename_noext, file_exts):
    # log_debug('misc_search_file_cache() Searching in  "{0}"'.format(dir_str))
    dir_str = dir_path.getPath()
    if dir_str not in file_cache:
        log_warning('Directory {0} not in file_cache'.format(dir_str))
        return None

    current_cache_set = file_cache[dir_str]
    for ext in file_exts:
        file_base = filename_noext + '.' + ext
        file_base = file_base.lower()
        #log_debug('misc_search_file_cache() file_Base = "{0}"'.format(file_base))
        if file_base in current_cache_set:
            # log_debug('misc_search_file_cache() Found in cache')
            return dir_path.pjoin(file_base)

    return None

# -------------------------------------------------------------------------------------------------
# Misc stuff
# -------------------------------------------------------------------------------------------------
#
# Given the image path, image filename with no extension and a list of file extensions search for 
# a file.
#
# rootPath       -> FileName object
# filename_noext -> Unicode string
# file_exts      -> list of extenstions with no dot [ 'zip', 'rar' ]
#
# Returns a FileName object if a valid filename is found.
# Returns None if no file was found.
#
def misc_look_for_file(rootPath, filename_noext, file_exts):
    for ext in file_exts:
        file_path = rootPath.pjoin(filename_noext + '.' + ext)
        if file_path.exists():
            return file_path

    return None

#
# Generates a random an unique MD5 hash and returns a string with the hash
#
def misc_generate_random_SID():
    t1 = time.time()
    t2 = t1 + random.getrandbits(32)
    base = hashlib.md5(str(t1 + t2))
    sid = base.hexdigest()

    return sid

#
# Version helper class
#
class VersionNumber(object):
    def __init__(self, versionString):
        self.versionNumber = versionString.split('.')

    def getFullString(self):
        return '.'.join(self.versionNumber)

    def getMajor(self):
        return int(self.versionNumber[0])

    def getMinor(self):
        return int(self.versionNumber[1])

    def getBuild(self):
        return int(self.versionNumber[2])

# def dump_object_to_log_name(obj_name_str, obj):
#     log_debug('Dumping variable named "{0}"'.format(obj_name_str))
#     log_debug('obj.__class__.__name__ = {0}'.format(obj.__class__.__name__))
#     log_debug(pprint.pformat(obj))

def dump_object_to_log(obj):
    log_debug('Dumping obj.__class__.__name__ = {0}'.format(obj.__class__.__name__))
    log_debug(pprint.pformat(obj))

# -------------------------------------------------------------------------------------------------
# Utilities to test scrapers
# -------------------------------------------------------------------------------------------------
ID_LENGTH     = 70
NAME_LENGTH   = 60
GENRE_LENGTH  = 20
YEAR_LENGTH   = 4
STUDIO_LENGTH = 20
PLOT_LENGTH   = 70
URL_LENGTH    = 70

def print_scraper_list(scraper_obj_list):
    print('Scraper name')
    print('--------------------------------')
    for scraper_obj in scraper_obj_list:
        print('{0}'.format(scraper_obj.name))
    print('')

# PUT functions to print things returned by Scraper object (which are common to all scrapers)
# into util.py, to be resused by all scraper tests.
def print_games_search(results):
    print('\nFound {0} game/s'.format(len(results)))
    print("{0} {1}".format('Display name'.ljust(NAME_LENGTH), 'Id'.ljust(ID_LENGTH)))
    print("{0} {1}".format('-'*NAME_LENGTH, '-'*ID_LENGTH))
    for game in results:
        display_name = text_limit_string(game['display_name'], NAME_LENGTH)
        id           = text_limit_string(game['id'], ID_LENGTH)
        print("{0} {1}".format(display_name.ljust(NAME_LENGTH), id.ljust(ID_LENGTH)))
    print('')

def print_game_metadata(scraperObj, results):
    # --- Get metadata of first game ---
    if results:
        metadata = scraperObj.get_metadata(results[0])

        title  = text_limit_string(metadata['title'], NAME_LENGTH)
        genre  = text_limit_string(metadata['genre'], GENRE_LENGTH)
        year   = metadata['year']
        studio = text_limit_string(metadata['studio'], STUDIO_LENGTH)
        plot   = text_limit_string(metadata['plot'], PLOT_LENGTH)
        print('\nDisplaying metadata for title "{0}"'.format(title))
        print("{0} {1} {2} {3} {4}".format('Title'.ljust(NAME_LENGTH), 'Genre'.ljust(GENRE_LENGTH), 
                                           'Year'.ljust(YEAR_LENGTH), 'Studio'.ljust(STUDIO_LENGTH),
                                           'Plot'.ljust(PLOT_LENGTH)))
        print("{0} {1} {2} {3} {4}".format('-'*NAME_LENGTH, '-'*GENRE_LENGTH, '-'*YEAR_LENGTH, 
                                           '-'*STUDIO_LENGTH, '-'*PLOT_LENGTH))
        print("{0} {1} {2} {3} {4}".format(title.ljust(NAME_LENGTH), genre.ljust(GENRE_LENGTH), 
                                           year.ljust(YEAR_LENGTH), studio.ljust(STUDIO_LENGTH),
                                           plot.ljust(PLOT_LENGTH)))

def print_game_image_list(scraperObj, results, asset_kind):
    # --- Get image list of first game ---
    if results:
        image_list = scraperObj.get_images(results[0], asset_kind)
        print('Found {0} image/s'.format(len(image_list)))
        print("{0} {1} {2}".format('Display name'.ljust(NAME_LENGTH),
                                   'ID'.ljust(ID_LENGTH), 
                                   'URL'.ljust(URL_LENGTH)))
        print("{0} {1} {2}".format('-'*NAME_LENGTH, '-'*URL_LENGTH, '-'*URL_LENGTH))
        for image in image_list:
            display_name  = text_limit_string(image['name'], NAME_LENGTH)
            id            = text_limit_string(image['id'], ID_LENGTH)
            url           = text_limit_string(image['URL'], URL_LENGTH)
            print("{0} {1} {2}".format(display_name.ljust(NAME_LENGTH), id.ljust(ID_LENGTH), url.ljust(URL_LENGTH)))
        print('\n')

# #################################################################################################
# #################################################################################################
# Cryptographic utilities
# #################################################################################################
# #################################################################################################

#
# Creates a new self signed certificate base on OpenSSL PEM format.
# cert_name: the CN value of the certificate
# cert_file_path: the path to the .crt file of this certificate
# key_file_paht: the path to the .key file of this certificate
#
def create_self_signed_cert(cert_name, cert_file_path, key_file_path):
    # create a key pair
    k = crypto.PKey()
    k.generate_key(crypto.TYPE_RSA, 2048)

    now    = datetime.now()
    expire = now + timedelta(days=365)

    # create a self-signed cert
    cert = crypto.X509()
    cert.get_subject().C = "GL"
    cert.get_subject().ST = "GL"
    cert.get_subject().L = "Kodi"
    cert.get_subject().O = "ael"
    cert.get_subject().OU = "ael"
    cert.get_subject().CN = cert_name
    cert.set_serial_number(1000)
    cert.set_notBefore(now.strftime("%Y%m%d%H%M%SZ").encode())
    cert.set_notAfter(expire.strftime("%Y%m%d%H%M%SZ").encode())
    cert.set_issuer(cert.get_subject())
    cert.set_pubkey(k)
    cert.sign(k, str('sha1'))

    log_debug('Creating certificate file {0}'.format(cert_file_path.getPath()))
    data = crypto.dump_certificate(crypto.FILETYPE_PEM, cert)
    cert_file_path.saveStrToFile(data, 'ascii')

    log_debug('Creating certificate key file {0}'.format(key_file_path.getPath()))
    data = crypto.dump_privatekey(crypto.FILETYPE_PEM, k)
    key_file_path.saveStrToFile(data, 'ascii')

def getCertificatePublicKeyBytes(certificate_data):
    pk_data = getCertificatePublicKey(certificate_data)
    return bytearray(pk_data)

def getCertificatePublicKey(certificate_data):
    cert = crypto.x509.load_pem_x509_certificate(certificate_data, default_backend())
    pk = cert.public_key()
    pk_data = pk.public_bytes(
        encoding=serialization.Encoding.PEM,
        format=serialization.PublicFormat.SubjectPublicKeyInfo)

    return pk_data

def getCertificateSignature(certificate_data):
    cert = crypto.x509.load_pem_x509_certificate(certificate_data, default_backend())
    return cert.signature

def verify_signature(data, signature, certificate_data):
    pk_data = getCertificatePublicKey(certificate_data)
    rsakey = RSA.importKey(pk_data) 
    signer = PKCS1_v1_5.new(rsakey) 

    digest = SHA256.new() 
    digest.update(data)

    if signer.verify(digest, signature):
        return True

    return False

def sign_data(data, key_certificate):
    rsakey = RSA.importKey(key_certificate) 
    signer = PKCS1_v1_5.new(rsakey) 
    digest = SHA256.new() 
        
    digest.update(data) 
    sign = signer.sign(digest) 

    return sign

def randomBytes(size):
    return get_random_bytes(size)

class HashAlgorithm(object):
    def __init__(self, shaVersion):
        self.shaVersion = shaVersion
        if self.shaVersion == 256:
            self.hashLength = 32
        else:
            self.hashLength = 20
       
    def _algorithm(self):

        if self.shaVersion == 256:
            return hashlib.sha256()
        else:
            return hashlib.sha1()

    def hash(self, value):
        algorithm = self._algorithm()
        algorithm.update(value)
        hashedValue = algorithm.digest()
        return hashedValue

    def hashToHex(self, value):
        hashedValue = self.hash(value)
        return binascii.hexlify(hashedValue)

    def digest_size(self):
        return self.hashLength

# Block size in bytes.
BLOCK_SIZE = 16

class AESCipher(object):

    def __init__(self, key, hashAlgorithm):
        
        keyHashed = hashAlgorithm.hash(key)
        truncatedKeyHashed = keyHashed[:16]

        self.key = truncatedKeyHashed

    def encrypt(self, raw):
        cipher = AES.new(self.key, AES.MODE_ECB)
        encrypted = cipher.encrypt(raw)
        return encrypted

    def encryptToHex(self, raw):
        encrypted = self.encrypt(raw)
        return binascii.hexlify(encrypted)

    def decrypt(self, enc):
        cipher = AES.new(self.key, AES.MODE_ECB)
        decrypted = cipher.decrypt(str(enc))
        return decrypted

# #################################################################################################
# #################################################################################################
# Filesystem utilities
# #################################################################################################
# #################################################################################################
# -------------------------------------------------------------------------------------------------
# Filesystem abstract base class
# This class and classes that inherit this one always take and return Unicode string paths.
# Decoding Unicode to UTF-8 or whatever must be done in the caller code.
#
# --- Function reference ---
# FileName.getOriginalPath() Full path                                     /home/Wintermute/Sonic.zip
# FileName.getPath()         Full path                                     /home/Wintermute/Sonic.zip
# FileName.getPathNoExt()    Full path with no extension                   /home/Wintermute/Sonic
# FileName.getDir()          Directory name of file. Does not end in '/'   /home/Wintermute/
# FileName.getBase()         File name with no path                        Sonic.zip
# FileName.getBaseNoExt()    File name with no path and no extension       Sonic
# FileName.getExt()          File extension                                .zip
#
# IMPROVE THE DOCUMENTATION OF THIS CLASS AND HOW IT HANDLES EXCEPTIONS AND ERROR REPORTING!!!
#
# A) Transform paths like smb://server/directory/ into \\server\directory\
# B) Use xbmc.translatePath() for paths starting with special://
# C) Uses xbmcvfs wherever possible
#
# -------------------------------------------------------------------------------------------------
class FileNameBase():
    __metaclass__ = abc.ABCMeta

    # ---------------------------------------------------------------------------------------------
    # Core functions.
    # ---------------------------------------------------------------------------------------------
    # pathString must be a Unicode string object
    def __init__(self, pathString):
        self.originalPath = pathString
        self.path = pathString

        # --- Path transformation ---
        if self.originalPath.lower().startswith('smb:'):
            self.path = self.path.replace('smb:', '')
            self.path = self.path.replace('SMB:', '')
            self.path = self.path.replace('//', '\\\\')
            self.path = self.path.replace('/', '\\')

        elif self.originalPath.lower().startswith('special:'):
            self.path = xbmc.translatePath(self.path)

    # Abstract protected method, to be implemented in child classes.
    # Will return a new instance of the desired child implementation.
    # NOTE No fancy stuff in this class. This class must be as efficient as possible, otherwise
    # AEL will have a serious performance hit. Temporary implementation
    @abc.abstractmethod
    def __create__(self, pathString):
        return FileName(pathString)
    
    def _decodeName(self, name):
        if type(name) == str:
            try:
                name = name.decode('utf8')
            except:
                name = name.decode('windows-1252')

        return name

    # Appends a string to path. Returns self FileName object
    def append(self, arg):
        self.path = self.path + arg
        self.originalPath = self.originalPath + arg

        return self

    # Joins paths and returns a new object.
    @abc.abstractmethod
    def pjoin(self, *args):
        return None

    def escapeQuotes(self):
        self.path = self.path.replace("'", "\\'")
        self.path = self.path.replace('"', '\\"')

    def path_separator(self):
        count_backslash = self.originalPath.count('\\')
        count_forwardslash = self.originalPath.count('/')
        if count_backslash > count_forwardslash:
            return '\\'

        return '/'

    # ---------------------------------------------------------------------------------------------
    # Operator overloads
    # ---------------------------------------------------------------------------------------------
    # Overloaded operator + behaves like self pjoin()
    # See http://blog.teamtreehouse.com/operator-overloading-python
    # Argument other is a FileName object. other originalPath is expected to be a
    # subdirectory (path transformation not required)
    def __add__(self, other):
        current_path = self.originalPath
        if type(other) is FileName:  other_path = other.originalPath
        elif type(other) is unicode: other_path = other # Not available in Python 3?
        elif type(other) is str:     other_path = other.decode('utf-8')
        else: raise NameError('Unknown type for overloaded + in FileName object')
        new_path = os.path.join(current_path, other_path)
        child    = self.__create__(new_path)

        return child

    def __str__(self):
        """Overrides the default implementation"""
        return self.getOriginalPath()

    def __eq__(self, other):
        """Overrides the default implementation"""
        if isinstance(other, FileName):
            return self.getOriginalPath().lower() == other.getOriginalPath().lower()

        return False

    def __ne__(self, other):
        """Overrides the default implementation (unnecessary in Python 3)"""
        return not self.__eq__(other)

    # ---------------------------------------------------------------------------------------------
    # Path manipulation.
    # ---------------------------------------------------------------------------------------------
    def getOriginalPath(self):
        return self.originalPath

    def getPath(self):
        return self.path

    def getPathNoExt(self):
        root, ext = os.path.splitext(self.path)

        return root

    def getDir(self):
        return os.path.dirname(self.path)

    # Returns a new FileName object.
    # def getDirAsFileName(self):
    #     return self.__init__(self.getDir())

    def getBase(self):
        return os.path.basename(self.path)

    def getBaseNoExt(self):
        basename  = os.path.basename(self.path)
        root, ext = os.path.splitext(basename)

        return root

    def getExt(self):
        root, ext = os.path.splitext(self.path)
        return ext

    def switchExtension(self, targetExt):
        ext = self.getExt()
        copiedPath = self.originalPath
        if not targetExt.startswith('.'):
            targetExt = '.{0}'.format(targetExt)
        new_path = self.__create__(copiedPath.replace(ext, targetExt))
        return new_path

    # Checks the extension to determine the type of the file.
    def is_image_file(self):
        return '.' + self.getExt().lower() in IMAGE_EXTENSION_LIST

    def is_manual(self):
        return '.' + self.getExt().lower() in MANUAL_EXTENSION_LIST

    def is_video_file(self):
        return '.' + self.getExt().lower() in TRAILER_EXTENSION_LIST

    # ---------------------------------------------------------------------------------------------
    # Filesystem functions
    # ---------------------------------------------------------------------------------------------
    @abc.abstractmethod
    def stat(self):
        return None

    @abc.abstractmethod
    def exists(self):
        return None

    @abc.abstractmethod
    def isdir(self):
        return False

    @abc.abstractmethod
    def isfile(self):
        return False

    @abc.abstractmethod
    def makedirs(self):
        pass

    @abc.abstractmethod
    def unlink(self):
        pass

    @abc.abstractmethod
    def rename(self, to):
        pass

    @abc.abstractmethod
    def copy(self, to):
        pass

    # ---------------------------------------------------------------------------------------------
    # File I/O functions
    # ---------------------------------------------------------------------------------------------
    @abc.abstractmethod
    def open(self, flags):
        pass

    @abc.abstractmethod
    def close(self):
        pass

    @abc.abstractmethod
    def read(self, bytes):
        pass

    @abc.abstractmethod
    def write(self, bytes):
        pass

    @abc.abstractmethod
    def readline(self):
        return None

    @abc.abstractmethod
    def readAll(self):
        return None

    @abc.abstractmethod
    def readAllUnicode(self, encoding = 'utf-8'):
        return None

    @abc.abstractmethod
    def writeAll(self, bytes, flags = 'w'):
        pass

    # ---------------------------------------------------------------------------------------------
    # Scanner functions
    # ---------------------------------------------------------------------------------------------
    @abc.abstractmethod
    def scanFilesInPath(self, mask = '*.*'):
        return []

    @abc.abstractmethod
    def scanFilesInPathAsFileNameObjects(self, mask = '*.*'):
        return []

    @abc.abstractmethod
    def recursiveScanFilesInPath(self, mask = '*.*'):
        return []

    @abc.abstractmethod
    def recursiveScanFilesInPathAsFileNameObjects(self, mask = '*.*'):
        return []

    # ---------------------------------------------------------------------------------------------
    # High-level file read functions (XML, JSON, etc.)
    # ---------------------------------------------------------------------------------------------
    # NOTE I think this high-level functions to read specific files must be in disk_IO.py
    # and not here. FileName class must be simple to avoid performance hits.
    # Opens file and reads xml. Returns the root of the XML!
    def readXml(self):
        data = self.readAll()
        root = ET.fromstring(data)

        return root

    #
    # Loads a file into a Unicode string.
    # By default all files are assumed to be encoded in UTF-8.
    # Returns a Unicode string.
    #
    def loadFileToStr(self, encoding = 'utf-8'):
        if DEBUG_NEWFILENAME_CLASS:
            log_debug('NewFileName::loadFileToStr() Loading path_str "{0}"'.format(self.path_str))

        # NOTE Exceptions should be catched, reported and re-raised in the low-level
        # functions, not here!!!
        file_bytes = None
        try:
            self.open('r')
            file_bytes = self.read()
            self.close()
        except OSError:
            log_error('(OSError) Exception in FileName::loadFileToStr()')
            log_error('(OSError) Cannot read {0} file'.format(self.path_tr))
            raise AddonException('(OSError) Cannot read {0} file'.format(self.path_tr))
        except IOError as Ex:
            log_error('(IOError) Exception in FileName::loadFileToStr()')
            log_error('(IOError) errno = {0}'.format(Ex.errno))
            if Ex.errno == errno.ENOENT: log_error('(IOError) No such file or directory.')
            else:                        log_error('(IOError) Unhandled errno value.')
            log_error('(IOError) Cannot read {0} file'.format(self.path_tr))
            raise AddonException('(IOError) Cannot read {0} file'.format(self.path_tr))

        # Return a Unicode string.
        return unicode(file_bytes, encoding)


    # Opens JSON file and reads it
    def readJson(self):
        contents = self.readAllUnicode()

        return json.loads(contents)

    # Opens INI file and reads it
    def readIniFile(self):
        import ConfigParser

        config = ConfigParser.ConfigParser()
        config.readfp(self.open('r'))

        return config

    # Opens a propery file and reads it
    # Reads a given properties file with each line of the format key=value.
    # Returns a dictionary containing the pairs.
    def readPropertyFile(self):
        import csv

        file_contents = self.readAll()
        file_lines = file_contents.splitlines()

        result={ }
        reader = csv.reader(file_lines, delimiter=str('='), quoting=csv.QUOTE_NONE)
        for row in reader:
            if len(row) != 2:
                raise csv.Error("Too many fields on row with contents: "+str(row))
            result[row[0].strip()] = row[1].strip().lstrip('"').rstrip('"')

        return result

    # --- Configure JSON writer ---
    # >> json_unicode is either str or unicode
    # >> See https://docs.python.org/2.7/library/json.html#json.dumps
    # unicode(json_data) auto-decodes data to unicode if str
    # NOTE More compact JSON files (less blanks) load faster because size is smaller.
    def writeJson(self, raw_data, JSON_indent = 1, JSON_separators = (',', ':')):
        json_data = json.dumps(raw_data, ensure_ascii = False, sort_keys = True, 
                                indent = JSON_indent, separators = JSON_separators)
        self.writeAll(unicode(json_data).encode('utf-8'))

    # Opens file and writes xml. Give xml root element.
    def writeXml(self, xml_root):
        data = ET.tostring(xml_root)
        self.writeAll(data)

# -------------------------------------------------------------------------------------------------
# Kodi Virtual Filesystem helper class.
# Implementation of the FileName helper class which supports the xbmcvfs libraries.
#
# -------------------------------------------------------------------------------------------------
class KodiFileName(FileNameBase):
    # ---------------------------------------------------------------------------------------------
    # Core functions.
    # ---------------------------------------------------------------------------------------------
    def __init__(self, pathString):
        super(KodiFileName, self).__init__(pathString)

    # TODO: remove again
    def __create__(self, pathString):
        return KodiFileName(pathString)
    
    # Joins paths and returns a new object.
    def pjoin(self, *args):
        child = KodiFileName(self.originalPath)
        for arg in args:
            child.path = os.path.join(child.path, arg)
            child.originalPath = os.path.join(child.originalPath, arg)

        return child

    # ---------------------------------------------------------------------------------------------
    # Filesystem functions
    # ---------------------------------------------------------------------------------------------
    def stat(self):
        return xbmcvfs.Stat(self.originalPath)

    # NOTE In xbmcvfs.exists() requires folders to end with slash or backslash. 
    def exists(self):
        return xbmcvfs.exists(self.originalPath)

    # isdir() is not included in Kodi xbmcvfs module yet.
    # See https://forum.kodi.tv/showthread.php?tid=337009
    def isdir(self):
        if not self.exists(): return False
        try:
            self.open('r')
            self.close()
        except:
            return True

        return False
        #return os.path.isdir(self.path)

    # isdir() is not included in Kodi xbmcvfs module yet.
    # See https://forum.kodi.tv/showthread.php?tid=337009
    def isfile(self):
        if not self.exists():
            return False

        return not self.isdir()
        #return os.path.isfile(self.path)

    def makedirs(self):
        if not self.exists():
            xbmcvfs.mkdirs(self.originalPath)

    def unlink(self):
        if self.isfile():
            xbmcvfs.delete(self.originalPath)

            # hard delete if it doesnt succeed
            #log_debug('xbmcvfs.delete() failed, applying hard delete')
            if self.exists():
                os.remove(self.path)
        else:
            xbmcvfs.rmdir(self.originalPath)

    def rename(self, to):
        if self.isfile():
            xbmcvfs.rename(self.originalPath, to.getOriginalPath())
        else:
            os.rename(self.path, to.getPath())

    def copy(self, to):
        xbmcvfs.copy(self.getOriginalPath(), to.getOriginalPath())

    # ---------------------------------------------------------------------------------------------
    # File IO functions
    # Kodi VFS documentation in https://alwinesch.github.io/group__python__xbmcvfs.html
    # ---------------------------------------------------------------------------------------------
    def open(self, flags):
        self.fileHandle = xbmcvfs.File(self.originalPath, flags)

        return self

    def close(self):
        if self.fileHandle is None: raise OSError('file not opened')
        self.fileHandle.close()
        self.fileHandle = None

    def read(self, bytes):
       if self.fileHandle is None: raise OSError('file not opened')

       self.fileHandle.read(bytes)

    def write(self, bytes):
       if self.fileHandle is None: raise OSError('file not opened')

       self.fileHandle.write(bytes)

    def readline(self, encoding='utf-8'):
        if self.fileHandle is None:
            raise OSError('file not opened')

        line = u''
        char = self.fileHandle.read(1)
        if char is '':
            return ''

        while char and char != u'\n':
            line += unicode(char, encoding)
            char = self.fileHandle.read(1)

        return line

    def readAll(self):
        contents = None
        file = xbmcvfs.File(self.originalPath)
        contents = file.read()
        file.close()

        return contents

    def readAllUnicode(self, encoding='utf-8'):
        contents = None
        file = xbmcvfs.File(self.originalPath)
        contents = file.read()
        file.close()

        return unicode(contents, encoding)

    def writeAll(self, bytes, flags='w'):
        file = xbmcvfs.File(self.originalPath, flags)
        file.write(bytes)
        file.close()

    # ---------------------------------------------------------------------------------------------
    # Scanner functions
    # ---------------------------------------------------------------------------------------------
    def scanFilesInPath(self, mask = '*.*'):
        files = []

        subdirectories, filenames = xbmcvfs.listdir(self.originalPath)
        for filename in fnmatch.filter(filenames, mask):
            files.append(os.path.join(self.originalPath, self._decodeName(filename)))

        return files

    def scanFilesInPathAsFileNameObjects(self, mask = '*.*'):
        files = []
        subdirectories, filenames = xbmcvfs.listdir(self.originalPath)
        for filename in fnmatch.filter(filenames, mask):
            filePath = self.pjoin(self._decodeName(filename))
            files.append(self.__init__(filePath.getOriginalPath()))

        return files

    def recursiveScanFilesInPath(self, mask = '*.*'):
        files = []
        subdirectories, filenames = xbmcvfs.listdir(str(self.originalPath))
        for filename in fnmatch.filter(filenames, mask):
            filePath = self.pjoin(self._decodeName(filename))
            files.append(filePath.getOriginalPath())

        for subdir in subdirectories:
            subPath = self.pjoin(self._decodeName(subdir))
            subPathFiles = subPath.recursiveScanFilesInPath(mask)
            files.extend(subPathFiles)

        return files

    def recursiveScanFilesInPathAsFileNameObjects(self, mask = '*.*'):
        files = []
        subdirectories, filenames = xbmcvfs.listdir(str(self.originalPath))
        for filename in fnmatch.filter(filenames, mask):
            filePath = self.pjoin(self._decodeName(filename))
            files.append(self.__init__(filePath.getOriginalPath()))

        for subdir in subdirectories:
            subPath = self.pjoin(self._decodeName(subdir))
            subPathFiles = subPath.recursiveScanFilesInPathAsFileNameObjects(mask)
            files.extend(subPathFiles)

        return files

# -------------------------------------------------------------------------------------------------
# PythonFileName is an implementation of FileNameBase that uses the Python standard library
# for I/O functions.
# -------------------------------------------------------------------------------------------------
class PythonFileName(FileNameBase):
    # ---------------------------------------------------------------------------------------------
    # Core functions.
    # ---------------------------------------------------------------------------------------------
    def __init__(self, pathString):
        super(PythonFileName, self).__init__(pathString)
   
    # TODO: remove when possible
    def __create__(self, pathString):
        return PythonFileName(pathString)
    
    # Joins paths and returns a new object.
    def pjoin(self, *args):
        child = PythonFileName(self.originalPath)
        for arg in args:
            child.path = os.path.join(child.path, arg)
            child.originalPath = os.path.join(child.originalPath, arg)

        return child

    # ---------------------------------------------------------------------------------------------
    # Filesystem functions
    # ---------------------------------------------------------------------------------------------
    def stat(self):
        return os.stat(self.path)

    def exists(self):
        return os.path.exists(self.path)

    def isdir(self):
        return os.path.isdir(self.path)
        
    def isfile(self):
        return os.path.isfile(self.path)

    def makedirs(self):
        if not os.path.exists(self.path): 
            os.makedirs(self.path)

    # os.remove() and os.unlink() are exactly the same.
    def unlink(self):
        os.unlink(self.path)

    def rename(self, to):
        os.rename(self.path, to.getPath())

    def copy(self, to):
        shutil.copy2(self.getPath(), to.getPath())

    # ---------------------------------------------------------------------------------------------
    # File IO functions
    # ---------------------------------------------------------------------------------------------
    def open(self, flags):
        self.fileHandle = open(self.path, flags)
        return self

    def close(self):
        if self.fileHandle is None: raise OSError('file not opened')
        self.fileHandle.close()
        self.fileHandle = None

    def read(self, bytes):
       if self.fileHandle is None: raise OSError('file not opened')
       self.fileHandle.read(bytes)

    def write(self, bytes):
       if self.fileHandle is None: raise OSError('file not opened')
       self.fileHandle.write(bytes)

    def readline(self):
        if self.fileHandle is None:
            raise OSError('file not opened')

        return self.fileHandle.readline()

    def readAll(self):
        contents = None
        with open(self.path, 'r') as f:
            contents = f.read()
        
        return contents

    def readAllUnicode(self, encoding = 'utf-8'):
        contents = None
        with open(self.path, 'r') as f:
            contents = f.read()

        return unicode(contents, encoding)

    def writeAll(self, bytes, flags = 'w'):
        with open(self.path, flags) as file:
            file.write(bytes)

    # ---------------------------------------------------------------------------------------------
    # Scanner functions
    # ---------------------------------------------------------------------------------------------
    def scanFilesInPath(self, mask = '*.*'):
        files = []
        entries = os.listdir(self.path)
        for filename in fnmatch.filter(entries, mask):
            files.append(os.path.join(self.path, self._decodeName(filename)))

        return files

    def scanFilesInPathAsFileNameObjects(self, mask = '*.*'):
        files = []
        entries = os.listdir(self.path)
        for filename in fnmatch.filter(entries, mask):
            filePath = self.pjoin(self._decodeName(filename))
            files.append(self.__create__(filePath.getPath()))

        return files

    def recursiveScanFilesInPath(self, mask = '*.*'):
        files = []
        for root, dirs, foundfiles in os.walk(self.path):
            for filename in fnmatch.filter(foundfiles, mask):
                filePath = self.pjoin(self._decodeName(filename))
                files.append(filePath.getPath())

        return files
        
    def recursiveScanFilesInPathAsFileNameObjects(self, mask = '*.*'):
        files = []
        for root, dirs, foundfiles in os.walk(self.path):
            for filename in fnmatch.filter(foundfiles, mask):
                filePath = self.__create__(filename)
                files.append(filePath)

        return files

# -------------------------------------------------------------------------------------------------
# --- New Filesystem class ---
#
# 1. Automatically uses Python standard library for local files and Kodi VFS for remote files.
#
# 2. All paths on all platforms use the slash '/' to separate directories.
#
# 3. Directories always end in a '/' character.
#
# 3. Decoding Unicode to the filesystem encoding is done in this class.
#
# 4. Tested with the following remote protocols:
#
#     a) special://
#
#     b) smb://
#
# --- Function reference ---
# FileName.getPath()         Full path                                     /home/Wintermute/Sonic.zip
# FileName.getPathNoExt()    Full path with no extension                   /home/Wintermute/Sonic
# FileName.getDir()          Directory name of file. Does not end in '/'   /home/Wintermute/
# FileName.getBase()         File name with no path                        Sonic.zip
# FileName.getBaseNoExt()    File name with no path and no extension       Sonic
# FileName.getExt()          File extension                                .zip
#
#
# A) Transform paths like smb://server/directory/ into \\server\directory\
# B) Use xbmc.translatePath() for paths starting with special://
# C) Uses xbmcvfs wherever possible
#
# -------------------------------------------------------------------------------------------------
# Once everything is working like a charm comment all the debug code to speed up.
DEBUG_NEWFILENAME_CLASS = True

class NewFileName:
    # ---------------------------------------------------------------------------------------------
    # Constructor
    # path_str is an Unicode string.
    # ---------------------------------------------------------------------------------------------
    def __init__(self, path_str, isdir = False):
        self.path_str = path_str
        self.is_a_dir = isdir

        # --- Check if path needs translation ---
        # Note that internally path_tr is always used as the filename.
        if self.path_str.lower().startswith('special://'):
            self.is_translated = True
            self.path_tr = xbmc.translatePath(self.path_str)
            # Check translated path does not contain '\'
            # NOTE We don't care if the translated paths has '\' characters or not. The translated
            #      path is internal to the class and never used outside the class. In the JSON
            #      databases and config files the original path path_str is used always.
            # if self.path_tr.find('\\'):
            #     log_error('(NewFileName) path_str "{0}"'.format(self.path_str))
            #     log_error('(NewFileName) path_tr  "{0}"'.format(self.path_tr))
            #     e_str = '(NewFileName) Translated path has \\ characters'
            #     log_error(e_str)
            #     raise Addon_Error(e_str)
        else:
            self.is_translated = False
            self.path_tr = self.path_str

        # --- Ensure directory separator is the '/' character for all OSes ---
        self.path_str = self.path_str.replace('\\', '/')
        self.path_tr = self.path_tr.replace('\\', '/')

        # --- If a directory, ensure path ends with '/' ---
        if self.is_a_dir:
            if not self.path_str[:-1] == '/': self.path_str = self.path_str + '/'
            if not self.path_tr[:-1] == '/': self.path_tr = self.path_tr + '/'

        # if DEBUG_NEWFILENAME_CLASS:
        #     log_debug('NewFileName() path_str "{0}"'.format(self.path_str))
        #     log_debug('NewFileName() path_tr  "{0}"'.format(self.path_tr))

        # --- Check if file is local or remote and needs translation ---
        if self.path_str.lower().startswith('smb://'):
            self.is_local = False
        else:
            self.is_local = True

        # --- Assume that translated paths are always local ---
        if self.is_translated and not self.is_local:
            e_str = '(NewFileName) File is translated and remote.'
            log_error(e_str)
            raise AddonException(e_str)

        # --- Use Pyhton for local paths and Kodi VFS for remote paths ---
        if self.is_local:
            # --- Filesystem functions ---
            self.exists         = self.exists_python
            self.makedirs       = self.makedirs_python
            self.list           = self.list_python
            self.recursive_list = self.recursive_list_python

            # --- File low-level IO functions ---
            self.open     = self.open_python
            self.read     = self.read_python
            self.write    = self.write_python
            self.close    = self.close_python
        else:
            self.exists         = self.exists_kodivfs
            self.makedirs       = self.makedirs_kodivfs
            self.list           = self.list_kodivfs
            self.recursive_list = self.recursive_list_kodivfs

            self.open     = self.open_kodivfs
            self.read     = self.read_kodivfs
            self.write    = self.write_kodivfs
            self.close    = self.close_kodivfs

    def _decodeName(self, name):
        if type(name) == str:
            try:
                name = name.decode('utf8')
            except:
                name = name.decode('windows-1252')

        return name
    
    # ---------------------------------------------------------------------------------------------
    # Core functions
    # ---------------------------------------------------------------------------------------------
    #
    # Wheter the path stored in the FileName class is a directory or a regular file is handled
    # internally. This is to avoid a design flaw of the Kodi VFS library.
    #
    def isdir(self):
        return self.is_a_dir

    #
    # Allow late setting of isdir() if using the constructor call is not available, for example
    # when using FileName.pjoin().
    #
    def set_isdir(self, isdir):
        self.__init__(self.path_str, isdir)

    #
    # Appends a string to path
    # Returns self FileName object
    #
    def append(self, arg):
        self.path_str = self.path_str + arg
        self.path_tr = self.path_tr + arg

        return self

    #
    # Joins paths and returns a new filename object.
    #
    def pjoin(self, path_str, isdir = False):
        return FileName(os.path.join(self.path_str, path_str), isdir)

    # ---------------------------------------------------------------------------------------------
    # Operator overloads
    # ---------------------------------------------------------------------------------------------
    def __str__(self):
        return self.path_str

    # Overloaded operator + behaves like self pjoin()
    # See http://blog.teamtreehouse.com/operator-overloading-python
    # Argument other is a FileName object. other originalPath is expected to be a
    # subdirectory (path transformation not required)
    def __add__(self, path_str):
        return self.pjoin(path_str)

    def __eq__(self, other):
        return self.path_str == other.path_str

    def __ne__(self, other):
        return not self.__eq__(other)

    # ---------------------------------------------------------------------------------------------
    # Path manipulation and file information
    # ---------------------------------------------------------------------------------------------
    def getPath(self):
        return self.path_str

    def getPathNoExt(self):
        root, ext = os.path.splitext(self.path_str)

        return root

    def getDir(self):
        return os.path.dirname(self.path_str)

    # Returns a new FileName object.
    # def getDirAsFileName(self):
    #     return self.__init__(self.getDir())

    def getBase(self):
        return os.path.basename(self.path_str)

    def getBaseNoExt(self):
        basename  = os.path.basename(self.path_str)
        root, ext = os.path.splitext(basename)

        return root

    def getExt(self):
        root, ext = os.path.splitext(self.path_str)
        return ext

    def changeExtension(self, targetExt):
        #raise AddonException('Implement me.')
        ext = self.getExt()
        copiedPath = self.path_str
        if not targetExt.startswith('.'):
            targetExt = '.{0}'.format(targetExt)
        new_path = FileName(copiedPath.replace(ext, targetExt))
        return new_path

    # Checks the extension to determine the type of the file.
    def isImageFile(self):
        return '.' + self.getExt().lower() in IMAGE_EXTENSION_LIST

    def isManual(self):
        return '.' + self.getExt().lower() in MANUAL_EXTENSION_LIST

    def isVideoFile(self):
        return '.' + self.getExt().lower() in TRAILER_EXTENSION_LIST

    # ---------------------------------------------------------------------------------------------
    # Filesystem functions. Python Standard Library implementation
    # ---------------------------------------------------------------------------------------------
    def exists_python(self):
        return os.path.exists(self.path_tr)

    def makedirs_python(self):
        if not os.path.exists(self.path_tr): 
            if DEBUG_NEWFILENAME_CLASS:
                log_debug('NewFileName::makedirs_python() path_tr "{0}"'.format(self.path_tr))
            os.makedirs(self.path_tr)

    def list_python(self):        
        return os.listdir(self.path_tr)

    def recursive_list_python(self):
        files = []
        for root, dirs, foundfiles in os.walk(self.path_tr):
            for filename in foundfiles:
                files.append(os.path.join(root, filename))

        return files
    
    # ---------------------------------------------------------------------------------------------
    # Filesystem functions. Kodi VFS implementation.
    # Kodi VFS functions always work with path_str, not with the translated path.
    # ---------------------------------------------------------------------------------------------
    def exists_kodivfs(self):
        return xbmcvfs.exists(self.path_str)

    def makedirs_kodivfs(self):
        raise AddonException('Not implemented yet')

    def list_kodivfs(self):
        subdirectories, filenames = xbmcvfs.listdir(self.path_tr)
        return filenames
    
    def recursive_list_kodivfs(self):
        files = self.recursive_list_kodivfs_folders(self.path_tr, None)
        return files
    
    def recursive_list_kodivfs_folders(self, fullPath, parentFolder):
        files = []
        subdirectories, filenames = xbmcvfs.listdir(fullPath)
        
        for filename in filenames:
            filePath = os.path.join(parentFolder, filename) if parentFolder is not None else filename
            files.append(filePath)

        for subdir in subdirectories:
            subPath = os.path.join(parentFolder, subdir) if parentFolder is not None else subdir
            subFullPath = os.path.join(fullPath, subdir)
            subPathFiles = self.recursive_list_kodivfs_folders(subFullPath, subPath)
            files.extend(subPathFiles)

        return files

    # ---------------------------------------------------------------------------------------------
    # File low-level IO functions. Python Standard Library implementation
    # ---------------------------------------------------------------------------------------------
    def open_python(self, flags):
        log_debug('NewFileName::open_python() path_tr "{0}"'.format(self.path_tr))
        log_debug('NewFileName::open_python() flags   "{0}"'.format(flags))

        # open() is a built-in function.
        # See https://docs.python.org/3/library/functions.html#open
        self.fileHandle = open(self.path_tr, flags)

        return self

    def close_python(self):
        if self.fileHandle is None:
            raise OSError('file not opened')
        self.fileHandle.close()
        self.fileHandle = None

    def read_python(self):
       if self.fileHandle is None:
           raise OSError('file not opened')

       return self.fileHandle.read()

    def write_python(self, bytes):
       if self.fileHandle is None:
           raise OSError('file not opened')
       self.fileHandle.write(bytes)

    # ---------------------------------------------------------------------------------------------
    # File low-level IO functions. Kodi VFS implementation.
    # ---------------------------------------------------------------------------------------------
    def open_kodivfs(self, flags):
        raise AddonException('Not implemented yet')

    def read_kodivfs(self):
        raise AddonException('Not implemented yet')

    def write_kodivfs(self):
        raise AddonException('Not implemented yet')

    def close_kodivfs(self, bytes):
        raise AddonException('Not implemented yet')

    # ---------------------------------------------------------------------------------------------
    # File high-level IO functions
    # These functions are independent of the filesystem implementation.
    # For compatibility with Python 3, use the terms str for Unicode strings and bytes for
    # encoded strings.
    # ---------------------------------------------------------------------------------------------
    #
    # If both files are local use Python SL. Otherwise use Kodi VFS.
    # shutil.copy2() preserves metadata, including atime and mtime. We do not want that.
    #
    # See https://docs.python.org/2/library/shutil.html#shutil.copy
    # See https://docs.python.org/2/library/shutil.html#shutil.copy2
    # See https://docs.python.org/2/library/sys.html#sys.getfilesystemencoding
    #
    def copy(self, to_FN):
        if self.is_local and to_FN.is_local:
            fs_encoding = sys.getfilesystemencoding()
            source_bytes = self.getPath().decode(fs_encoding)
            dest_bytes = to_FN.getPath().decode(fs_encoding)
            if DEBUG_NEWFILENAME_CLASS:
                log_debug('NewFileName::copy() Using Python Standard Library')
                log_debug('NewFileName::copy() fs encoding "{0}"'.format(fs_encoding))
                log_debug('NewFileName::copy() Copy "{0}"'.format(source_bytes))
                log_debug('NewFileName::copy() into "{0}"'.format(dest_bytes))
            try:
                shutil.copy(source_bytes, dest_bytes)
            except OSError:
                log_error('NewFileName::copy() OSError exception copying image')
                raise AddonException('OSError exception copying image')
            except IOError:
                log_error('NewFileName::copy() IOError exception copying image')
                raise AddonException('IOError exception copying image')
        else:
            if DEBUG_NEWFILENAME_CLASS:
                log_debug('NewFileName::copy() Using Kodi VFS')
                log_debug('NewFileName::copy() Copy "{0}"'.format(self.getPath()))
                log_debug('NewFileName::copy() into "{0}"'.format(to_FN.getPath()))
            # >> If xbmcvfs.copy() fails what exceptions raise???
            xbmcvfs.copy(self.getPath(), to_FN.getPath())

    #
    # Loads a file into a Unicode string.
    # By default all files are assumed to be encoded in UTF-8.
    # Returns a Unicode string.
    #
    def loadFileToStr(self, encoding = 'utf-8'):
        if DEBUG_NEWFILENAME_CLASS:
            log_debug('NewFileName::loadFileToStr() Loading path_str "{0}"'.format(self.path_str))

        # NOTE Exceptions should be catched, reported and re-raised in the low-level
        # functions, not here!!!
        file_bytes = None
        try:
            self.open('r')
            file_bytes = self.read()
            self.close()
        except OSError:
            log_error('(OSError) Exception in FileName::loadFileToStr()')
            log_error('(OSError) Cannot read {0} file'.format(self.path_tr))
            raise AddonException('(OSError) Cannot read {0} file'.format(self.path_tr))
        except IOError as Ex:
            log_error('(IOError) Exception in FileName::loadFileToStr()')
            log_error('(IOError) errno = {0}'.format(Ex.errno))
            if Ex.errno == errno.ENOENT: log_error('(IOError) No such file or directory.')
            else:                        log_error('(IOError) Unhandled errno value.')
            log_error('(IOError) Cannot read {0} file'.format(self.path_tr))
            raise AddonException('(IOError) Cannot read {0} file'.format(self.path_tr))
        
        # Return a Unicode string.
        if encoding is None:
            return file_bytes
        
        return file_bytes.decode(encoding)

    #
    # data_str is a Unicode string. Encode it in UTF-8 for file writing.
    #
    def saveStrToFile(self, data_str, encoding = 'utf-8'):
        if DEBUG_NEWFILENAME_CLASS:
            log_debug('NewFileName::loadFileToStr() Loading path_str "{0}"'.format(self.path_str))
            log_debug('NewFileName::loadFileToStr() Loading path_tr  "{0}"'.format(self.path_tr))

        # --- Catch exceptions in the FilaName class ---
        try:
            self.open('w')
            self.write(data_str.encode(encoding))
            self.close()
        except OSError:
            log_error('(OSError) Exception in saveStrToFile()')
            log_error('(OSError) Cannot write {0} file'.format(self.path_tr))
            raise AddonException('(OSError) Cannot write {0} file'.format(self.path_tr))
        except IOError as e:
            log_error('(IOError) Exception in saveStrToFile()')
            log_error('(IOError) errno = {0}'.format(e.errno))
            if e.errno == errno.ENOENT: log_error('(IOError) No such file or directory.')
            else:                       log_error('(IOError) Unhandled errno value.')
            log_error('(IOError) Cannot write {0} file'.format(self.path_tr))
            raise AddonException('(IOError) Cannot write {0} file'.format(self.path_tr))

    # Opens a propery file and reads it
    # Reads a given properties file with each line of the format key=value.
    # Returns a dictionary containing the pairs.
    def readPropertyFile(self):
        import csv

        file_contents = self.loadFileToStr()
        file_lines = file_contents.splitlines()

        result={ }
        reader = csv.reader(file_lines, delimiter=str('='), quoting=csv.QUOTE_NONE)
        for row in reader:
            if len(row) != 2:
                raise csv.Error("Too many fields on row with contents: "+str(row))
            result[row[0].strip()] = row[1].strip().lstrip('"').rstrip('"')

        return result

    # Opens JSON file and reads it
    def readJson(self):
        contents = self.loadFileToStr()
        return json.loads(contents)
        
    # --- Configure JSON writer ---
    # >> json_unicode is either str or unicode
    # >> See https://docs.python.org/2.7/library/json.html#json.dumps
    # unicode(json_data) auto-decodes data to unicode if str
    # NOTE More compact JSON files (less blanks) load faster because size is smaller.
    def writeJson(self, raw_data, JSON_indent = 1, JSON_separators = (',', ':')):
        json_data = json.dumps(raw_data, ensure_ascii = False, sort_keys = True, 
                                indent = JSON_indent, separators = JSON_separators)
        self.saveStrToFile(json_data)

    # Opens file and writes xml. Give xml root element.
    def writeXml(self, xml_root):
        data = ET.tostring(xml_root)
        self.saveStrToFile(data)
        
    # ---------------------------------------------------------------------------------------------
    # Scanner functions
    # ---------------------------------------------------------------------------------------------
    def scanFilesInPath(self, mask = '*.*'):
        files = []
        all_files = self.list()
        
        for filename in fnmatch.filter(all_files, mask):
            files.append(self.pjoin(self._decodeName(filename)))
            
        return files
    
    def recursiveScanFilesInPath(self, mask = '*.*'):
        files = []
        all_files = self.recursive_list()
        
        for filename in fnmatch.filter(all_files, mask):
            files.append(self.pjoin(self._decodeName(filename)))
            
        return files

# -------------------------------------------------------------------------------------------------
# Decide which class to use for managing filenames.
# -------------------------------------------------------------------------------------------------
# FileName = PythonFileName
# FileName = KodiFileName
FileName = NewFileName

# #################################################################################################
# #################################################################################################
# Kodi utilities
# #################################################################################################
# #################################################################################################

# --- Internal globals ----------------------------------------------------------------------------
current_log_level = LOG_INFO

# -------------------------------------------------------------------------------------------------
# Logging functions
# -------------------------------------------------------------------------------------------------
def set_log_level(level):
    global current_log_level

    current_log_level = level

#
# For Unicode stuff in Kodi log see http://forum.kodi.tv/showthread.php?tid=144677
#
def log_debug_KR(str_text):
    if current_log_level >= LOG_DEBUG:
        # If str_text is str we assume it's "utf-8" encoded.
        # will fail if called with other encodings (latin, etc).
        if isinstance(str_text, str): str_text = str_text.decode('utf-8')

        # At this point we are sure str_text is a unicode string.
        log_text = u'AML DEBUG: ' + str_text
        xbmc.log(log_text.encode('utf-8'), level = xbmc.LOGNOTICE)

def log_verb_KR(str_text):
    if current_log_level >= LOG_VERB:
        if isinstance(str_text, str): str_text = str_text.decode('utf-8')
        log_text = u'AML VERB : ' + str_text
        xbmc.log(log_text.encode('utf-8'), level = xbmc.LOGNOTICE)

def log_info_KR(str_text):
    if current_log_level >= LOG_INFO:
        if isinstance(str_text, str): str_text = str_text.decode('utf-8')
        log_text = u'AML INFO : ' + str_text
        xbmc.log(log_text.encode('utf-8'), level = xbmc.LOGNOTICE)

def log_warning_KR(str_text):
    if current_log_level >= LOG_WARNING:
        if isinstance(str_text, str): str_text = str_text.decode('utf-8')
        log_text = u'AML WARN : ' + str_text
        xbmc.log(log_text.encode('utf-8'), level = xbmc.LOGWARNING)

def log_error_KR(str_text):
    if current_log_level >= LOG_ERROR:
        if isinstance(str_text, str): str_text = str_text.decode('utf-8')
        log_text = u'AML ERROR: ' + str_text
        xbmc.log(log_text.encode('utf-8'), level = xbmc.LOGERROR)

#
# Replacement functions when running outside Kodi with the standard Python interpreter.
#
def log_debug_Python(str):
    print(str)

def log_verb_Python(str):
    print(str)

def log_info_Python(str):
    print(str)

def log_warning_Python(str):
    print(str)

def log_error_Python(str):
    print(str)

# -------------------------------------------------------------------------------------------------
# Kodi notifications and dialogs
# -------------------------------------------------------------------------------------------------
#
# Displays a modal dialog with an OK button. Dialog can have up to 3 rows of text, however first
# row is multiline.
# Call examples:
#  1) ret = kodi_dialog_OK('Launch ROM?')
#  2) ret = kodi_dialog_OK('Launch ROM?', title = 'AEL - Launcher')
#
def kodi_dialog_OK(row1, row2 = '', row3 = '', title = 'Advanced Emulator Launcher'):
    return xbmcgui.Dialog().ok(title, row1, row2, row3)

#
# Returns True is YES was pressed, returns False if NO was pressed or dialog canceled.
#
def kodi_dialog_yesno(row1, row2 = '', row3 = '', title = 'Advanced Emulator Launcher'):
    ret = xbmcgui.Dialog().yesno(title, row1, row2, row3)

    return ret

#
# Displays a small box in the low right corner
#
def kodi_notify(text, title = 'Advanced Emulator Launcher', time = 5000):
    # --- Old way ---
    # xbmc.executebuiltin("XBMC.Notification(%s,%s,%s,%s)" % (title, text, time, ICON_IMG_FILE_PATH))

    # --- New way ---
    xbmcgui.Dialog().notification(title, text, xbmcgui.NOTIFICATION_INFO, time)

def kodi_notify_warn(text, title = 'Advanced Emulator Launcher warning', time = 7000):
    xbmcgui.Dialog().notification(title, text, xbmcgui.NOTIFICATION_WARNING, time)

#
# Do not use this function much because it is the same icon as when Python fails, and that may confuse the user.
#
def kodi_notify_error(text, title = 'Advanced Emulator Launcher error', time = 7000):
    xbmcgui.Dialog().notification(title, text, xbmcgui.NOTIFICATION_ERROR, time)

#
# Deprecated in Leia! Do not use busydialogs anymore!!!!!
# See https://forum.kodi.tv/showthread.php?tid=303073&pid=2739256#pid2739256
# See https://github.com/xbmc/xbmc/pull/13954
# See https://github.com/xbmc/xbmc/pull/13958
#
# def kodi_busydialog_ON(): xbmc.executebuiltin('ActivateWindow(busydialog)')

# def kodi_busydialog_OFF(): xbmc.executebuiltin('Dialog.Close(busydialog)')

def kodi_refresh_container():
    log_debug('kodi_refresh_container()')
    xbmc.executebuiltin('Container.Refresh')

def kodi_toogle_fullscreen():
    json_str = ('{'
        '"jsonrpc" : "2.0", "id" : "1", '
        '"method" : "Input.ExecuteAction", '
        '"params" : { "action" : "togglefullscreen" }'
        '}'
    )
    xbmc.executeJSONRPC(json_str)

#
# Access Kodi JSON-RPC interface in an easy way.
# Returns a dictionary with the parsed response 'result' field.
#
# Query input:
#
# {
#     "id" : 1,
#     "jsonrpc" : "2.0",
#     "method" : "Application.GetProperties",
#     "params" : { "properties" : ["name", "version"] }
# }
#
# Query response:
#
# {
#     "id" : 1,
#     "jsonrpc" : "2.0",
#     "result" : {
#         "name" : "Kodi",
#         "version" : {"major":17,"minor":6,"revision":"20171114-a9a7a20","tag":"stable"}
#     }
# }
#
# Query response ERROR:
# {
#     "id" : null,
#     "jsonrpc" : "2.0",
#     "error" : { "code":-32700, "message" : "Parse error."}
# }
#
def kodi_jsonrpc_query(method_str, params_str, verbose = False):
    if verbose:
        log_debug('kodi_jsonrpc_query() method_str "{0}"'.format(method_str))
        log_debug('kodi_jsonrpc_query() params_str "{0}"'.format(params_str))
        params_dic = json.loads(params_str)
        log_debug('kodi_jsonrpc_query() params_dic = \n{0}'.format(pprint.pformat(params_dic)))

    # --- Do query ---
    query_str = '{{"id" : 1, "jsonrpc" : "2.0", "method" : "{0}", "params" : {1} }}'.format(method_str, params_str)
    # if verbose: log_debug('kodi_jsonrpc_query() query_str "{0}"'.format(query_str))
    response_json_str = xbmc.executeJSONRPC(query_str)
    # if verbose: log_debug('kodi_jsonrpc_query() response "{0}"'.format(response_json_str))

    # --- Parse JSON response ---
    response_dic = json.loads(response_json_str)
    # if verbose: log_debug('kodi_jsonrpc_query() response_dic = \n{0}'.format(pprint.pformat(response_dic)))
    if 'error' in response_dic:
        result_dic = response_dic['error']
        log_warning('kodi_jsonrpc_query() JSONRPC ERROR {0}'.format(result_dic['message']))
    else:
        result_dic = response_dic['result']
    if verbose:
        log_debug('kodi_jsonrpc_query() result_dic = \n{0}'.format(pprint.pformat(result_dic)))

    return result_dic

#
# Displays a text window and requests a monospaced font.
#
def kodi_display_text_window_mono(window_title, info_text):
    log_debug('Setting Window(10000) Property "FontWidth" = "monospaced"')
    xbmcgui.Window(10000).setProperty('FontWidth', 'monospaced')
    xbmcgui.Dialog().textviewer(window_title, info_text)
    log_debug('Setting Window(10000) Property "FontWidth" = "proportional"')
    xbmcgui.Window(10000).setProperty('FontWidth', 'proportional')

#
# Displays a text window with a proportional font (default).
#
def kodi_display_text_window(window_title, info_text):
    xbmcgui.Dialog().textviewer(window_title, info_text)

#
# Kodi dialog to select a file
# Documentation in https://alwinesch.github.io/group__python___dialog.html
#
def kodi_dialog_GetDirectory(title_str, ext_list, current_dir):
    new_dir = xbmcgui.Dialog().browse(0, title_str, 'files', ext_list, True, False, current_dir)

    return new_dir.decode('utf-8')

def kodi_dialog_GetFile(title_str, ext_list, current_dir):
    new_file = xbmcgui.Dialog().browse(1, title_str, 'files', ext_list, True, False, current_dir)

    return new_file.decode('utf-8')

def kodi_dialog_GetImage(title_str, ext_list, current_dir):
    new_image = xbmcgui.Dialog().browse(2, title_str, 'files', ext_list, True, False, current_dir)

    return new_image.decode('utf-8')

#
# See https://kodi.wiki/view/JSON-RPC_API/v8#Textures
# See https://forum.kodi.tv/showthread.php?tid=337014
# See https://forum.kodi.tv/showthread.php?tid=236320
#
def kodi_delete_cache_texture(database_path_str):
    log_debug('kodi_delete_cache_texture() Deleting texture "{0}:'.format(database_path_str))

    # --- Query texture database ---
    json_fname_str = text_escape_JSON(database_path_str)
    prop_str = (
        '{' +
        '"properties" : [ "url", "cachedurl", "lasthashcheck", "imagehash", "sizes"], ' +
        '"filter" : {{ "field" : "url", "operator" : "is", "value" : "{0}" }}'.format(json_fname_str) +
        '}'
    )
    r_dic = kodi_jsonrpc_query('Textures.GetTextures', prop_str, verbose = False)

    # --- Delete cached texture ---
    num_textures = len(r_dic['textures'])
    log_debug('kodi_delete_cache_texture() Returned list with {0} textures'.format(num_textures))
    if num_textures == 1:
        textureid = r_dic['textures'][0]['textureid']
        log_debug('kodi_delete_cache_texture() Deleting texture with id {0}'.format(textureid))
        prop_str = '{{ "textureid" : {0} }}'.format(textureid)
        r_dic = kodi_jsonrpc_query('Textures.RemoveTexture', prop_str, verbose = False)
    else:
        log_warning('kodi_delete_cache_texture() Number of textures different from 1. No texture deleted from cache')

def kodi_print_texture_info(database_path_str):
    log_debug('kodi_print_texture_info() File "{0}"'.format(database_path_str))

    # --- Query texture database ---
    json_fname_str = text_escape_JSON(database_path_str)
    prop_str = (
        '{' +
        '"properties" : [ "url", "cachedurl", "lasthashcheck", "imagehash", "sizes"], ' +
        '"filter" : {{ "field" : "url", "operator" : "is", "value" : "{0}" }}'.format(json_fname_str) +
        '}'
    )
    r_dic = kodi_jsonrpc_query('Textures.GetTextures', prop_str, verbose = False)

    # --- Delete cached texture ---
    num_textures = len(r_dic['textures'])
    log_debug('kodi_print_texture_info() Returned list with {0} textures'.format(num_textures))
    if num_textures == 1:
        log_debug('Cached URL  {0}'.format(r_dic['textures'][0]['cachedurl']))
        log_debug('Hash        {0}'.format(r_dic['textures'][0]['imagehash']))
        log_debug('Last check  {0}'.format(r_dic['textures'][0]['lasthashcheck']))
        log_debug('Texture ID  {0}'.format(r_dic['textures'][0]['textureid']))
        log_debug('Texture URL {0}'.format(r_dic['textures'][0]['url']))

# -------------------------------------------------------------------------------------------------
# Determine Kodi version and create some constants to allow version-dependent code.
# This if useful to work around bugs in Kodi core.
# -------------------------------------------------------------------------------------------------
def kodi_get_Kodi_major_version():
    try:
        rpc_dic = kodi_jsonrpc_query('Application.GetProperties', '{ "properties" : ["version"] }')
        return int(rpc_dic['version']['major'])
    except:
        # default fallback
        return 17

kodi_running_version = kodi_get_Kodi_major_version()

# --- Version constants. Minimum required version is Kodi Krypton ---
KODI_VERSION_KRYPTON = 17
KODI_VERSION_LEIA    = 18

# -------------------------------------------------------------------------------------------------
# Kodi Wizards (by Chrisism)
# -------------------------------------------------------------------------------------------------
#
# The wizarddialog implementations can be used to chain a collection of
# different kodi dialogs and use them to fill a dictionary with user input.
#
# Each wizarddialog accepts a key which will correspond with the key/value combination
# in the dictionary. It will also accept a customFunction (delegate or lambda) which
# will be called after the dialog has been shown. Depending on the type of dialog some
# other arguments might be needed.
#
# The chaining is implemented by applying the decorator pattern and injecting
# the previous wizarddialog in each new one.
# You can then call the method 'runWizard()' on the last created instance.
#
# Each wizard has a customFunction which will can be called after executing this 
# specific dialog. It also has a conditionalFunction which can be called before
# executing this dialog which will indicate if this dialog may be shown (True return value).
#
class WizardDialog():
    __metaclass__ = abc.ABCMeta

    def __init__(self, decoratorDialog, property_key, title, customFunction = None, conditionalFunction = None):
        self.decoratorDialog = decoratorDialog
        self.property_key = property_key
        self.title = title
        self.customFunction = customFunction
        self.conditionalFunction = conditionalFunction
        self.cancelled = False

    def runWizard(self, properties):
        if not self.executeDialog(properties):
            log_warning('User stopped wizard')
            return None

        return properties

    def executeDialog(self, properties):
        if self.decoratorDialog is not None:
            if not self.decoratorDialog.executeDialog(properties):
                return False

        if self.conditionalFunction is not None:
            mayShow = self.conditionalFunction(self.property_key, properties)
            if not mayShow:
                log_debug('Skipping dialog for key: {0}'.format(self.property_key))
                return True

        output = self.show(properties)
        if self.cancelled: return False

        if self.customFunction is not None:
            output = self.customFunction(output, self.property_key, properties)

        if self.property_key:
            log_debug('WizardDialog::executeDialog() props[{0}] =  {1}'.format(self.property_key, output))
            properties[self.property_key] = output

        return True

    @abc.abstractmethod
    def show(self, properties): return True

    def _cancel(self): self.cancelled = True

#
# Wizard dialog which accepts a keyboard user input.
# 
class WizardDialog_Keyboard(WizardDialog):
    def show(self, properties):
        log_debug('Executing keyboard wizard dialog for key: {0}'.format(self.property_key))
        originalText = properties[self.property_key] if self.property_key in properties else ''
        textInput = xbmc.Keyboard(originalText, self.title)
        textInput.doModal()
        if not textInput.isConfirmed(): 
            self._cancel()
            return None
        output = textInput.getText().decode('utf-8')

        return output

#
# Wizard dialog which shows a list of options to select from.
#
class WizardDialog_Selection(WizardDialog):
    def __init__(self, decoratorDialog, property_key, title, options,
                 customFunction = None, conditionalFunction = None):
        self.options = options
        super(WizardDialog_Selection, self).__init__(
            decoratorDialog, property_key, title, customFunction, conditionalFunction)

    def show(self, properties):
        log_debug('Executing selection wizard dialog for key: {0}'.format(self.property_key))
        selection = xbmcgui.Dialog().select(self.title, self.options)
        if selection < 0:
            self._cancel()
            return None
        output = self.options[selection]

        return output

#
# Wizard dialog which shows a list of options to select from.
# In comparison with the normal SelectionWizardDialog, this version allows a dictionary or key/value
# list as the selectable options. The selected key will be used.
# 
class WizardDialog_DictionarySelection(WizardDialog):
    def __init__(self, decoratorDialog, property_key, title, options,
                 customFunction = None, conditionalFunction = None):
        self.options = options
        super(WizardDialog_DictionarySelection, self).__init__(
            decoratorDialog, property_key, title, customFunction, conditionalFunction)

    def show(self, properties):
        log_debug('Executing dict selection wizard dialog for key: {0}'.format(self.property_key))
        dialog = KodiOrdDictionaryDialog()
        if callable(self.options):
            self.options = self.options(self.property_key, properties)
        output = dialog.select(self.title, self.options)
        if output is None:
            self._cancel()
            return None

        return output

#
# Wizard dialog which shows a filebrowser.
#
class WizardDialog_FileBrowse(WizardDialog):
    def __init__(self, decoratorDialog, property_key, title, browseType, filter,
                 customFunction = None, conditionalFunction = None):
        self.browseType = browseType
        self.filter = filter
        super(WizardDialog_FileBrowse, self).__init__(
            decoratorDialog, property_key, title, customFunction, conditionalFunction
        )

    def show(self, properties):
        log_debug('WizardDialog_FileBrowse::show() key = {0}'.format(self.property_key))
        originalPath = properties[self.property_key] if self.property_key in properties else ''

        if callable(self.filter):
            self.filter = self.filter(self.property_key, properties)
        output = xbmcgui.Dialog().browse(self.browseType, self.title, 'files', self.filter, False, False, originalPath).decode('utf-8')

        if not output:
            self._cancel()
            return None
       
        return output

#
# Wizard dialog which shows an input for one of the following types:
#    - xbmcgui.INPUT_ALPHANUM (standard keyboard)
#    - xbmcgui.INPUT_NUMERIC (format: #)
#    - xbmcgui.INPUT_DATE (format: DD/MM/YYYY)
#    - xbmcgui.INPUT_TIME (format: HH:MM)
#    - xbmcgui.INPUT_IPADDRESS (format: #.#.#.#)
#    - xbmcgui.INPUT_PASSWORD (return md5 hash of input, input is masked)
#
class WizardDialog_Input(WizardDialog):
    def __init__(self, decoratorDialog, property_key, title, inputType,
                 customFunction = None, conditionalFunction = None):
        self.inputType = inputType
        super(WizardDialog_Input, self).__init__(
            decoratorDialog, property_key, title, customFunction, conditionalFunction)

    def show(self, properties):
        log_debug('WizardDialog_Input::show() {} key = {}'.format(self.inputType, self.property_key))
        originalValue = properties[self.property_key] if self.property_key in properties else ''
        output = xbmcgui.Dialog().input(self.title, originalValue, self.inputType)
        if not output:
            self._cancel()
            return None

        return output

#
# Wizard dialog which shows you a message formatted with a value from the dictionary.
#
# Example:
#   dictionary item {'token':'roms'}
#   inputtext: 'I like {} a lot'
#   result message on screen: 'I like roms a lot'
#
# Formatting is optional
#
class WizardDialog_FormattedMessage(WizardDialog):
    def __init__(self, decoratorDialog, property_key, title, text,
                 customFunction = None, conditionalFunction = None):
        self.text = text
        super(WizardDialog_FormattedMessage, self).__init__(
            decoratorDialog, property_key, title, customFunction, conditionalFunction)

    def show(self, properties):
        log_debug('Executing message wizard dialog for key: {0}'.format(self.property_key))
        format_values = properties[self.property_key] if self.property_key in properties else ''
        full_text = self.text.format(format_values)
        output = xbmcgui.Dialog().ok(self.title, full_text)

        if not output:
            self._cancel()
            return None

        return output

#
# Wizard dialog which does nothing or shows anything.
# It only sets a certain property with the predefined value.
#
class WizardDialog_Dummy(WizardDialog):
    def __init__(self, decoratorDialog, property_key, predefinedValue,
                 customFunction = None, conditionalFunction = None):
        self.predefinedValue = predefinedValue
        super(WizardDialog_Dummy, self).__init__(
            decoratorDialog, property_key, None, customFunction, conditionalFunction)

    def show(self, properties):
        log_debug('WizardDialog_Dummy::show() {0} key = {0}'.format(self.property_key))

        return self.predefinedValue

#
# Kodi dialog with select box based on a list.
# preselect is int
# Returns the int index selected or None if dialog was canceled.
#
class KodiListDialog(object):
    def __init__(self):
        self.dialog = xbmcgui.Dialog()

    def select(self, title, options_list, preselect_idx = None):
        selection = self.dialog.select(title, options_list, preselect = preselect_idx)
        if selection < 0:
            return None

        return selection

#
# Kodi dialog with select box based on a dictionary
#
class KodiOrdDictionaryDialog(object):
    def __init__(self):
        self.dialog = xbmcgui.Dialog()

    def select(self, title, options_odict, preselect = None):
        preselected_index = -1
        if preselect is not None:
            preselected_value = options_odict[preselect]
            preselected_index = options_odict.values().index(preselected_value)
        selection = self.dialog.select(title, options_odict.values(), preselect = preselected_index)

        if selection < 0:
            return None
        key = list(options_odict.keys())[selection]

        return key

class KodiProgressDialogStrategy(object):
    def __init__(self):
        self.progress = 0
        self.progressDialog = xbmcgui.DialogProgress()
        self.verbose = True

    def _startProgressPhase(self, title, message):
        self.progressDialog.create(title, message)

    def _updateProgress(self, progress, message1 = None, message2 = None):
        self.progress = int(progress)
        if not self.verbose:
            self.progressDialog.update(self.progress)
        else:
            self.progressDialog.update(self.progress, message1, message2)

    def _updateProgressMessage(self, message1, message2 = None):
        if not self.verbose:
            return

        self.progressDialog.update(self.progress, message1, message2)

    def _isProgressCanceled(self):
        return self.progressDialog.iscanceled()

    def _endProgressPhase(self, canceled = False):
        if not canceled:
            self.progressDialog.update(100)
        self.progressDialog.close()

# -------------------------------------------------------------------------------------------------
# If runnining with Kodi Python interpreter use Kodi proper functions.
# If running with the standard Python interpreter use replacement functions.
# -------------------------------------------------------------------------------------------------
if UTILS_KODI_RUNTIME_AVAILABLE:
    log_debug   = log_debug_KR
    log_verb    = log_verb_KR
    log_info    = log_info_KR
    log_warning = log_warning_KR
    log_error   = log_error_KR
else:
    log_debug   = log_debug_Python
    log_verb    = log_verb_Python
    log_info    = log_info_Python
    log_warning = log_warning_Python
    log_error   = log_error_Python<|MERGE_RESOLUTION|>--- conflicted
+++ resolved
@@ -1,16 +1,8 @@
 # -*- coding: utf-8 -*-
-<<<<<<< HEAD
-#
-# Advanced Emulator Launcher utilities and misc functions.
-#
-
-# Copyright (c) 2016-2018 Wintermute0110 <wintermute0110@gmail.com>
-=======
 
 # Advanced Emulator Launcher miscellaneous functions
 
 # Copyright (c) 2016-2019 Wintermute0110 <wintermute0110@gmail.com>
->>>>>>> a755c8c7
 # Portions (c) 2010-2015 Angelscry and others
 #
 # This program is free software; you can redistribute it and/or modify
@@ -154,7 +146,6 @@
     if not cached_sys_platform.startswith('linux'): return False
     return 'ANDROID_ROOT' in os.environ or 'ANDROID_DATA' in os.environ or 'XBMC_ANDROID_APK' in os.environ
 
-<<<<<<< HEAD
 is_windows_bool = cached_sys_platform == 'win32' or cached_sys_platform == 'win64' or cached_sys_platform == 'cygwin'
 is_osx_bool     = cached_sys_platform.startswith('darwin')
 is_android_bool = _aux_is_android()
@@ -171,24 +162,6 @@
 
 def is_linux():
     return is_android_bool
-=======
-# OS utils
-# >> Determine platform
-# >> See http://stackoverflow.com/questions/446209/possible-values-from-sys-platform
-def is_windows():
-    return sys.platform == 'win32' or sys.platform == 'win64' or sys.platform == 'cygwin'
-
-def is_osx():
-    return sys.platform.startswith('darwin')
-
-def is_linux():
-    return sys.platform.startswith('linux') and not is_android()
-
-def is_android():
-    if not sys.platform.startswith('linux'): return False
-
-    return 'ANDROID_ROOT' in os.environ or 'ANDROID_DATA' in os.environ or 'XBMC_ANDROID_APK' in os.environ
->>>>>>> a755c8c7
 
 # -------------------------------------------------------------------------------------------------
 # Strings and text
@@ -204,10 +177,6 @@
 def text_limit_string(string, max_length):
     if max_length > 5 and len(string) > max_length:
         string = string[0:max_length-3] + '...'
-<<<<<<< HEAD
-
-=======
->>>>>>> a755c8c7
     return string
 
 # Given a Category/Launcher name clean it so the cleaned srt can be used as a filename.
