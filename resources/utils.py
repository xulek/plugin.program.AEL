# -*- coding: utf-8 -*-

# Advanced Emulator Launcher miscellaneous functions

# Copyright (c) 2016-2019 Wintermute0110 <wintermute0110@gmail.com>
# Portions (c) 2010-2015 Angelscry and others
#
# This program is free software; you can redistribute it and/or modify
# it under the terms of the GNU General Public License as published by
# the Free Software Foundation; version 2 of the License.
#
# This program is distributed in the hope that it will be useful,
# but WITHOUT ANY WARRANTY; without even the implied warranty of
# MERCHANTABILITY or FITNESS FOR A PARTICULAR PURPOSE.
# See the GNU General Public License for more details.

# --- Module documentation ---
# 1. This function contains utilities that do not depend on Kodi modules and utilities that
#    depend on Kodi modules. Appropiate replacements are provided when the Kodi modules are
#    not available, for example when running this file with the standard Python interpreter and
#    not Kodi Python interpreter.
#
# 2. Filesystem access utilities are located in this file. Filesystem can use the Python
#    standard library or Kodi Virtual FileSystem library if available.
#
# 3. utils.py must not depend on any other AEL module to avoid circular dependencies, with the
#    exception of constants.py
#
# 4. Functions starting with _ are internal module functions not to be called externally.
#

# --- Python standard library ---
from __future__ import unicode_literals
<<<<<<< HEAD
from __future__ import division
import abc
# NOTE binascii must not be used! See https://docs.python.org/2/library/binascii.html
import binascii
import base64
# from base64 import b64decode
# from base64 import b64encode
import errno
import fnmatch
import hashlib
import json
=======
import collections
import sys
>>>>>>> 21610994
import os
import pprint
import random
import re
import shutil
import string
import sys
import time
import zlib

from HTMLParser import HTMLParser
from urlparse import urlparse
from datetime import timedelta
from datetime import datetime

# Python 3
# from html.parser import HTMLParser
# from urllib.parse import urlparse

# --- Python standard library named imports ---
import xml.etree.ElementTree as ET

# NOTE OpenSSL library will be included in Kodi M****
#      Search documentation about this in Garbear's github repo.
try:
    from OpenSSL import crypto, SSL
    UTILS_OPENSSL_AVAILABLE = True
except:
    UTILS_OPENSSL_AVAILABLE = False

try:
    from cryptography.hazmat.backends import default_backend
    from cryptography.hazmat.primitives import serialization
    UTILS_CRYPTOGRAPHY_AVAILABLE = True
except:
    UTILS_CRYPTOGRAPHY_AVAILABLE = False

try:
    from Crypto.PublicKey import RSA
    from Crypto.Signature import PKCS1_v1_5
    from Crypto.Hash import SHA256
    from Crypto.Cipher import AES
    from Crypto.Random import get_random_bytes
    UTILS_PYCRYPTO_AVAILABLE = True
except:
    UTILS_PYCRYPTO_AVAILABLE = False

# --- Kodi modules ---
try:
    import xbmc
    import xbmcaddon
    import xbmcgui
    import xbmcplugin
    import xbmcvfs
    UTILS_KODI_RUNTIME_AVAILABLE = True
except:
    UTILS_KODI_RUNTIME_AVAILABLE = False

# --- AEL modules ---
from resources.constants import *

# -------------------------------------------------------------------------------------------------
# A universal AEL error reporting exception
# This exception is raised to report errors in the GUI.
# Unhandled exceptions must not raise AddonException() so the addon crashes and the traceback is printed
# in the Kodi log file.
# -------------------------------------------------------------------------------------------------
# >> Top-level GUI code looks like this
# try:
#     autoconfig_export_category(category, export_FN)
# except Addon_Error as E:
#     kodi_notify_warn('{0}'.format(E))
# else:
#     kodi_notify('Exported Category "{0}" XML config'.format(category['m_name']))
#
# >> Low-level code looks like this
# def autoconfig_export_category(category, export_FN):
#     try:
#         do_something_that_may_fail()
#     except OSError:
#         log_error('(OSError) Cannot write {0} file'.format(export_FN.getBase()))
#         # >> Message to be printed in the GUI
#         raise AddonException('Error writing file (OSError)')
#
class AddonException(Exception):
    def __init__(self, err_str):
        self.err_str = err_str

    def __str__(self):
        return self.err_str

# #################################################################################################
# #################################################################################################
# Standard Python utilities
# #################################################################################################
# #################################################################################################

# --- Determine interpreter running platform ---
# Cache all possible platform values in global variables for maximum speed.
# See http://stackoverflow.com/questions/446209/possible-values-from-sys-platform
cached_sys_platform = sys.platform
def _aux_is_android():
    if not cached_sys_platform.startswith('linux'): return False
    return 'ANDROID_ROOT' in os.environ or 'ANDROID_DATA' in os.environ or 'XBMC_ANDROID_APK' in os.environ

is_windows_bool = cached_sys_platform == 'win32' or cached_sys_platform == 'win64' or cached_sys_platform == 'cygwin'
is_osx_bool     = cached_sys_platform.startswith('darwin')
is_android_bool = _aux_is_android()
is_linux_bool   = cached_sys_platform.startswith('linux') and not is_android_bool

def is_windows():
    return is_windows_bool

def is_osx():
    return is_osx_bool

def is_android():
    return is_android_bool

def is_linux():
    return is_linux_bool

# -------------------------------------------------------------------------------------------------
# Strings and text
# -------------------------------------------------------------------------------------------------
# Limits the length of a string for printing. If max_length == -1 do nothing (string has no
# length limit). The string is trimmed by cutting it and adding three dots ... at the end.
# Including these three dots the length of the returned string is max_length or less.
# Example: 'asdfasdfdasf' -> 'asdfsda...'
#
# @param string: [str] String to be trimmed.
# @param max_length: [int] Integer maximum length of the string.
# @return [str] Trimmed string.
def text_limit_string(string, max_length):
    if max_length > 5 and len(string) > max_length:
        string = string[0:max_length-3] + '...'
    return string

# Given a Category/Launcher name clean it so the cleaned srt can be used as a filename.
# 1) Convert any non-printable character into '_'
# 2) Convert spaces ' ' into '_'
def text_title_to_filename_str(title_str):
    cleaned_str_1 = ''.join([i if i in string.printable else '_' for i in title_str])
    cleaned_str_2 = cleaned_str_1.replace(' ', '_')
    return cleaned_str_2

#
# Writes a XML text tag line, indented 2 spaces by default.
# Both tag_name and tag_text must be Unicode strings.
# Returns an Unicode string.
#
def text_XML_line(tag_name, tag_text, num_spaces = 2):
    if tag_text:
        tag_text = text_escape_XML(tag_text)
        line = '{0}<{1}>{2}</{3}>\n'.format(' ' * num_spaces, tag_name, tag_text, tag_name)
    else:
        # >> Empty tag
        line = '{0}<{1} />\n'.format(' ' * num_spaces, tag_name)

    return line

def text_str_2_Uni(string):
    # print(type(string))
    if type(string).__name__ == 'unicode':
        unicode_str = string
    elif type(string).__name__ == 'str':
        unicode_str = string.decode('utf-8', errors = 'replace')
    else:
        print('TypeError: ' + type(string).__name__)
        raise TypeError
    # print(type(unicode_str))

    return unicode_str

def text_remove_Kodi_color_tags(s):
    s = re.sub('\[COLOR \S+?\]', '', s)
    s = re.sub('\[color \S+?\]', '', s)
    s = s.replace('[/color]', '')
    s = s.replace('[/COLOR]', '')

    return s

# Renders a list of list of strings table into a CSV list of strings.
# The list of strings must be joined with '\n'.join()
def text_render_table_CSV(table_str):
    rows = len(table_str)
    cols = len(table_str[0])
    table_str_list = []
    for i in range(1, rows):
        row_str = ''
        for j in range(cols):
            if j < cols - 1:
                row_str += '{},'.format(table_str[i][j])
            else:
                row_str += '{}'.format(table_str[i][j])
        table_str_list.append(row_str)

    return table_str_list

# Returns a list of strings that must be joined with '\n'.join()
#
# First row            column aligment 'right' or 'left'
# Second row           column titles
# Third and next rows  table data
#
# Input:
# table_str = [
#     ['left', 'left', 'left'],
#     ['Platform', 'Parents', 'Clones'],
#     ['', '', ''],
# ]
#
# Output:
#
def text_render_table(table_str, trim_Kodi_colours = False):
    rows = len(table_str)
    cols = len(table_str[0])

    # Remove Kodi tags [COLOR string] and [/COLOR]
    if trim_Kodi_colours:
        new_table_str = []
        for i in range(rows):
            new_table_str.append([])
            for j in range(cols):
                s = text_remove_Kodi_color_tags(table_str[i][j])
                new_table_str[i].append(s)
        table_str = new_table_str

    # Determine sizes and padding.
    # Ignore row 0 when computing sizes.
    table_str_list = []
    col_sizes = text_get_table_str_col_sizes(table_str, rows, cols)
    col_padding = table_str[0]

    # --- Table header ---
    row_str = ''
    for j in range(cols):
        if j < cols - 1:
            row_str += text_print_padded_left(table_str[1][j], col_sizes[j]) + '  '
        else:
            row_str += text_print_padded_left(table_str[1][j], col_sizes[j])
    table_str_list.append(row_str)
    # Table line -----
    total_size = sum(col_sizes) + 2*(cols-1)
    table_str_list.append('{0}'.format('-' * total_size))

    # --- Data rows ---
    for i in range(2, rows):
        row_str = ''
        for j in range(cols):
            if j < cols - 1:
                if col_padding[j] == 'right':
                    row_str += text_print_padded_right(table_str[i][j], col_sizes[j]) + '  '
                else:
                    row_str += text_print_padded_left(table_str[i][j], col_sizes[j]) + '  '
            else:
                if col_padding[j] == 'right':
                    row_str += text_print_padded_right(table_str[i][j], col_sizes[j])
                else:
                    row_str += text_print_padded_left(table_str[i][j], col_sizes[j])
        table_str_list.append(row_str)

    return table_str_list

# First row             column aligment 'right' or 'left'
# Second and next rows  table data
# Input:
# table_str = [
#     ['left', 'left', 'left'],
#     ['Platform', 'Parents', 'Clones'],
#     ['', '', ''],
# ]
#
# Output:
#
def text_render_table_NO_HEADER(table_str, trim_Kodi_colours = False):
    rows = len(table_str)
    cols = len(table_str[0])

    # Remove Kodi tags [COLOR string] and [/COLOR]
    # BUG Currently this code removes all the colour tags so the table is rendered
    #     with no colours.
    # NOTE To render tables with colours is more difficult than this... 
    #      All the paddings changed. I will left this for the future.
    if trim_Kodi_colours:
        new_table_str = []
        for i in range(rows):
            new_table_str.append([])
            for j in range(cols):
                s = text_remove_Kodi_color_tags(table_str[i][j])
                new_table_str[i].append(s)
        table_str = new_table_str

    # Ignore row 0 when computing sizes.
    table_str_list = []
    col_sizes = text_get_table_str_col_sizes(table_str, rows, cols)
    col_padding = table_str[0]

    # --- Data rows ---
    for i in range(1, rows):
        row_str = ''
        for j in range(cols):
            if j < cols - 1:
                if col_padding[j] == 'right':
                    row_str += text_print_padded_right(table_str[i][j], col_sizes[j]) + '  '
                else:
                    row_str += text_print_padded_left(table_str[i][j], col_sizes[j]) + '  '
            else:
                if col_padding[j] == 'right':
                    row_str += text_print_padded_right(table_str[i][j], col_sizes[j])
                else:
                    row_str += text_print_padded_left(table_str[i][j], col_sizes[j])
        table_str_list.append(row_str)

    return table_str_list

#
# Removed Kodi colour tags before computing size (substitute by ''):
#   A) [COLOR skyblue]
#   B) [/COLOR]
#
def text_get_table_str_col_sizes(table_str, rows, cols):
    col_sizes = [0] * cols
    for j in range(cols):
        col_max_size = 0
        for i in range(1, rows):
            cell_str = re.sub(r'\[COLOR \w+?\]', '', table_str[i][j])
            cell_str = re.sub(r'\[/COLOR\]', '', cell_str)
            str_size = len('{0}'.format(cell_str))
            if str_size > col_max_size: col_max_size = str_size
        col_sizes[j] = col_max_size

    return col_sizes

def text_str_list_size(str_list):
    max_str_size = 0
    for str_item in str_list:
        str_size = len('{}'.format(str_item))
        if str_size > max_str_size: max_str_size = str_size

    return max_str_size

def text_str_dic_max_size(dictionary_list, dic_key, title_str = ''):
    max_str_size = 0
    for item in dictionary_list:
        str_size = len('{0}'.format(item[dic_key]))
        if str_size > max_str_size: max_str_size = str_size
    if title_str:
        str_size = len(title_str)
        if str_size > max_str_size: max_str_size = str_size

    return max_str_size

def text_print_padded_left(str, str_max_size):
    formatted_str = '{0}'.format(str)
    padded_str =  formatted_str + ' ' * (str_max_size - len(formatted_str))

    return padded_str

def text_print_padded_right(str, str_max_size):
    formatted_str = '{0}'.format(str)
    padded_str = ' ' * (str_max_size - len(formatted_str)) + formatted_str

    return padded_str

def text_remove_color_tags_slist(slist):
    # Iterate list of strings and remove the following tags
    # 1) [COLOR colorname]
    # 2) [/COLOR]
    #
    # Modifying list already seen is OK when iterating the list. Do not change the size of the
    # list when iterating.
    for i, s in enumerate(slist):
        modified = False
        s_temp = s

        # >> Remove [COLOR colorname]
        m = re.search('(\[COLOR \w+?\])', s_temp)
        if m:
            s_temp = s_temp.replace(m.group(1), '')
            modified = True

        # >> Remove [/COLOR]
        if s_temp.find('[/COLOR]') >= 0:
            s_temp = s_temp.replace('[/COLOR]', '')
            modified = True

        # >> Update list
        if modified:
            slist[i] = s_temp

# Some XML encoding of special characters:
#   {'\n': '&#10;', '\r': '&#13;', '\t':'&#9;'}
#
# See http://stackoverflow.com/questions/1091945/what-characters-do-i-need-to-escape-in-xml-documents
# See https://wiki.python.org/moin/EscapingXml
# See https://github.com/python/cpython/blob/master/Lib/xml/sax/saxutils.py
# See http://stackoverflow.com/questions/2265966/xml-carriage-return-encoding
#
def text_escape_XML(data_str):

    if not isinstance(data_str, basestring):
        data_str = str(data_str)

    # Ampersand MUST BE replaced FIRST
    data_str = data_str.replace('&', '&amp;')
    data_str = data_str.replace('>', '&gt;')
    data_str = data_str.replace('<', '&lt;')

    data_str = data_str.replace("'", '&apos;')
    data_str = data_str.replace('"', '&quot;')
    
    # --- Unprintable characters ---
    data_str = data_str.replace('\n', '&#10;')
    data_str = data_str.replace('\r', '&#13;')
    data_str = data_str.replace('\t', '&#9;')

    return data_str

def text_unescape_XML(data_str):
    data_str = data_str.replace('&quot;', '"')
    data_str = data_str.replace('&apos;', "'")

    data_str = data_str.replace('&lt;', '<')
    data_str = data_str.replace('&gt;', '>')
    # Ampersand MUST BE replaced LAST
    data_str = data_str.replace('&amp;', '&')
    
    # --- Unprintable characters ---
    data_str = data_str.replace('&#10;', '\n')
    data_str = data_str.replace('&#13;', '\r')
    data_str = data_str.replace('&#9;', '\t')
    
    return data_str

#
# Unquote an HTML string. Replaces %xx with Unicode characters.
# http://www.w3schools.com/tags/ref_urlencode.asp
#
def text_decode_HTML(s):
    s = s.replace('%25', '%') # >> Must be done first
    s = s.replace('%20', ' ')
    s = s.replace('%23', '#')
    s = s.replace('%26', '&')
    s = s.replace('%28', '(')
    s = s.replace('%29', ')')
    s = s.replace('%2C', ',')
    s = s.replace('%2F', '/')
    s = s.replace('%3B', ';')
    s = s.replace('%3A', ':')
    s = s.replace('%3D', '=')
    s = s.replace('%3F', '?')

    return s

#
# Decodes HTML <br> tags and HTML entities (&xxx;) into Unicode characters.
# See https://stackoverflow.com/questions/2087370/decode-html-entities-in-python-string
#
def text_unescape_HTML(s):
    __debug_text_unescape_HTML = False
    if __debug_text_unescape_HTML:
        log_debug('text_unescape_HTML() input  "{0}"'.format(s))

    # --- Replace HTML tag characters by their Unicode equivalent ---
    s = s.replace('<br>',   '\n')
    s = s.replace('<br/>',  '\n')
    s = s.replace('<br />', '\n')

    # --- HTML entities ---
    # s = s.replace('&lt;',   '<')
    # s = s.replace('&gt;',   '>')
    # s = s.replace('&quot;', '"')
    # s = s.replace('&nbsp;', ' ')
    # s = s.replace('&copy;', '©')
    # s = s.replace('&amp;',  '&') # >> Must be done last

    # --- HTML Unicode entities ---
    # s = s.replace('&#039;', "'")
    # s = s.replace('&#149;', "•")
    # s = s.replace('&#x22;', '"')
    # s = s.replace('&#x26;', '&')
    # s = s.replace('&#x27;', "'")

    # s = s.replace('&#x101;', "ā")
    # s = s.replace('&#x113;', "ē")
    # s = s.replace('&#x12b;', "ī")
    # s = s.replace('&#x12B;', "ī")
    # s = s.replace('&#x14d;', "ō")
    # s = s.replace('&#x14D;', "ō")
    # s = s.replace('&#x16b;', "ū")
    # s = s.replace('&#x16B;', "ū")

    # >> Use HTMLParser module to decode HTML entities.
    s = HTMLParser().unescape(s)

    if __debug_text_unescape_HTML:
        log_debug('text_unescape_HTML() output "{0}"'.format(s))

    return s

# Remove HTML tags from string.
def text_remove_HTML_tags(s):
    p = re.compile('<.*?>')
    s = p.sub('', s)

    return s

def text_unescape_and_untag_HTML(s):
    s = text_unescape_HTML(s)
    s = text_remove_HTML_tags(s)

    return s

# See https://www.freeformatter.com/json-escape.html
# The following characters are reserved in JSON and must be properly escaped to be used in strings:
#   Backspace is replaced with \b
#   Form feed is replaced with \f
#   Newline is replaced with \n
#   Carriage return is replaced with \r
#   Tab is replaced with \t
#   Double quote is replaced with \"
#   Backslash is replaced with \\
#
def text_escape_JSON(s):
    s = s.replace('\\', '\\\\') # >> Must be done first
    s = s.replace('"', '\\"')

    return s

def text_dump_str_to_file(filename, full_string):
    file_obj = open(filename, 'w')
    file_obj.write(full_string.encode('utf-8'))
    file_obj.close()

# -------------------------------------------------------------------------------------------------
# ROM name cleaning and formatting
# -------------------------------------------------------------------------------------------------
#
# This function is used to clean the ROM name to be used as search string for the scraper.
#
# 1) Cleans ROM tags: [BIOS], (Europe), (Rev A), ...
# 2) Substitutes some characters by spaces
#
def text_format_ROM_name_for_scraping(title):
    title = re.sub('\[.*?\]', '', title)
    title = re.sub('\(.*?\)', '', title)
    title = re.sub('\{.*?\}', '', title)
    
    title = title.replace('_', '')
    title = title.replace('-', '')
    title = title.replace(':', '')
    title = title.replace('.', '')
    title = title.strip()

    return title

#
# Format ROM file name when scraping is disabled.
# 1) Remove No-Intro/TOSEC tags (), [], {} at the end of the file
#
# title      -> Unicode string
# clean_tags -> bool
#
# Returns a Unicode string.
#
def text_format_ROM_title(title, clean_tags):
    #
    # Regexp to decompose a string in tokens
    #
    if clean_tags:
        reg_exp = '\[.+?\]\s?|\(.+?\)\s?|\{.+?\}|[^\[\(\{]+'
        tokens = re.findall(reg_exp, title)
        str_list = []
        for token in tokens:
            stripped_token = token.strip()
            if (stripped_token[0] == '[' or stripped_token[0] == '(' or stripped_token[0] == '{') and \
               stripped_token != '[BIOS]':
                continue
            str_list.append(stripped_token)
        cleaned_title = ' '.join(str_list)
    else:
        cleaned_title = title

    # if format_title:
    #     if (title.startswith("The ")): new_title = title.replace("The ","", 1)+", The"
    #     if (title.startswith("A ")): new_title = title.replace("A ","", 1)+", A"
    #     if (title.startswith("An ")): new_title = title.replace("An ","", 1)+", An"
    # else:
    #     if (title.endswith(", The")): new_title = "The "+"".join(title.rsplit(", The", 1))
    #     if (title.endswith(", A")): new_title = "A "+"".join(title.rsplit(", A", 1))
    #     if (title.endswith(", An")): new_title = "An "+"".join(title.rsplit(", An", 1))

    return cleaned_title

# -------------------------------------------------------------------------------------------------
# Multidisc ROM support
# -------------------------------------------------------------------------------------------------
def text_get_ROM_basename_tokens(basename_str):
    DEBUG_TOKEN_PARSER = False

    # --- Parse ROM base_noext/basename_str into tokens ---
    reg_exp = '\[.+?\]|\(.+?\)|\{.+?\}|[^\[\(\{]+'
    tokens_raw = re.findall(reg_exp, basename_str)
    if DEBUG_TOKEN_PARSER:
        log_debug('text_get_ROM_basename_tokens() tokens_raw   {0}'.format(tokens_raw))

    # >> Strip tokens
    tokens_strip = list()
    for token in tokens_raw: tokens_strip.append(token.strip())
    if DEBUG_TOKEN_PARSER:
        log_debug('text_get_ROM_basename_tokens() tokens_strip {0}'.format(tokens_strip))

    # >> Remove empty tokens ''
    tokens_clean = list()
    for token in tokens_strip: 
        if token: tokens_clean.append(token)
    if DEBUG_TOKEN_PARSER:        
        log_debug('text_get_ROM_basename_tokens() tokens_clean {0}'.format(tokens_clean))

    # >> Remove '-' tokens from Trurip multidisc names
    tokens = list()
    for token in tokens_clean:
        if token == '-': continue
        tokens.append(token)
    if DEBUG_TOKEN_PARSER:
        log_debug('text_get_ROM_basename_tokens() tokens       {0}'.format(tokens))

    return tokens

class MultiDiscInfo:
    def __init__(self, ROM_FN):
        self.ROM_FN      = ROM_FN
        self.isMultiDisc = False
        self.setName     = ''
        self.discName    = ROM_FN.getBase()
        self.extension   = ROM_FN.getExt()
        self.order       = 0

def text_get_multidisc_info(ROM_FN):
    MDSet = MultiDiscInfo(ROM_FN)
    
    # --- Parse ROM base_noext into tokens ---
    tokens = text_get_ROM_basename_tokens(ROM_FN.getBaseNoExt())

    # --- Check if ROM belongs to a multidisc set and get set name and order ---
    # Algortihm:
    # 1) Iterate list of tokens
    # 2) If a token marks a multidisk ROM extract set order
    # 3) Define the set basename by removing the multidisk token
    MultDiscFound = False
    for index, token in enumerate(tokens):
        # --- Redump ---
        matchObj = re.match(r'\(Dis[ck] ([0-9]+)\)', token)
        if matchObj:
            log_debug('text_get_multidisc_info() ### Matched Redump multidisc ROM ###')
            tokens_idx = list(range(0, len(tokens)))
            tokens_idx.remove(index)
            tokens_nodisc_idx = list(tokens_idx)
            tokens_mdisc = [tokens[x] for x in tokens_nodisc_idx]
            MultDiscFound = True
            break

        # --- TOSEC/Trurip ---
        matchObj = re.match(r'\(Dis[ck] ([0-9]+) of ([0-9]+)\)', token)
        if matchObj:
            log_debug('text_get_multidisc_info() ### Matched TOSEC/Trurip multidisc ROM ###')
            tokens_idx = list(range(0, len(tokens)))
            tokens_idx.remove(index)
            tokens_nodisc_idx = list(tokens_idx)
            # log_debug('text_get_multidisc_info() tokens_idx         = {0}'.format(tokens_idx))
            # log_debug('text_get_multidisc_info() index              = {0}'.format(index))
            # log_debug('text_get_multidisc_info() tokens_nodisc_idx  = {0}'.format(tokens_nodisc_idx))
            tokens_mdisc = [tokens[x] for x in tokens_nodisc_idx]
            MultDiscFound = True
            break

    if MultDiscFound:
        MDSet.isMultiDisc = True
        MDSet.setName = ' '.join(tokens_mdisc) + MDSet.extension
        MDSet.order = int(matchObj.group(1))
        log_debug('text_get_multidisc_info() base_noext   "{0}"'.format(ROM_FN.getBase_noext()))
        log_debug('text_get_multidisc_info() tokens       {0}'.format(tokens))
        log_debug('text_get_multidisc_info() tokens_mdisc {0}'.format(tokens_mdisc))
        log_debug('text_get_multidisc_info() setName      "{0}"'.format(MDSet.setName))
        log_debug('text_get_multidisc_info() discName     "{0}"'.format(MDSet.discName))
        log_debug('text_get_multidisc_info() extension    "{0}"'.format(MDSet.extension))
        log_debug('text_get_multidisc_info() order        {0}'.format(MDSet.order))

    return MDSet

# -------------------------------------------------------------------------------------------------
# URLs
# -------------------------------------------------------------------------------------------------
#
# Get extension of URL. Returns '' if not found. Examples: 'png', 'jpg', 'gif'.
#
def text_get_URL_extension(url):
    path = urlparse(url).path
    ext = os.path.splitext(path)[1]
    if ext[0] == '.': ext = ext[1:] # Remove initial dot

    return ext

#
# Defaults to 'jpg' if URL extension cannot be determined
#
def text_get_image_URL_extension(url):
    path = urlparse(url).path
    ext = os.path.splitext(path)[1]
    if ext[0] == '.': ext = ext[1:] # Remove initial dot
    ret = 'jpg' if ext == '' else ext

    return ret

# -------------------------------------------------------------------------------------------------
# File cache
# -------------------------------------------------------------------------------------------------
file_cache = {}
def misc_add_file_cache(dir_FN):
    global file_cache
    # >> Create a set with all the files in the directory
    if not dir_FN:
        log_debug('misc_add_file_cache() Empty dir_str. Exiting')
        return

    log_debug('misc_add_file_cache() Scanning path "{0}"'.format(dir_FN.getPath()))

    file_list = dir_FN.scanFilesInPath()
    # lower all filenames for easier matching
    file_set = [file.getBase().lower() for file in file_list]

    log_debug('misc_add_file_cache() Adding {0} files to cache'.format(len(file_set)))
    file_cache[dir_FN.getPath()] = file_set

#
# See misc_look_for_file() documentation below.
#
def misc_search_file_cache(dir_path, filename_noext, file_exts):
    # log_debug('misc_search_file_cache() Searching in  "{0}"'.format(dir_str))
    dir_str = dir_path.getPath()
    if dir_str not in file_cache:
        log_warning('Directory {0} not in file_cache'.format(dir_str))
        return None

    current_cache_set = file_cache[dir_str]
    for ext in file_exts:
        file_base = filename_noext + '.' + ext
        file_base = file_base.lower()
        #log_debug('misc_search_file_cache() file_Base = "{0}"'.format(file_base))
        if file_base in current_cache_set:
            # log_debug('misc_search_file_cache() Found in cache')
            return dir_path.pjoin(file_base)

    return None

# -------------------------------------------------------------------------------------------------
# Misc stuff
# -------------------------------------------------------------------------------------------------
#
# Given the image path, image filename with no extension and a list of file extensions search for 
# a file.
#
# rootPath       -> FileName object
# filename_noext -> Unicode string
# file_exts      -> list of extenstions with no dot [ 'zip', 'rar' ]
#
# Returns a FileName object if a valid filename is found.
# Returns None if no file was found.
#
def misc_look_for_file(rootPath, filename_noext, file_exts):
    for ext in file_exts:
        file_path = rootPath.pjoin(filename_noext + '.' + ext)
        if file_path.exists():
            return file_path

    return None

def misc_escape_regex_special_chars(s):
    s = s.replace('(', '\(')
    s = s.replace(')', '\)')
    s = s.replace('+', '\+')

    return s

# Search for a No-Intro DAT filename.
def misc_look_for_NoIntro_DAT(platform, DAT_list):
    # log_debug('Testing No-Intro platform "{}"'.format(platform.long_name))
    if not platform.DAT_prefix:
        # log_debug('Empty DAT_prefix. Return empty string.')
        return ''
    # Traverse all files and make a list of DAT matches.
    DAT_str = misc_escape_regex_special_chars(platform.DAT_prefix)
    patt = '.*' + DAT_str + ' \(Parent-Clone\) \((\d\d\d\d\d\d\d\d)-(\d\d\d\d\d\d)\)\.dat'
    # log_variable('patt', patt)
    fname_list = []
    for fname in DAT_list:
        m = re.match(patt, fname)
        if m: fname_list.append(fname)
    # log_variable('fname_list', fname_list)
    if fname_list:
        # If more than one DAT found sort alphabetically and pick the first.
        # Because the fname include the date the most recent must be first.
        return sorted(fname_list, reverse = True)[0]
    else:
        return ''

# Atari - Jaguar CD Interactive Multimedia System - Datfile (10) (2019-08-27 00-06-32)
# Commodore - Amiga CD - Datfile (350) (2019-06-28 13-05-34)
# Commodore - Amiga CD32 - Datfile (157) (2019-09-24 21-03-02)
def misc_look_for_Redump_DAT(platform, DAT_list):
    # log_debug('Testing Redump platform "{}"'.format(platform.long_name))
    if not platform.DAT_prefix:
        # log_debug('Empty DAT_prefix. Return empty string.')
        return ''
    DAT_str = misc_escape_regex_special_chars(platform.DAT_prefix)
    patt = '.*' + DAT_str + ' \(\d+\) \((\d\d\d\d-\d\d-\d\d) (\d\d-\d\d-\d\d)\)\.dat'
    # log_variable('patt', patt)
    fname_list = []
    for fname in DAT_list:
        m = re.match(patt, fname)
        if m: fname_list.append(fname)
    # log_variable('fname_list', fname_list)
    if fname_list:
        return sorted(fname_list, reverse = True)[0]
    else:
        return ''

#
# Generates a random an unique MD5 hash and returns a string with the hash
#
def misc_generate_random_SID():
    t1 = time.time()
    t2 = t1 + random.getrandbits(32)
    base = hashlib.md5(str(t1 + t2))
    sid = base.hexdigest()

    return sid

#
# Lazy function (generator) to read a file piece by piece. Default chunk size: 8k.
#
def misc_read_file_in_chunks(file_object, chunk_size = 8192):
    while True:
        data = file_object.read(chunk_size)
        if not data: break
        yield data

#
# Calculates CRC, MD5 and SHA1 of a file in an efficient way.
# Returns a dictionary with the checksums or None in case of error.
#
# https://stackoverflow.com/questions/519633/lazy-method-for-reading-big-file-in-python
# https://stackoverflow.com/questions/1742866/compute-crc-of-file-in-python 
#
<<<<<<< HEAD
def misc_calculate_checksums(full_file_path):
    if full_file_path is None:
        log_debug('No checksum to complete')
        return None
    
=======
def misc_calculate_file_checksums(full_file_path):
>>>>>>> 21610994
    log_debug('Computing checksums "{}"'.format(full_file_path))
    try:
        f = open(full_file_path, 'rb')
        crc_prev = 0
        md5 = hashlib.md5()
        sha1 = hashlib.sha1()
        for piece in misc_read_file_in_chunks(f):
            crc_prev = zlib.crc32(piece, crc_prev)
            md5.update(piece)
            sha1.update(piece)
        crc_digest = '{:08X}'.format(crc_prev & 0xFFFFFFFF)
        md5_digest = md5.hexdigest()
        sha1_digest = sha1.hexdigest()
        size = os.path.getsize(full_file_path)
    except:
        log_debug('(Exception) In misc_calculate_file_checksums()')
        log_debug('Returning None')
        return None
    checksums = {
        'crc'  : crc_digest.upper(),
        'md5'  : md5_digest.upper(),
        'sha1' : sha1_digest.upper(),
        'size' : size,
    }

    return checksums

<<<<<<< HEAD
#
# Version helper class
#
class VersionNumber(object):
    def __init__(self, versionString):
        self.versionNumber = versionString.split('.')

    def getFullString(self):
        return '.'.join(self.versionNumber)

    def getMajor(self):
        return int(self.versionNumber[0])

    def getMinor(self):
        return int(self.versionNumber[1])

    def getBuild(self):
        return int(self.versionNumber[2])

# def dump_object_to_log_name(obj_name_str, obj):
#     log_debug('Dumping variable named "{0}"'.format(obj_name_str))
#     log_debug('obj.__class__.__name__ = {0}'.format(obj.__class__.__name__))
#     log_debug(pprint.pformat(obj))

def dump_object_to_log(obj):
    log_debug('Dumping obj.__class__.__name__ = {0}'.format(obj.__class__.__name__))
    log_debug(pprint.pformat(obj))

# #################################################################################################
# #################################################################################################
# Cryptographic utilities
# #################################################################################################
# #################################################################################################

#
# Creates a new self signed certificate base on OpenSSL PEM format.
# cert_name: the CN value of the certificate
# cert_file_path: the path to the .crt file of this certificate
# key_file_paht: the path to the .key file of this certificate
#
def create_self_signed_cert(cert_name, cert_file_path, key_file_path):
    # create a key pair
    k = crypto.PKey()
    k.generate_key(crypto.TYPE_RSA, 2048)

    now    = datetime.now()
    expire = now + timedelta(days=365)

    # create a self-signed cert
    cert = crypto.X509()
    cert.get_subject().C = "GL"
    cert.get_subject().ST = "GL"
    cert.get_subject().L = "Kodi"
    cert.get_subject().O = "ael"
    cert.get_subject().OU = "ael"
    cert.get_subject().CN = cert_name
    cert.set_serial_number(1000)
    cert.set_notBefore(now.strftime("%Y%m%d%H%M%SZ").encode())
    cert.set_notAfter(expire.strftime("%Y%m%d%H%M%SZ").encode())
    cert.set_issuer(cert.get_subject())
    cert.set_pubkey(k)
    cert.sign(k, str('sha1'))

    log_debug('Creating certificate file {0}'.format(cert_file_path.getPath()))
    data = crypto.dump_certificate(crypto.FILETYPE_PEM, cert)
    cert_file_path.saveStrToFile(data, 'ascii')

    log_debug('Creating certificate key file {0}'.format(key_file_path.getPath()))
    data = crypto.dump_privatekey(crypto.FILETYPE_PEM, k)
    key_file_path.saveStrToFile(data, 'ascii')

def getCertificatePublicKeyBytes(certificate_data):
    pk_data = getCertificatePublicKey(certificate_data)
    return bytearray(pk_data)

def getCertificatePublicKey(certificate_data):
    cert = crypto.x509.load_pem_x509_certificate(certificate_data, default_backend())
    pk = cert.public_key()
    pk_data = pk.public_bytes(
        encoding=serialization.Encoding.PEM,
        format=serialization.PublicFormat.SubjectPublicKeyInfo)

    return pk_data

def getCertificateSignature(certificate_data):
    cert = crypto.x509.load_pem_x509_certificate(certificate_data, default_backend())
    return cert.signature

def verify_signature(data, signature, certificate_data):
    pk_data = getCertificatePublicKey(certificate_data)
    rsakey = RSA.importKey(pk_data) 
    signer = PKCS1_v1_5.new(rsakey) 

    digest = SHA256.new() 
    digest.update(data)

    if signer.verify(digest, signature):
        return True

    return False

def sign_data(data, key_certificate):
    rsakey = RSA.importKey(key_certificate) 
    signer = PKCS1_v1_5.new(rsakey) 
    digest = SHA256.new() 
        
    digest.update(data) 
    sign = signer.sign(digest) 

    return sign

def randomBytes(size):
    return get_random_bytes(size)

class HashAlgorithm(object):
    def __init__(self, shaVersion):
        self.shaVersion = shaVersion
        if self.shaVersion == 256:
            self.hashLength = 32
        else:
            self.hashLength = 20
       
    def _algorithm(self):

        if self.shaVersion == 256:
            return hashlib.sha256()
        else:
            return hashlib.sha1()

    def hash(self, value):
        algorithm = self._algorithm()
        algorithm.update(value)
        hashedValue = algorithm.digest()
        return hashedValue

    def hashToHex(self, value):
        hashedValue = self.hash(value)
        return binascii.hexlify(hashedValue)

    def digest_size(self):
        return self.hashLength

# Block size in bytes.
BLOCK_SIZE = 16

class AESCipher(object):

    def __init__(self, key, hashAlgorithm):
        
        keyHashed = hashAlgorithm.hash(key)
        truncatedKeyHashed = keyHashed[:16]

        self.key = truncatedKeyHashed

    def encrypt(self, raw):
        cipher = AES.new(self.key, AES.MODE_ECB)
        encrypted = cipher.encrypt(raw)
        return encrypted

    def encryptToHex(self, raw):
        encrypted = self.encrypt(raw)
        return binascii.hexlify(encrypted)

    def decrypt(self, enc):
        cipher = AES.new(self.key, AES.MODE_ECB)
        decrypted = cipher.decrypt(str(enc))
        return decrypted

def merge_dicts(x, y):
    """Given two dicts, merge them into a new dict as a shallow copy."""
    z = x.copy()
    z.update(y)
    return z

# #################################################################################################
# #################################################################################################
# Filesystem utilities
# #################################################################################################
# #################################################################################################
=======
# This function not finished yet.
def misc_read_bytes_in_chunks(file_bytes, chunk_size = 8192):
    file_length = len(file_bytes)
    block_number = 0
    while True:
        start_index = None
        end_index = None
        data = file_bytes[start_index:end_index]
        yield data

def misc_calculate_stream_checksums(file_bytes):
    log_debug('Computing checksums of bytes stream...'.format(len(file_bytes)))
    crc_prev = 0
    md5 = hashlib.md5()
    sha1 = hashlib.sha1()
    # Process bytes stream block by block
    # for piece in misc_read_bytes_in_chunks(file_bytes):
    #     crc_prev = zlib.crc32(piece, crc_prev)
    #     md5.update(piece)
    #     sha1.update(piece)
    # Process bytes in one go
    crc_prev = zlib.crc32(file_bytes, crc_prev)
    md5.update(file_bytes)
    sha1.update(file_bytes)
    crc_digest = '{:08X}'.format(crc_prev & 0xFFFFFFFF)
    md5_digest = md5.hexdigest()
    sha1_digest = sha1.hexdigest()
    size = len(file_bytes)

    checksums = {
        'crc'  : crc_digest.upper(),
        'md5'  : md5_digest.upper(),
        'sha1' : sha1_digest.upper(),
        'size' : size,
    }

    return checksums

# Replace an item in dictionary. If dict_in is an OrderedDict then keep original order.
# Returns a dict or OrderedDict
def misc_replace_fav(dict_in, old_item_key, new_item_key, new_value):
    if type(dict_in) is dict:
        dict_in.pop(old_item_key)
        dict_in[new_item_key] = new_value
        return dict_in
    elif type(dict_in) is collections.OrderedDict:
        # In this case create a new OrderedDict to respect original order.
        # This implementation is slow and naive but I don't care, OrderedDict are only use
        # when editing ROM Collections.
        dict_out = collections.OrderedDict()
        for key in dict_in:
            if key == old_item_key:
                dict_out[new_item_key] = new_value
            else:
                dict_out[key] = dict_in[key]
        return dict_out
    else:
        raise TypeError

>>>>>>> 21610994
# -------------------------------------------------------------------------------------------------
# Filesystem abstract base class
# This class and classes that inherit this one always take and return Unicode string paths.
# Decoding Unicode to UTF-8 or whatever must be done in the caller code.
#
# --- Function reference ---
# FileName.getOriginalPath() Full path                                     /home/Wintermute/Sonic.zip
# FileName.getPath()         Full path                                     /home/Wintermute/Sonic.zip
# FileName.getPathNoExt()    Full path with no extension                   /home/Wintermute/Sonic
# FileName.getDir()          Directory name of file. Does not end in '/'   /home/Wintermute/
# FileName.getBase()         File name with no path                        Sonic.zip
# FileName.getBaseNoExt()    File name with no path and no extension       Sonic
# FileName.getExt()          File extension                                .zip
#
# IMPROVE THE DOCUMENTATION OF THIS CLASS AND HOW IT HANDLES EXCEPTIONS AND ERROR REPORTING!!!
#
# A) Transform paths like smb://server/directory/ into \\server\directory\
# B) Use xbmc.translatePath() for paths starting with special://
# C) Uses xbmcvfs wherever possible
#
# -------------------------------------------------------------------------------------------------
class FileNameBase():
    __metaclass__ = abc.ABCMeta

    # ---------------------------------------------------------------------------------------------
    # Core functions.
    # ---------------------------------------------------------------------------------------------
    # pathString must be a Unicode string object
    def __init__(self, pathString):
        self.originalPath = pathString
        self.path = pathString

        # --- Path transformation ---
        if self.originalPath.lower().startswith('smb:'):
            self.path = self.path.replace('smb:', '')
            self.path = self.path.replace('SMB:', '')
            self.path = self.path.replace('//', '\\\\')
            self.path = self.path.replace('/', '\\')

        elif self.originalPath.lower().startswith('special:'):
            self.path = xbmc.translatePath(self.path)

    # Abstract protected method, to be implemented in child classes.
    # Will return a new instance of the desired child implementation.
    # NOTE No fancy stuff in this class. This class must be as efficient as possible, otherwise
    # AEL will have a serious performance hit. Temporary implementation
    @abc.abstractmethod
    def __create__(self, pathString):
        return FileName(pathString)
    
    def _decodeName(self, name):
        if type(name) == str:
            try:
                name = name.decode('utf8')
            except:
                name = name.decode('windows-1252')

        return name

    # Appends a string to path. Returns self FileName object
    def append(self, arg):
        self.path = self.path + arg
        self.originalPath = self.originalPath + arg

        return self

    # Joins paths and returns a new object.
    @abc.abstractmethod
    def pjoin(self, *args):
        return None

    def escapeQuotes(self):
        self.path = self.path.replace("'", "\\'")
        self.path = self.path.replace('"', '\\"')

    def path_separator(self):
        count_backslash = self.originalPath.count('\\')
        count_forwardslash = self.originalPath.count('/')
        if count_backslash > count_forwardslash:
            return '\\'

        return '/'

    # ---------------------------------------------------------------------------------------------
    # Operator overloads
    # ---------------------------------------------------------------------------------------------
    # Overloaded operator + behaves like self pjoin()
    # See http://blog.teamtreehouse.com/operator-overloading-python
    # Argument other is a FileName object. other originalPath is expected to be a
    # subdirectory (path transformation not required)
    def __add__(self, other):
        current_path = self.originalPath
        if type(other) is FileName:  other_path = other.originalPath
        elif type(other) is unicode: other_path = other # Not available in Python 3?
        elif type(other) is str:     other_path = other.decode('utf-8')
        else: raise NameError('Unknown type for overloaded + in FileName object')
        new_path = os.path.join(current_path, other_path)
        child    = self.__create__(new_path)

        return child

    def __str__(self):
        """Overrides the default implementation"""
        return self.getOriginalPath()

    def __eq__(self, other):
        """Overrides the default implementation"""
        if isinstance(other, FileName):
            return self.getOriginalPath().lower() == other.getOriginalPath().lower()

        return False

    def __ne__(self, other):
        """Overrides the default implementation (unnecessary in Python 3)"""
        return not self.__eq__(other)

    # ---------------------------------------------------------------------------------------------
    # Path manipulation.
    # ---------------------------------------------------------------------------------------------
    def getOriginalPath(self):
        return self.originalPath

    def getPath(self):
        return self.path

    def getPathNoExt(self):
        root, ext = os.path.splitext(self.path)

        return root

    def getDir(self):
        return os.path.dirname(self.path)

    # Returns a new FileName object.
    # def getDirAsFileName(self):
    #     return self.__init__(self.getDir())

    def getBase(self):
        return os.path.basename(self.path)

    def getBaseNoExt(self):
        basename  = os.path.basename(self.path)
        root, ext = os.path.splitext(basename)

        return root

    def getExt(self):
        root, ext = os.path.splitext(self.path)
        return ext

    def switchExtension(self, targetExt):
        ext = self.getExt()
        copiedPath = self.originalPath
        if not targetExt.startswith('.'):
            targetExt = '.{0}'.format(targetExt)
        new_path = self.__create__(copiedPath.replace(ext, targetExt))
        return new_path

    # Checks the extension to determine the type of the file.
    def is_image_file(self):
        return '.' + self.getExt().lower() in IMAGE_EXTENSION_LIST

    def is_manual(self):
        return '.' + self.getExt().lower() in MANUAL_EXTENSION_LIST

    def is_video_file(self):
        return '.' + self.getExt().lower() in TRAILER_EXTENSION_LIST

    # ---------------------------------------------------------------------------------------------
    # Filesystem functions
    # ---------------------------------------------------------------------------------------------
    @abc.abstractmethod
    def stat(self):
        return None

    @abc.abstractmethod
    def exists(self):
        return None

    @abc.abstractmethod
    def isdir(self):
        return False

    @abc.abstractmethod
    def isfile(self):
        return False

    @abc.abstractmethod
    def makedirs(self):
        pass

    @abc.abstractmethod
    def unlink(self):
        pass

    @abc.abstractmethod
    def rename(self, to):
        pass

    @abc.abstractmethod
    def copy(self, to):
        pass

    # ---------------------------------------------------------------------------------------------
    # File I/O functions
    # ---------------------------------------------------------------------------------------------
    @abc.abstractmethod
    def open(self, flags):
        pass

    @abc.abstractmethod
    def close(self):
        pass

    @abc.abstractmethod
    def read(self, bytes):
        pass

    @abc.abstractmethod
    def write(self, bytes):
        pass

    @abc.abstractmethod
    def readline(self):
        return None

    @abc.abstractmethod
    def readAll(self):
        return None

    @abc.abstractmethod
    def readAllUnicode(self, encoding = 'utf-8'):
        return None

    @abc.abstractmethod
    def writeAll(self, bytes, flags = 'w'):
        pass

    # ---------------------------------------------------------------------------------------------
    # Scanner functions
    # ---------------------------------------------------------------------------------------------
    @abc.abstractmethod
    def scanFilesInPath(self, mask = '*.*'):
        return []

    @abc.abstractmethod
    def scanFilesInPathAsFileNameObjects(self, mask = '*.*'):
        return []

    @abc.abstractmethod
    def recursiveScanFilesInPath(self, mask = '*.*'):
        return []

    @abc.abstractmethod
    def recursiveScanFilesInPathAsFileNameObjects(self, mask = '*.*'):
        return []

    # ---------------------------------------------------------------------------------------------
    # High-level file read functions (XML, JSON, etc.)
    # ---------------------------------------------------------------------------------------------
    # NOTE I think this high-level functions to read specific files must be in disk_IO.py
    # and not here. FileName class must be simple to avoid performance hits.
    # Opens file and reads xml. Returns the root of the XML!
    def readXml(self):
        data = self.readAll()
        root = ET.fromstring(data)

        return root

    #
    # Loads a file into a Unicode string.
    # By default all files are assumed to be encoded in UTF-8.
    # Returns a Unicode string.
    #
    def loadFileToStr(self, encoding = 'utf-8'):
        if DEBUG_NEWFILENAME_CLASS:
            log_debug('NewFileName::loadFileToStr() Loading path_str "{0}"'.format(self.path_str))

        # NOTE Exceptions should be catched, reported and re-raised in the low-level
        # functions, not here!!!
        file_bytes = None
        try:
            self.open('r')
            file_bytes = self.read()
            self.close()
        except OSError:
            log_error('(OSError) Exception in FileName::loadFileToStr()')
            log_error('(OSError) Cannot read {0} file'.format(self.path_tr))
            raise AddonException('(OSError) Cannot read {0} file'.format(self.path_tr))
        except IOError as Ex:
            log_error('(IOError) Exception in FileName::loadFileToStr()')
            log_error('(IOError) errno = {0}'.format(Ex.errno))
            if Ex.errno == errno.ENOENT: log_error('(IOError) No such file or directory.')
            else:                        log_error('(IOError) Unhandled errno value.')
            log_error('(IOError) Cannot read {0} file'.format(self.path_tr))
            raise AddonException('(IOError) Cannot read {0} file'.format(self.path_tr))

        if file_bytes is None:
            return None
        # Return a Unicode string.
        return unicode(file_bytes, encoding)

    # Opens JSON file and reads it
    def readJson(self):
        contents = self.readAllUnicode()

        return json.loads(contents)

    # Opens INI file and reads it
    def readIniFile(self):
        import ConfigParser

        config = ConfigParser.ConfigParser()
        config.readfp(self.open('r'))

        return config

    # Opens a propery file and reads it
    # Reads a given properties file with each line of the format key=value.
    # Returns a dictionary containing the pairs.
    def readPropertyFile(self):
        import csv

        file_contents = self.readAll()
        file_lines = file_contents.splitlines()

        result={ }
        reader = csv.reader(file_lines, delimiter=str('='), quoting=csv.QUOTE_NONE)
        for row in reader:
            if len(row) != 2:
                raise csv.Error("Too many fields on row with contents: "+str(row))
            result[row[0].strip()] = row[1].strip().lstrip('"').rstrip('"')

        return result

    # --- Configure JSON writer ---
    # >> json_unicode is either str or unicode
    # >> See https://docs.python.org/2.7/library/json.html#json.dumps
    # unicode(json_data) auto-decodes data to unicode if str
    # NOTE More compact JSON files (less blanks) load faster because size is smaller.
    def writeJson(self, raw_data, JSON_indent = 1, JSON_separators = (',', ':')):
        json_data = json.dumps(raw_data, ensure_ascii = False, sort_keys = True, 
                                indent = JSON_indent, separators = JSON_separators)
        self.writeAll(unicode(json_data).encode('utf-8'))

    # Opens file and writes xml. Give xml root element.
    def writeXml(self, xml_root):
        data = ET.tostring(xml_root)
        self.writeAll(data)

# -------------------------------------------------------------------------------------------------
# Kodi Virtual Filesystem helper class.
# Implementation of the FileName helper class which supports the xbmcvfs libraries.
#
# -------------------------------------------------------------------------------------------------
class KodiFileName(FileNameBase):
    # ---------------------------------------------------------------------------------------------
    # Core functions.
    # ---------------------------------------------------------------------------------------------
    def __init__(self, pathString):
        super(KodiFileName, self).__init__(pathString)

    # TODO: remove again
    def __create__(self, pathString):
        return KodiFileName(pathString)
    
    # Joins paths and returns a new object.
    def pjoin(self, *args):
        child = KodiFileName(self.originalPath)
        for arg in args:
            child.path = os.path.join(child.path, arg)
            child.originalPath = os.path.join(child.originalPath, arg)

        return child

    # ---------------------------------------------------------------------------------------------
    # Filesystem functions
    # ---------------------------------------------------------------------------------------------
    def stat(self):
        return xbmcvfs.Stat(self.originalPath)

    # NOTE In xbmcvfs.exists() requires folders to end with slash or backslash. 
    def exists(self):
        return xbmcvfs.exists(self.originalPath)

    # isdir() is not included in Kodi xbmcvfs module yet.
    # See https://forum.kodi.tv/showthread.php?tid=337009
    def isdir(self):
        if not self.exists(): return False
        try:
            self.open('r')
            self.close()
        except:
            return True

        return False
        #return os.path.isdir(self.path)

    # isdir() is not included in Kodi xbmcvfs module yet.
    # See https://forum.kodi.tv/showthread.php?tid=337009
    def isfile(self):
        if not self.exists():
            return False

        return not self.isdir()
        #return os.path.isfile(self.path)

    def makedirs(self):
        if not self.exists():
            xbmcvfs.mkdirs(self.originalPath)

    def unlink(self):
        if self.isfile():
            xbmcvfs.delete(self.originalPath)

            # hard delete if it doesnt succeed
            #log_debug('xbmcvfs.delete() failed, applying hard delete')
            if self.exists():
                os.remove(self.path)
        else:
            xbmcvfs.rmdir(self.originalPath)

    def rename(self, to):
        if self.isfile():
            xbmcvfs.rename(self.originalPath, to.getOriginalPath())
        else:
            os.rename(self.path, to.getPath())

    def copy(self, to):
        xbmcvfs.copy(self.getOriginalPath(), to.getOriginalPath())

    # ---------------------------------------------------------------------------------------------
    # File IO functions
    # Kodi VFS documentation in https://alwinesch.github.io/group__python__xbmcvfs.html
    # ---------------------------------------------------------------------------------------------
    def open(self, flags):
        self.fileHandle = xbmcvfs.File(self.originalPath, flags)

        return self

    def close(self):
        if self.fileHandle is None: raise OSError('file not opened')
        self.fileHandle.close()
        self.fileHandle = None

    def read(self, bytes):
       if self.fileHandle is None: raise OSError('file not opened')

       self.fileHandle.read(bytes)

    def write(self, bytes):
       if self.fileHandle is None: raise OSError('file not opened')

       self.fileHandle.write(bytes)

    def readline(self, encoding='utf-8'):
        if self.fileHandle is None:
            raise OSError('file not opened')

        line = u''
        char = self.fileHandle.read(1)
        if char is '':
            return ''

        while char and char != u'\n':
            line += unicode(char, encoding)
            char = self.fileHandle.read(1)

        return line

    def readAll(self):
        contents = None
        file = xbmcvfs.File(self.originalPath)
        contents = file.read()
        file.close()

        return contents

    def readAllUnicode(self, encoding='utf-8'):
        contents = None
        file = xbmcvfs.File(self.originalPath)
        contents = file.read()
        file.close()

        return unicode(contents, encoding)

    def writeAll(self, bytes, flags='w'):
        file = xbmcvfs.File(self.originalPath, flags)
        file.write(bytes)
        file.close()

    # ---------------------------------------------------------------------------------------------
    # Scanner functions
    # ---------------------------------------------------------------------------------------------
    def scanFilesInPath(self, mask = '*.*'):
        files = []

        subdirectories, filenames = xbmcvfs.listdir(self.originalPath)
        for filename in fnmatch.filter(filenames, mask):
            files.append(os.path.join(self.originalPath, self._decodeName(filename)))

        return files

    def scanFilesInPathAsFileNameObjects(self, mask = '*.*'):
        files = []
        subdirectories, filenames = xbmcvfs.listdir(self.originalPath)
        for filename in fnmatch.filter(filenames, mask):
            filePath = self.pjoin(self._decodeName(filename))
            files.append(self.__init__(filePath.getOriginalPath()))

        return files

    def recursiveScanFilesInPath(self, mask = '*.*'):
        files = []
        subdirectories, filenames = xbmcvfs.listdir(str(self.originalPath))
        for filename in fnmatch.filter(filenames, mask):
            filePath = self.pjoin(self._decodeName(filename))
            files.append(filePath.getOriginalPath())

        for subdir in subdirectories:
            subPath = self.pjoin(self._decodeName(subdir))
            subPathFiles = subPath.recursiveScanFilesInPath(mask)
            files.extend(subPathFiles)

        return files

    def recursiveScanFilesInPathAsFileNameObjects(self, mask = '*.*'):
        files = []
        subdirectories, filenames = xbmcvfs.listdir(str(self.originalPath))
        for filename in fnmatch.filter(filenames, mask):
            filePath = self.pjoin(self._decodeName(filename))
            files.append(self.__init__(filePath.getOriginalPath()))

        for subdir in subdirectories:
            subPath = self.pjoin(self._decodeName(subdir))
            subPathFiles = subPath.recursiveScanFilesInPathAsFileNameObjects(mask)
            files.extend(subPathFiles)

        return files

# -------------------------------------------------------------------------------------------------
# PythonFileName is an implementation of FileNameBase that uses the Python standard library
# for I/O functions.
# -------------------------------------------------------------------------------------------------
class PythonFileName(FileNameBase):
    # ---------------------------------------------------------------------------------------------
    # Core functions.
    # ---------------------------------------------------------------------------------------------
    def __init__(self, pathString):
        super(PythonFileName, self).__init__(pathString)
   
    # TODO: remove when possible
    def __create__(self, pathString):
        return PythonFileName(pathString)
    
    # Joins paths and returns a new object.
    def pjoin(self, *args):
        child = PythonFileName(self.originalPath)
        for arg in args:
            child.path = os.path.join(child.path, arg)
            child.originalPath = os.path.join(child.originalPath, arg)

        return child

    # ---------------------------------------------------------------------------------------------
    # Filesystem functions
    # ---------------------------------------------------------------------------------------------
    def stat(self):
        return os.stat(self.path)

    def exists(self):
        return os.path.exists(self.path)

    def isdir(self):
        return os.path.isdir(self.path)
        
    def isfile(self):
        return os.path.isfile(self.path)

    def makedirs(self):
        if not os.path.exists(self.path): 
            os.makedirs(self.path)

    # os.remove() and os.unlink() are exactly the same.
    def unlink(self):
        os.unlink(self.path)

    def rename(self, to):
        os.rename(self.path, to.getPath())

    # ---------------------------------------------------------------------------------------------
    # File IO functions
    # ---------------------------------------------------------------------------------------------
    def open(self, flags):
        self.fileHandle = open(self.path, flags)
        return self

    def close(self):
        if self.fileHandle is None: raise OSError('file not opened')
        self.fileHandle.close()
        self.fileHandle = None

    def read(self, bytes):
       if self.fileHandle is None: raise OSError('file not opened')
       self.fileHandle.read(bytes)

    def write(self, bytes):
       if self.fileHandle is None: raise OSError('file not opened')
       self.fileHandle.write(bytes)

    def readline(self):
        if self.fileHandle is None:
            raise OSError('file not opened')

        return self.fileHandle.readline()

    def readAll(self):
        contents = None
        with open(self.path, 'r') as f:
            contents = f.read()
        
        return contents

    def readAllUnicode(self, encoding = 'utf-8'):
        contents = None
        with open(self.path, 'r') as f:
            contents = f.read()

        return unicode(contents, encoding)

    def writeAll(self, bytes, flags = 'w'):
        with open(self.path, flags) as file:
            file.write(bytes)

    # ---------------------------------------------------------------------------------------------
    # Scanner functions
    # ---------------------------------------------------------------------------------------------
    def scanFilesInPath(self, mask = '*.*'):
        files = []
        entries = os.listdir(self.path)
        for filename in fnmatch.filter(entries, mask):
            files.append(os.path.join(self.path, self._decodeName(filename)))

        return files

    def scanFilesInPathAsFileNameObjects(self, mask = '*.*'):
        files = []
        entries = os.listdir(self.path)
        for filename in fnmatch.filter(entries, mask):
            filePath = self.pjoin(self._decodeName(filename))
            files.append(self.__create__(filePath.getPath()))

        return files

    def recursiveScanFilesInPath(self, mask = '*.*'):
        files = []
        for root, dirs, foundfiles in os.walk(self.path):
            for filename in fnmatch.filter(foundfiles, mask):
                filePath = self.pjoin(self._decodeName(filename))
                files.append(filePath.getPath())

        return files
        
    def recursiveScanFilesInPathAsFileNameObjects(self, mask = '*.*'):
        files = []
        for root, dirs, foundfiles in os.walk(self.path):
            for filename in fnmatch.filter(foundfiles, mask):
                filePath = self.__create__(filename)
                files.append(filePath)

        return files

# -------------------------------------------------------------------------------------------------
# --- New Filesystem class ---
#
# 1. Automatically uses Python standard library for local files and Kodi VFS for remote files.
#
# 2. All paths on all platforms use the slash '/' to separate directories.
#
# 3. Directories always end in a '/' character.
#
# 3. Decoding Unicode to the filesystem encoding is done in this class.
#
# 4. Tested with the following remote protocols:
#
#     a) special://
#
#     b) smb://
#
# --- Function reference ---
# FileName.getPath()         Full path                                     /home/Wintermute/Sonic.zip
# FileName.getPathNoExt()    Full path with no extension                   /home/Wintermute/Sonic
# FileName.getDir()          Directory name of file. Does not end in '/'   /home/Wintermute/
# FileName.getBase()         File name with no path                        Sonic.zip
# FileName.getBaseNoExt()    File name with no path and no extension       Sonic
# FileName.getExt()          File extension                                .zip
#
#
# A) Transform paths like smb://server/directory/ into \\server\directory\
# B) Use xbmc.translatePath() for paths starting with special://
# C) Uses xbmcvfs wherever possible
#
# -------------------------------------------------------------------------------------------------
# Once everything is working like a charm comment all the debug code to speed up.
DEBUG_NEWFILENAME_CLASS = True

class NewFileName:
    # ---------------------------------------------------------------------------------------------
    # Constructor
    # path_str is an Unicode string.
    # ---------------------------------------------------------------------------------------------
    def __init__(self, path_str, isdir = False):
        self.path_str = path_str
        self.is_a_dir = isdir

        # --- Check if path needs translation ---
        # Note that internally path_tr is always used as the filename.
        if self.path_str.lower().startswith('special://'):
            self.is_translated = True
            self.path_tr = xbmc.translatePath(self.path_str)
            # Check translated path does not contain '\'
            # NOTE We don't care if the translated paths has '\' characters or not. The translated
            #      path is internal to the class and never used outside the class. In the JSON
            #      databases and config files the original path path_str is used always.
            # if self.path_tr.find('\\'):
            #     log_error('(NewFileName) path_str "{0}"'.format(self.path_str))
            #     log_error('(NewFileName) path_tr  "{0}"'.format(self.path_tr))
            #     e_str = '(NewFileName) Translated path has \\ characters'
            #     log_error(e_str)
            #     raise Addon_Error(e_str)
        else:
            self.is_translated = False
            self.path_tr = self.path_str

        # --- Ensure directory separator is the '/' character for all OSes ---
        self.path_str = self.path_str.replace('\\', '/')
        self.path_tr = self.path_tr.replace('\\', '/')

        # --- If a directory, ensure path ends with '/' ---
        if self.is_a_dir:
            if not self.path_str[-1:] == '/': self.path_str = self.path_str + '/'
            if not self.path_tr[-1:] == '/': self.path_tr = self.path_tr + '/'

        # if DEBUG_NEWFILENAME_CLASS:
        #     log_debug('NewFileName() path_str "{0}"'.format(self.path_str))
        #     log_debug('NewFileName() path_tr  "{0}"'.format(self.path_tr))

        # --- Check if file is local or remote and needs translation ---
        if self.path_str.lower().startswith('smb://'):
            self.is_local = False
        else:
            self.is_local = True

        # --- Assume that translated paths are always local ---
        if self.is_translated and not self.is_local:
            e_str = '(NewFileName) File is translated and remote.'
            log_error(e_str)
            raise AddonException(e_str)

        # --- Use Pyhton for local paths and Kodi VFS for remote paths ---
        if self.is_local:
            # --- Filesystem functions ---
            self.exists         = self.exists_python
            self.makedirs       = self.makedirs_python
            self.list           = self.list_python
            self.recursive_list = self.recursive_list_python

            # --- File low-level IO functions ---
            self.open     = self.open_python
            self.read     = self.read_python
            self.write    = self.write_python
            self.close    = self.close_python
            self.unlink   = self.unlink_python
        else:
            self.exists         = self.exists_kodivfs
            self.makedirs       = self.makedirs_kodivfs
            self.list           = self.list_kodivfs
            self.recursive_list = self.recursive_list_kodivfs

            self.open     = self.open_kodivfs
            self.read     = self.read_kodivfs
            self.write    = self.write_kodivfs
            self.close    = self.close_kodivfs
            self.unlink   = self.unlink_kodivfs

    def _decodeName(self, name):
        if type(name) == str:
            try:
                name = name.decode('utf8')
            except:
                name = name.decode('windows-1252')

        return name
    
    # ---------------------------------------------------------------------------------------------
    # Core functions
    # ---------------------------------------------------------------------------------------------
    #
    # Wheter the path stored in the FileName class is a directory or a regular file is handled
    # internally. This is to avoid a design flaw of the Kodi VFS library.
    #
    def isdir(self):
        return self.is_a_dir

    #
    # Allow late setting of isdir() if using the constructor call is not available, for example
    # when using FileName.pjoin().
    #
    def set_isdir(self, isdir):
        self.__init__(self.path_str, isdir)

    #
    # Appends a string to path
    # Returns self FileName object
    #
    def append(self, arg):
        self.path_str = self.path_str + arg
        self.path_tr = self.path_tr + arg

        return self

    #
    # Joins paths and returns a new filename object.
    #
    def pjoin(self, path_str, isdir = False):
        return FileName(os.path.join(self.path_str, path_str), isdir)

    # ---------------------------------------------------------------------------------------------
    # Operator overloads
    # ---------------------------------------------------------------------------------------------
    def __str__(self):
        return self.path_str

    # Overloaded operator + behaves like self pjoin()
    # See http://blog.teamtreehouse.com/operator-overloading-python
    # Argument other is a FileName object. other originalPath is expected to be a
    # subdirectory (path transformation not required)
    def __add__(self, path_str):
        return self.pjoin(path_str)

    def __eq__(self, other):
        return self.path_str == other.path_str

    def __ne__(self, other):
        return not self.__eq__(other)

    # ---------------------------------------------------------------------------------------------
    # Path manipulation and file information
    # ---------------------------------------------------------------------------------------------
    def getPath(self):
        return self.path_str

    def getPathNoExt(self):
        root, ext = os.path.splitext(self.path_str)

        return root

    def getDir(self):
        return os.path.dirname(self.path_str)

    # Returns a new FileName object.
    def getDirAsFileName(self):
        return NewFileName(self.getDir())

    def getBase(self):
        return os.path.basename(self.path_str)

    def getBaseNoExt(self):
        basename  = os.path.basename(self.path_str)
        root, ext = os.path.splitext(basename)

        return root

    def getExt(self):
        root, ext = os.path.splitext(self.path_str)
        return ext

    def changeExtension(self, targetExt):
        #raise AddonException('Implement me.')
        ext = self.getExt()
        copiedPath = self.path_str
        if not targetExt.startswith('.'):
            targetExt = '.{0}'.format(targetExt)
        new_path = FileName(copiedPath.replace(ext, targetExt))
        return new_path

    def escapeQuotes(self):
        self.path_tr = self.path_tr.replace("'", "\\'")
        self.path_tr = self.path_tr.replace('"', '\\"')
        
    # Checks the extension to determine the type of the file.
    def isImageFile(self):
        return '.' + self.getExt().lower() in IMAGE_EXTENSION_LIST

    def isManual(self):
        return '.' + self.getExt().lower() in MANUAL_EXTENSION_LIST

    def isVideoFile(self):
        return '.' + self.getExt().lower() in TRAILER_EXTENSION_LIST

    # ---------------------------------------------------------------------------------------------
    # Filesystem functions. Python Standard Library implementation
    # ---------------------------------------------------------------------------------------------
    def exists_python(self):
        return os.path.exists(self.path_tr)

    def makedirs_python(self):
        if not os.path.exists(self.path_tr): 
            if DEBUG_NEWFILENAME_CLASS:
                log_debug('NewFileName::makedirs_python() path_tr "{0}"'.format(self.path_tr))
            os.makedirs(self.path_tr)

    def list_python(self):        
        return os.listdir(self.path_tr)

    def recursive_list_python(self):
        files = []
        for root, dirs, foundfiles in os.walk(self.path_tr):
            for filename in foundfiles:
                files.append(os.path.join(root, filename))

        return files
    
    # ---------------------------------------------------------------------------------------------
    # Filesystem functions. Kodi VFS implementation.
    # Kodi VFS functions always work with path_str, not with the translated path.
    # ---------------------------------------------------------------------------------------------
    def exists_kodivfs(self):
        return xbmcvfs.exists(self.path_str)

    def makedirs_kodivfs(self):
        xbmcvfs.mkdirs(self.path_tr)

    def list_kodivfs(self):
        subdirectories, filenames = xbmcvfs.listdir(self.path_tr)
        return filenames
    
    def recursive_list_kodivfs(self):
        files = self.recursive_list_kodivfs_folders(self.path_tr, None)
        return files
    
    def recursive_list_kodivfs_folders(self, fullPath, parentFolder):
        files = []
        subdirectories, filenames = xbmcvfs.listdir(fullPath)
        
        for filename in filenames:
            filePath = os.path.join(parentFolder, filename) if parentFolder is not None else filename
            files.append(filePath)

        for subdir in subdirectories:
            subPath = os.path.join(parentFolder, subdir) if parentFolder is not None else subdir
            subFullPath = os.path.join(fullPath, subdir)
            subPathFiles = self.recursive_list_kodivfs_folders(subFullPath, subPath)
            files.extend(subPathFiles)

        return files

    # ---------------------------------------------------------------------------------------------
    # File low-level IO functions. Python Standard Library implementation
    # ---------------------------------------------------------------------------------------------
    def open_python(self, flags):
        log_debug('NewFileName::open_python() path_tr "{0}"'.format(self.path_tr))
        log_debug('NewFileName::open_python() flags   "{0}"'.format(flags))

        # open() is a built-in function.
        # See https://docs.python.org/3/library/functions.html#open
        self.fileHandle = open(self.path_tr, flags)

        return self

    def close_python(self):
        if self.fileHandle is None:
            raise OSError('file not opened')
        self.fileHandle.close()
        self.fileHandle = None

    def read_python(self):
       if self.fileHandle is None:
           raise OSError('file not opened')

       return self.fileHandle.read()

    def write_python(self, bytes):
       if self.fileHandle is None:
           raise OSError('file not opened')
       self.fileHandle.write(bytes)

    def unlink_python(self):
        os.remove(self.path_tr)
            
    # ---------------------------------------------------------------------------------------------
    # File low-level IO functions. Kodi VFS implementation.
    # Kodi VFS documentation in https://alwinesch.github.io/group__python__xbmcvfs.html
    # ---------------------------------------------------------------------------------------------
    def open_kodivfs(self, flags):
        log_debug('NewFileName::open_kodivfs() path_tr "{0}"'.format(self.path_tr))
        log_debug('NewFileName::open_kodivfs() flags   "{0}"'.format(flags))

        self.fileHandle = xbmcvfs.File(self.path_tr, flags)
        return self
    
    def read_kodivfs(self):
        if self.fileHandle is None: raise OSError('file not opened')
        return self.fileHandle.read()
 
    def write_kodivfs(self, bytes):
        if self.fileHandle is None: raise OSError('file not opened')
        self.fileHandle.write(bytes)

    def close_kodivfs(self):
        if self.fileHandle is None: raise OSError('file not opened')
        self.fileHandle.close()
        self.fileHandle = None
  
    def unlink_kodivfs(self):
        if self.is_a_dir:
            xbmcvfs.rmdir(self.path_tr)
            return
        
        xbmcvfs.delete(self.path_tr)
        # hard delete if it doesnt succeed
        #log_debug('xbmcvfs.delete() failed, applying hard delete')
        if self.exists():
            self.unlink_python()
            
    # ---------------------------------------------------------------------------------------------
    # File high-level IO functions
    # These functions are independent of the filesystem implementation.
    # For compatibility with Python 3, use the terms str for Unicode strings and bytes for
    # encoded strings.
    # ---------------------------------------------------------------------------------------------
    #
    # If both files are local use Python SL. Otherwise use Kodi VFS.
    # shutil.copy2() preserves metadata, including atime and mtime. We do not want that.
    #
    # See https://docs.python.org/2/library/shutil.html#shutil.copy
    # See https://docs.python.org/2/library/shutil.html#shutil.copy2
    # See https://docs.python.org/2/library/sys.html#sys.getfilesystemencoding
    #
    def copy(self, to_FN):
        if self.is_local and to_FN.is_local:
            fs_encoding = sys.getfilesystemencoding()
            source_bytes = self.getPath().decode(fs_encoding)
            dest_bytes = to_FN.getPath().decode(fs_encoding)
            if DEBUG_NEWFILENAME_CLASS:
                log_debug('NewFileName::copy() Using Python Standard Library')
                log_debug('NewFileName::copy() fs encoding "{0}"'.format(fs_encoding))
                log_debug('NewFileName::copy() Copy "{0}"'.format(source_bytes))
                log_debug('NewFileName::copy() into "{0}"'.format(dest_bytes))
            try:
                shutil.copy(source_bytes, dest_bytes)
            except OSError:
                log_error('NewFileName::copy() OSError exception copying image')
                raise AddonException('OSError exception copying image')
            except IOError:
                log_error('NewFileName::copy() IOError exception copying image')
                raise AddonException('IOError exception copying image')
        else:
            if DEBUG_NEWFILENAME_CLASS:
                log_debug('NewFileName::copy() Using Kodi VFS')
                log_debug('NewFileName::copy() Copy "{0}"'.format(self.getPath()))
                log_debug('NewFileName::copy() into "{0}"'.format(to_FN.getPath()))
            # >> If xbmcvfs.copy() fails what exceptions raise???
            xbmcvfs.copy(self.getPath(), to_FN.getPath())

    #
    # Loads a file into a Unicode string.
    # By default all files are assumed to be encoded in UTF-8.
    # Returns a Unicode string.
    #
    def loadFileToStr(self, encoding = 'utf-8'):
        if DEBUG_NEWFILENAME_CLASS:
            log_debug('NewFileName::loadFileToStr() Loading path_str "{0}"'.format(self.path_str))

        # NOTE Exceptions should be catched, reported and re-raised in the low-level
        # functions, not here!!!
        file_bytes = None
        try:
            self.open('r')
            file_bytes = self.read()
            self.close()
        except OSError:
            log_error('(OSError) Exception in FileName::loadFileToStr()')
            log_error('(OSError) Cannot read {0} file'.format(self.path_tr))
            raise AddonException('(OSError) Cannot read {0} file'.format(self.path_tr))
        except IOError as Ex:
            log_error('(IOError) Exception in FileName::loadFileToStr()')
            log_error('(IOError) errno = {0}'.format(Ex.errno))
            if Ex.errno == errno.ENOENT: log_error('(IOError) No such file or directory.')
            else:                        log_error('(IOError) Unhandled errno value.')
            log_error('(IOError) Cannot read {0} file'.format(self.path_tr))
            raise AddonException('(IOError) Cannot read {0} file'.format(self.path_tr))
        
        # Return a Unicode string.
        if encoding is None or file_bytes is None:
            return file_bytes
        
        return file_bytes.decode(encoding)
    
    #
    # data_str is a Unicode string. Encode it in UTF-8 for file writing.
    #
    def saveStrToFile(self, data_str, encoding = 'utf-8'):
        if DEBUG_NEWFILENAME_CLASS:
            log_debug('NewFileName::loadFileToStr() Loading path_str "{0}"'.format(self.path_str))
            log_debug('NewFileName::loadFileToStr() Loading path_tr  "{0}"'.format(self.path_tr))

        # --- Catch exceptions in the FilaName class ---
        try:
            self.open('w')
            self.write(data_str.encode(encoding))
            self.close()
        except OSError:
            log_error('(OSError) Exception in saveStrToFile()')
            log_error('(OSError) Cannot write {0} file'.format(self.path_tr))
            raise AddonException('(OSError) Cannot write {0} file'.format(self.path_tr))
        except IOError as e:
            log_error('(IOError) Exception in saveStrToFile()')
            log_error('(IOError) errno = {0}'.format(e.errno))
            if e.errno == errno.ENOENT: log_error('(IOError) No such file or directory.')
            else:                       log_error('(IOError) Unhandled errno value.')
            log_error('(IOError) Cannot write {0} file'.format(self.path_tr))
            raise AddonException('(IOError) Cannot write {0} file'.format(self.path_tr))

    # Opens a propery file and reads it
    # Reads a given properties file with each line of the format key=value.
    # Returns a dictionary containing the pairs.
    def readPropertyFile(self):
        import csv

        file_contents = self.loadFileToStr()
        file_lines = file_contents.splitlines()

        result={ }
        reader = csv.reader(file_lines, delimiter=str('='), quotechar=str('"'), quoting=csv.QUOTE_MINIMAL, skipinitialspace=True)
        for row in reader:
            if len(row) < 2:
               continue
           
            result[row[0].strip()] = row[1].strip().lstrip('"').rstrip('"')

        return result

    # Opens JSON file and reads it
    def readJson(self):
        contents = self.loadFileToStr()
        return json.loads(contents)
        
    # --- Configure JSON writer ---
    # >> json_unicode is either str or unicode
    # >> See https://docs.python.org/2.7/library/json.html#json.dumps
    # unicode(json_data) auto-decodes data to unicode if str
    # NOTE More compact JSON files (less blanks) load faster because size is smaller.
    def writeJson(self, raw_data, JSON_indent = 1, JSON_separators = (',', ':')):
        json_data = json.dumps(raw_data, ensure_ascii = False, sort_keys = True, 
                                indent = JSON_indent, separators = JSON_separators)
        self.saveStrToFile(json_data)

    # Opens file and writes xml. Give xml root element.
    def writeXml(self, xml_root):
        data = ET.tostring(xml_root)
        self.saveStrToFile(data)

    def writeAll(self, bytes, flags = 'w'):
         # --- Catch exceptions in the FilaName class ---
        try:
            self.open(flags)
            self.write(bytes)
            self.close()
        except OSError:
            log_error('(OSError) Exception in writeAll()')
            log_error('(OSError) Cannot write {0} file'.format(self.path_tr))
            raise AddonException('(OSError) Cannot write {0} file'.format(self.path_tr))
        except IOError as e:
            log_error('(IOError) Exception in writeAll()')
            log_error('(IOError) errno = {0}'.format(e.errno))
            if e.errno == errno.ENOENT: log_error('(IOError) No such file or directory.')
            else:                       log_error('(IOError) Unhandled errno value.')
            log_error('(IOError) Cannot write {0} file'.format(self.path_tr))
            raise AddonException('(IOError) Cannot write {0} file'.format(self.path_tr))
        
    # ---------------------------------------------------------------------------------------------
    # Scanner functions
    # ---------------------------------------------------------------------------------------------
    def scanFilesInPath(self, mask = '*.*'):
        files = []
        all_files = self.list()
        
        for filename in fnmatch.filter(all_files, mask):
            files.append(self.pjoin(self._decodeName(filename)))
            
        return files
    
    def recursiveScanFilesInPath(self, mask = '*.*'):
        files = []
        all_files = self.recursive_list()
        
        for filename in fnmatch.filter(all_files, mask):
            files.append(self.pjoin(self._decodeName(filename)))
            
        return files

# -------------------------------------------------------------------------------------------------
# Decide which class to use for managing filenames.
# -------------------------------------------------------------------------------------------------
# FileName = PythonFileName
# FileName = KodiFileName
FileName = NewFileName

# #################################################################################################
# #################################################################################################
# Kodi utilities
# #################################################################################################
# #################################################################################################

# --- Internal globals ----------------------------------------------------------------------------
current_log_level = LOG_INFO

# -------------------------------------------------------------------------------------------------
# Logging functions
# -------------------------------------------------------------------------------------------------
def set_log_level(level):
    global current_log_level

    current_log_level = level

#
# For Unicode stuff in Kodi log see http://forum.kodi.tv/showthread.php?tid=144677
#
def log_debug_KR(str_text):
    if current_log_level >= LOG_DEBUG:
        # If str_text is str we assume it's "utf-8" encoded.
        # will fail if called with other encodings (latin, etc).
        if isinstance(str_text, str): str_text = str_text.decode('utf-8')

        # At this point we are sure str_text is a unicode string.
        log_text = u'AML DEBUG: ' + str_text
        xbmc.log(log_text.encode('utf-8'), level = xbmc.LOGNOTICE)

def log_verb_KR(str_text):
    if current_log_level >= LOG_VERB:
        if isinstance(str_text, str): str_text = str_text.decode('utf-8')
        log_text = u'AML VERB : ' + str_text
        xbmc.log(log_text.encode('utf-8'), level = xbmc.LOGNOTICE)

def log_info_KR(str_text):
    if current_log_level >= LOG_INFO:
        if isinstance(str_text, str): str_text = str_text.decode('utf-8')
        log_text = u'AML INFO : ' + str_text
        xbmc.log(log_text.encode('utf-8'), level = xbmc.LOGNOTICE)

def log_warning_KR(str_text):
    if current_log_level >= LOG_WARNING:
        if isinstance(str_text, str): str_text = str_text.decode('utf-8')
        log_text = u'AML WARN : ' + str_text
        xbmc.log(log_text.encode('utf-8'), level = xbmc.LOGWARNING)

def log_error_KR(str_text):
    if current_log_level >= LOG_ERROR:
        if isinstance(str_text, str): str_text = str_text.decode('utf-8')
        log_text = u'AML ERROR: ' + str_text
        xbmc.log(log_text.encode('utf-8'), level = xbmc.LOGERROR)

#
# Replacement functions when running outside Kodi with the standard Python interpreter.
#
def log_debug_Python(str):
    print(str)

def log_verb_Python(str):
    print(str)

def log_info_Python(str):
    print(str)

def log_warning_Python(str):
    print(str)

def log_error_Python(str):
    print(str)

# -------------------------------------------------------------------------------------------------
# Kodi notifications and dialogs
# -------------------------------------------------------------------------------------------------
#
# Displays a modal dialog with an OK button. Dialog can have up to 3 rows of text, however first
# row is multiline.
# Call examples:
#  1) ret = kodi_dialog_OK('Launch ROM?')
#  2) ret = kodi_dialog_OK('Launch ROM?', title = 'AEL - Launcher')
#
def kodi_dialog_OK(row1, row2 = '', row3 = '', title = 'Advanced Emulator Launcher'):
    return xbmcgui.Dialog().ok(title, row1, row2, row3)

#
# Returns True is YES was pressed, returns False if NO was pressed or dialog canceled.
#
def kodi_dialog_yesno(row1, row2 = '', row3 = '', title = 'Advanced Emulator Launcher'):
    ret = xbmcgui.Dialog().yesno(title, row1, row2, row3)
    return ret

def kodi_dialog_yesno_timer(text, timer_ms = 30000, title = 'Advanced Emulator Launcher'):
    return xbmcgui.Dialog().yesno(title, text, autoclose = timer_ms)

#
# Displays a small box in the low right corner
#
def kodi_notify(text, title = 'Advanced Emulator Launcher', time = 5000):
    # --- Old way ---
    # xbmc.executebuiltin("XBMC.Notification(%s,%s,%s,%s)" % (title, text, time, ICON_IMG_FILE_PATH))

    # --- New way ---
    xbmcgui.Dialog().notification(title, text, xbmcgui.NOTIFICATION_INFO, time)

def kodi_notify_warn(text, title = 'Advanced Emulator Launcher warning', time = 7000):
    xbmcgui.Dialog().notification(title, text, xbmcgui.NOTIFICATION_WARNING, time)

#
# Do not use this function much because it is the same icon as when Python fails, and that may confuse the user.
#
def kodi_notify_error(text, title = 'Advanced Emulator Launcher error', time = 7000):
    xbmcgui.Dialog().notification(title, text, xbmcgui.NOTIFICATION_ERROR, time)

#
# Deprecated in Leia! Do not use busydialogs anymore!!!!!
# See https://forum.kodi.tv/showthread.php?tid=303073&pid=2739256#pid2739256
# See https://github.com/xbmc/xbmc/pull/13954
# See https://github.com/xbmc/xbmc/pull/13958
#
# def kodi_busydialog_ON(): xbmc.executebuiltin('ActivateWindow(busydialog)')

# def kodi_busydialog_OFF(): xbmc.executebuiltin('Dialog.Close(busydialog)')

def kodi_refresh_container():
    log_debug('kodi_refresh_container()')
    xbmc.executebuiltin('Container.Refresh')

def kodi_toogle_fullscreen():
    json_str = ('{'
        '"jsonrpc" : "2.0", "id" : "1", '
        '"method" : "Input.ExecuteAction", '
        '"params" : { "action" : "togglefullscreen" }'
        '}'
    )
    xbmc.executeJSONRPC(json_str)

#
# Access Kodi JSON-RPC interface in an easy way.
# Returns a dictionary with the parsed response 'result' field.
#
# Query input:
#
# {
#     "id" : 1,
#     "jsonrpc" : "2.0",
#     "method" : "Application.GetProperties",
#     "params" : { "properties" : ["name", "version"] }
# }
#
# Query response:
#
# {
#     "id" : 1,
#     "jsonrpc" : "2.0",
#     "result" : {
#         "name" : "Kodi",
#         "version" : {"major":17,"minor":6,"revision":"20171114-a9a7a20","tag":"stable"}
#     }
# }
#
# Query response ERROR:
# {
#     "id" : null,
#     "jsonrpc" : "2.0",
#     "error" : { "code":-32700, "message" : "Parse error."}
# }
#
def kodi_jsonrpc_query(method_str, params_str, verbose = False):
    if verbose:
        log_debug('kodi_jsonrpc_query() method_str "{0}"'.format(method_str))
        log_debug('kodi_jsonrpc_query() params_str "{0}"'.format(params_str))
        params_dic = json.loads(params_str)
        log_debug('kodi_jsonrpc_query() params_dic = \n{0}'.format(pprint.pformat(params_dic)))

    # --- Do query ---
    query_str = '{{"id" : 1, "jsonrpc" : "2.0", "method" : "{0}", "params" : {1} }}'.format(method_str, params_str)
    # if verbose: log_debug('kodi_jsonrpc_query() query_str "{0}"'.format(query_str))
    response_json_str = xbmc.executeJSONRPC(query_str)
    # if verbose: log_debug('kodi_jsonrpc_query() response "{0}"'.format(response_json_str))

    # --- Parse JSON response ---
    response_dic = json.loads(response_json_str)
    # if verbose: log_debug('kodi_jsonrpc_query() response_dic = \n{0}'.format(pprint.pformat(response_dic)))
    if 'error' in response_dic:
        result_dic = response_dic['error']
        log_warning('kodi_jsonrpc_query() JSONRPC ERROR {0}'.format(result_dic['message']))
    else:
        result_dic = response_dic['result']
    if verbose:
        log_debug('kodi_jsonrpc_query() result_dic = \n{0}'.format(pprint.pformat(result_dic)))

    return result_dic

#
# Displays a text window and requests a monospaced font.
#
def kodi_display_text_window_mono(window_title, info_text):
    log_debug('Setting Window(10000) Property "FontWidth" = "monospaced"')
    xbmcgui.Window(10000).setProperty('FontWidth', 'monospaced')
    xbmcgui.Dialog().textviewer(window_title, info_text)
    log_debug('Setting Window(10000) Property "FontWidth" = "proportional"')
    xbmcgui.Window(10000).setProperty('FontWidth', 'proportional')

#
# Displays a text window with a proportional font (default).
#
def kodi_display_text_window(window_title, info_text):
    xbmcgui.Dialog().textviewer(window_title, info_text)

#
# Kodi dialog to select a file
# Documentation in https://alwinesch.github.io/group__python___dialog.html
#
def kodi_dialog_GetDirectory(title_str, ext_list, current_dir):
    new_dir = xbmcgui.Dialog().browse(0, title_str, 'files', ext_list, True, False, current_dir)

    return new_dir.decode('utf-8')

def kodi_dialog_GetFile(title_str, ext_list, current_dir):
    new_file = xbmcgui.Dialog().browse(1, title_str, 'files', ext_list, True, False, current_dir)

    return new_file.decode('utf-8')

def kodi_dialog_GetImage(title_str, ext_list, current_dir):
    new_image = xbmcgui.Dialog().browse(2, title_str, 'files', ext_list, True, False, current_dir)

    return new_image.decode('utf-8')

#
# See https://kodi.wiki/view/JSON-RPC_API/v8#Textures
# See https://forum.kodi.tv/showthread.php?tid=337014
# See https://forum.kodi.tv/showthread.php?tid=236320
#
def kodi_delete_cache_texture(database_path_str):
    log_debug('kodi_delete_cache_texture() Deleting texture "{0}:'.format(database_path_str))

    # --- Query texture database ---
    json_fname_str = text_escape_JSON(database_path_str)
    prop_str = (
        '{' +
        '"properties" : [ "url", "cachedurl", "lasthashcheck", "imagehash", "sizes"], ' +
        '"filter" : {{ "field" : "url", "operator" : "is", "value" : "{0}" }}'.format(json_fname_str) +
        '}'
    )
    r_dic = kodi_jsonrpc_query('Textures.GetTextures', prop_str, verbose = False)

    # --- Delete cached texture ---
    num_textures = len(r_dic['textures'])
    log_debug('kodi_delete_cache_texture() Returned list with {0} textures'.format(num_textures))
    if num_textures == 1:
        textureid = r_dic['textures'][0]['textureid']
        log_debug('kodi_delete_cache_texture() Deleting texture with id {0}'.format(textureid))
        prop_str = '{{ "textureid" : {0} }}'.format(textureid)
        r_dic = kodi_jsonrpc_query('Textures.RemoveTexture', prop_str, verbose = False)
    else:
        log_warning('kodi_delete_cache_texture() Number of textures different from 1. No texture deleted from cache')

def kodi_print_texture_info(database_path_str):
    log_debug('kodi_print_texture_info() File "{0}"'.format(database_path_str))

    # --- Query texture database ---
    json_fname_str = text_escape_JSON(database_path_str)
    prop_str = (
        '{' +
        '"properties" : [ "url", "cachedurl", "lasthashcheck", "imagehash", "sizes"], ' +
        '"filter" : {{ "field" : "url", "operator" : "is", "value" : "{0}" }}'.format(json_fname_str) +
        '}'
    )
    r_dic = kodi_jsonrpc_query('Textures.GetTextures', prop_str, verbose = False)

    # --- Delete cached texture ---
    num_textures = len(r_dic['textures'])
    log_debug('kodi_print_texture_info() Returned list with {0} textures'.format(num_textures))
    if num_textures == 1:
        log_debug('Cached URL  {0}'.format(r_dic['textures'][0]['cachedurl']))
        log_debug('Hash        {0}'.format(r_dic['textures'][0]['imagehash']))
        log_debug('Last check  {0}'.format(r_dic['textures'][0]['lasthashcheck']))
        log_debug('Texture ID  {0}'.format(r_dic['textures'][0]['textureid']))
        log_debug('Texture URL {0}'.format(r_dic['textures'][0]['url']))

# -------------------------------------------------------------------------------------------------
# Determine Kodi version and create some constants to allow version-dependent code.
# This if useful to work around bugs in Kodi core.
# -------------------------------------------------------------------------------------------------
def kodi_get_Kodi_major_version():
    try:
        rpc_dic = kodi_jsonrpc_query('Application.GetProperties', '{ "properties" : ["version"] }')
        return int(rpc_dic['version']['major'])
    except:
        # default fallback
        return 17

kodi_running_version = kodi_get_Kodi_major_version()

# --- Version constants. Minimum required version is Kodi Krypton ---
KODI_VERSION_KRYPTON = 17
KODI_VERSION_LEIA    = 18

# -------------------------------------------------------------------------------------------------
# Kodi Wizards (by Chrisism)
# -------------------------------------------------------------------------------------------------
#
# The wizarddialog implementations can be used to chain a collection of
# different kodi dialogs and use them to fill a dictionary with user input.
#
# Each wizarddialog accepts a key which will correspond with the key/value combination
# in the dictionary. It will also accept a customFunction (delegate or lambda) which
# will be called after the dialog has been shown. Depending on the type of dialog some
# other arguments might be needed.
#
# The chaining is implemented by applying the decorator pattern and injecting
# the previous wizarddialog in each new one.
# You can then call the method 'runWizard()' on the last created instance.
#
# Each wizard has a customFunction which will can be called after executing this 
# specific dialog. It also has a conditionalFunction which can be called before
# executing this dialog which will indicate if this dialog may be shown (True return value).
#
class WizardDialog():
    __metaclass__ = abc.ABCMeta

    def __init__(self, decoratorDialog, property_key, title, customFunction = None, conditionalFunction = None):
        self.decoratorDialog = decoratorDialog
        self.property_key = property_key
        self.title = title
        self.customFunction = customFunction
        self.conditionalFunction = conditionalFunction
        self.cancelled = False

    def runWizard(self, properties):
        if not self.executeDialog(properties):
            log_warning('User stopped wizard')
            return None

        return properties

    def executeDialog(self, properties):
        if self.decoratorDialog is not None:
            if not self.decoratorDialog.executeDialog(properties):
                return False

        if self.conditionalFunction is not None:
            mayShow = self.conditionalFunction(self.property_key, properties)
            if not mayShow:
                log_debug('Skipping dialog for key: {0}'.format(self.property_key))
                return True

        output = self.show(properties)
        if self.cancelled: return False

        if self.customFunction is not None:
            output = self.customFunction(output, self.property_key, properties)

        if self.property_key:
            log_debug('WizardDialog::executeDialog() props[{0}] =  {1}'.format(self.property_key, output))
            properties[self.property_key] = output

        return True

    @abc.abstractmethod
    def show(self, properties): return True

    def _cancel(self): self.cancelled = True

#
# Wizard dialog which accepts a keyboard user input.
# 
class WizardDialog_Keyboard(WizardDialog):
    def show(self, properties):
        log_debug('Executing keyboard wizard dialog for key: {0}'.format(self.property_key))
        originalText = properties[self.property_key] if self.property_key in properties else ''
        textInput = xbmc.Keyboard(originalText, self.title)
        textInput.doModal()
        if not textInput.isConfirmed(): 
            self._cancel()
            return None
        output = textInput.getText().decode('utf-8')

        return output

#
# Wizard dialog which shows a list of options to select from.
#
class WizardDialog_Selection(WizardDialog):
    def __init__(self, decoratorDialog, property_key, title, options,
                 customFunction = None, conditionalFunction = None):
        self.options = options
        super(WizardDialog_Selection, self).__init__(
            decoratorDialog, property_key, title, customFunction, conditionalFunction)

    def show(self, properties):
        log_debug('Executing selection wizard dialog for key: {0}'.format(self.property_key))
        selection = xbmcgui.Dialog().select(self.title, self.options)
        if selection < 0:
            self._cancel()
            return None
        output = self.options[selection]

        return output

#
# Wizard dialog which shows a list of options to select from.
# In comparison with the normal SelectionWizardDialog, this version allows a dictionary or key/value
# list as the selectable options. The selected key will be used.
# 
class WizardDialog_DictionarySelection(WizardDialog):
    def __init__(self, decoratorDialog, property_key, title, options,
                 customFunction = None, conditionalFunction = None):
        self.options = options
        super(WizardDialog_DictionarySelection, self).__init__(
            decoratorDialog, property_key, title, customFunction, conditionalFunction)

    def show(self, properties):
        log_debug('Executing dict selection wizard dialog for key: {0}'.format(self.property_key))
        dialog = KodiOrdDictionaryDialog()
        if callable(self.options):
            self.options = self.options(self.property_key, properties)
        output = dialog.select(self.title, self.options)
        if output is None:
            self._cancel()
            return None

        return output

#
# Wizard dialog which shows a filebrowser.
#
class WizardDialog_FileBrowse(WizardDialog):
    def __init__(self, decoratorDialog, property_key, title, browseType, filter,
                 customFunction = None, conditionalFunction = None):
        self.browseType = browseType
        self.filter = filter
        super(WizardDialog_FileBrowse, self).__init__(
            decoratorDialog, property_key, title, customFunction, conditionalFunction
        )

    def show(self, properties):
        log_debug('WizardDialog_FileBrowse::show() key = {0}'.format(self.property_key))
        originalPath = properties[self.property_key] if self.property_key in properties else ''

        if callable(self.filter):
            self.filter = self.filter(self.property_key, properties)
        output = xbmcgui.Dialog().browse(self.browseType, self.title, 'files', self.filter, False, False, originalPath).decode('utf-8')

        if not output:
            self._cancel()
            return None
       
        return output

#
# Wizard dialog which shows an input for one of the following types:
#    - xbmcgui.INPUT_ALPHANUM (standard keyboard)
#    - xbmcgui.INPUT_NUMERIC (format: #)
#    - xbmcgui.INPUT_DATE (format: DD/MM/YYYY)
#    - xbmcgui.INPUT_TIME (format: HH:MM)
#    - xbmcgui.INPUT_IPADDRESS (format: #.#.#.#)
#    - xbmcgui.INPUT_PASSWORD (return md5 hash of input, input is masked)
#
class WizardDialog_Input(WizardDialog):
    def __init__(self, decoratorDialog, property_key, title, inputType,
                 customFunction = None, conditionalFunction = None):
        self.inputType = inputType
        super(WizardDialog_Input, self).__init__(
            decoratorDialog, property_key, title, customFunction, conditionalFunction)

    def show(self, properties):
        log_debug('WizardDialog_Input::show() {} key = {}'.format(self.inputType, self.property_key))
        originalValue = properties[self.property_key] if self.property_key in properties else ''
        output = xbmcgui.Dialog().input(self.title, originalValue, self.inputType)
        if not output:
            self._cancel()
            return None

        return output

#
# Wizard dialog which shows you a message formatted with a value from the dictionary.
#
# Example:
#   dictionary item {'token':'roms'}
#   inputtext: 'I like {} a lot'
#   result message on screen: 'I like roms a lot'
#
# Formatting is optional
#
class WizardDialog_FormattedMessage(WizardDialog):
    def __init__(self, decoratorDialog, property_key, title, text,
                 customFunction = None, conditionalFunction = None):
        self.text = text
        super(WizardDialog_FormattedMessage, self).__init__(
            decoratorDialog, property_key, title, customFunction, conditionalFunction)

    def show(self, properties):
        log_debug('Executing message wizard dialog for key: {0}'.format(self.property_key))
        format_values = properties[self.property_key] if self.property_key in properties else ''
        full_text = self.text.format(format_values)
        output = xbmcgui.Dialog().ok(self.title, full_text)

        if not output:
            self._cancel()
            return None

        return output

#
# Wizard dialog which does nothing or shows anything.
# It only sets a certain property with the predefined value.
#
class WizardDialog_Dummy(WizardDialog):
    def __init__(self, decoratorDialog, property_key, predefinedValue,
                 customFunction = None, conditionalFunction = None):
        self.predefinedValue = predefinedValue
        super(WizardDialog_Dummy, self).__init__(
            decoratorDialog, property_key, None, customFunction, conditionalFunction)

    def show(self, properties):
        log_debug('WizardDialog_Dummy::show() {0} key = {0}'.format(self.property_key))

        return self.predefinedValue

#
# Kodi dialog with select box based on a list.
# preselect is int
# Returns the int index selected or None if dialog was canceled.
#
class KodiListDialog(object):
    def __init__(self):
        self.dialog = xbmcgui.Dialog()

    def select(self, title, options_list, preselect_idx = None):
        selection = self.dialog.select(title, options_list, preselect = preselect_idx)
        if selection < 0:
            return None

        return selection

#
# Kodi dialog with select box based on a dictionary
#
class KodiOrdDictionaryDialog(object):
    def __init__(self):
        self.dialog = xbmcgui.Dialog()

    def select(self, title, options_odict, preselect = None):
        preselected_index = -1
        if preselect is not None:
            preselected_value = options_odict[preselect]
            preselected_index = options_odict.values().index(preselected_value)
        selection = self.dialog.select(title, options_odict.values(), preselect = preselected_index)

        if selection < 0:
            return None
        key = list(options_odict.keys())[selection]

        return key

# Progress dialog that can be closed and reopened.
# If the dialog is canceled this class remembers it forever.
class KodiProgressDialog(object):
    def __init__(self):
        self.title = 'Advanced Emulator Launcher'
        self.progress = 0
        self.flag_dialog_canceled = False
        self.dialog_active = False
        self.progressDialog = xbmcgui.DialogProgress()

    def startProgress(self, message, num_steps = 100):
        self.num_steps = num_steps
        self.progress = 0
        self.dialog_active = True
        self.progressDialog.create(self.title, message)
        self.progressDialog.update(self.progress)

    # Update progress and optionally update messages as well.
    def updateProgress(self, step_index, message1 = '', message2 = ''):
        self.progress = int((step_index * 100) / self.num_steps)
        self.message1 = message1
        self.message2 = message2
        if message2:
            self.progressDialog.update(self.progress, message1, message2)
        else:
            self.progressDialog.update(self.progress, message1)

    # Update dialog message but keep same progress.
    def updateMessages(self, message1, message2):
        self.message1 = message1
        self.message2 = message2
        self.progressDialog.update(self.progress, message1, message2)

    # Update dialog message but keep same progress.
    def updateMessage(self, message1):
        self.message1 = message1
        self.progressDialog.update(self.progress, message1)

    # Update message2 and keeps same progress and message1
    def updateMessage2(self, message2):
        self.message2 = message2
        self.progressDialog.update(self.progress, self.message1, message2)

    def isCanceled(self):
        # If the user pressed the cancel button before then return it now.
        if self.flag_dialog_canceled:
            return True
        else:
            self.flag_dialog_canceled = self.progressDialog.iscanceled()
            return self.flag_dialog_canceled

    def close(self):
        # Before closing the dialog check if the user pressed the Cancel button and remember
        # the user decision.
        if self.progressDialog.iscanceled(): self.flag_dialog_canceled = True
        self.progressDialog.close()
        self.dialog_active = False

    def endProgress(self):
        # Before closing the dialog check if the user pressed the Cancel button and remember
        # the user decision.
        if self.progressDialog.iscanceled(): self.flag_dialog_canceled = True
        self.progressDialog.update(100)
        self.progressDialog.close()
        self.dialog_active = False

    # Reopens a previously closed dialog, remembering the messages and the progress.
    def reopen(self):
        if not self.message2:
            self.progressDialog.create(self.title, self.message1, self.message2)
        else:
            self.progressDialog.create(self.title, self.message1)
        self.progressDialog.update(self.progress)

# To be used as a base class.
class KodiProgressDialog_Chrisism(object):
    def __init__(self):
        self.progress = 0
        self.progressDialog = xbmcgui.DialogProgress()
        self.verbose = True

    def _startProgressPhase(self, title, message):
        self.progressDialog.create(title, message)

    def _updateProgress(self, progress, message1 = None, message2 = None):
        self.progress = progress
        if not self.verbose:
            self.progressDialog.update(progress)
        else:
            self.progressDialog.update(progress, message1, message2)

    def _updateProgressMessage(self, message1, message2 = None):
        if not self.verbose: return

        self.progressDialog.update(self.progress, message1, message2)

    def _isProgressCanceled(self):
        return self.progressDialog.iscanceled()

    def _endProgressPhase(self, canceled = False):
        if not canceled: self.progressDialog.update(100)
        self.progressDialog.close()
        
# -------------------------------------------------------------------------------------------------
# If runnining with Kodi Python interpreter use Kodi proper functions.
# If running with the standard Python interpreter use replacement functions.
# -------------------------------------------------------------------------------------------------
if UTILS_KODI_RUNTIME_AVAILABLE:
    log_debug   = log_debug_KR
    log_verb    = log_verb_KR
    log_info    = log_info_KR
    log_warning = log_warning_KR
    log_error   = log_error_KR
else:
    log_debug   = log_debug_Python
    log_verb    = log_verb_Python
    log_info    = log_info_Python
    log_warning = log_warning_Python
    log_error   = log_error_Python


# -------------------------------------------------------------------------------------------------
# Kodi error reporting
# -------------------------------------------------------------------------------------------------
KODI_MESSAGE_NONE        = 100
# Kodi notifications must be short.
KODI_MESSAGE_NOTIFY      = 200
KODI_MESSAGE_NOTIFY_WARN = 300
# Kodi OK dialog to display a message.
KODI_MESSAGE_DIALOG      = 400

# If status_dic['status'] is True then everything is OK. If status_dic['status'] is False,
# then display the notification.
def kodi_new_status_dic(message):
    return {
        'status' : True,
        'dialog' : KODI_MESSAGE_NOTIFY,
        'msg'    : message,
    }

def kodi_display_user_message(op_dic):
    if op_dic['dialog'] == KODI_MESSAGE_NONE:
        return
    elif op_dic['dialog'] == KODI_MESSAGE_NOTIFY:
        kodi_notify(op_dic['msg'])
    elif op_dic['dialog'] == KODI_MESSAGE_NOTIFY_WARN:
        kodi_notify(op_dic['msg'])
    elif op_dic['dialog'] == KODI_MESSAGE_DIALOG:
        kodi_dialog_OK(op_dic['msg'])

# -------------------------------------------------------------------------------------------------
# Utilities to test scrapers
# -------------------------------------------------------------------------------------------------
# Candidates
NAME_L      = 65
SCORE_L     = 5
ID_L        = 55
PLATFORM_L  = 15
SPLATFORM_L = 15
URL_L       = 70

# Metadata
TITLE_L     = 50
YEAR_L      = 4
GENRE_L     = 20
DEVELOPER_L = 10
NPLAYERS_L  = 10
ESRB_L      = 20
PLOT_L      = 70

# Assets
ASSET_ID_L        = 8
ASSET_NAME_L      = 60
ASSET_URL_THUMB_L = 100

# PUT functions to print things returned by Scraper object (which are common to all scrapers)
# into util.py, to be resused by all scraper tests.
def print_candidate_list(results):
    p_str = "{0} {1} {2} {3} {4}"
    print('Found {0} candidate/s'.format(len(results)))
    print(p_str.format(
        'Display name'.ljust(NAME_L), 'Score'.ljust(SCORE_L),
        'Id'.ljust(ID_L), 'Platform'.ljust(PLATFORM_L), 'SPlatform'.ljust(SPLATFORM_L)))
    print(p_str.format(
        '-'*NAME_L, '-'*SCORE_L, '-'*ID_L, '-'*PLATFORM_L, '-'*SPLATFORM_L))
    for game in results:
        display_name = text_limit_string(game['display_name'], NAME_L)
        score = text_limit_string(str(game['order']), SCORE_L)
        id = text_limit_string(str(game['id']), ID_L)
        platform = text_limit_string(str(game['platform']), PLATFORM_L)
        splatform = text_limit_string(str(game['scraper_platform']), SPLATFORM_L)
        print(p_str.format(
            display_name.ljust(NAME_L), score.ljust(SCORE_L), id.ljust(ID_L),
            platform.ljust(PLATFORM_L), splatform.ljust(SPLATFORM_L)))
    print('')

def print_game_metadata(metadata):
    title     = text_limit_string(metadata['title'], TITLE_L)
    year      = metadata['year']
    genre     = text_limit_string(metadata['genre'], GENRE_L)
    developer = text_limit_string(metadata['developer'], DEVELOPER_L)
    nplayers  = text_limit_string(metadata['nplayers'], NPLAYERS_L)
    esrb      = text_limit_string(metadata['esrb'], ESRB_L)
    plot      = text_limit_string(metadata['plot'], PLOT_L)

    p_str = "{0} {1} {2} {3} {4} {5} {6}"
    print('Displaying metadata for title "{0}"'.format(title))
    print(p_str.format(
        'Title'.ljust(TITLE_L), 'Year'.ljust(YEAR_L), 'Genre'.ljust(GENRE_L),
        'Developer'.ljust(DEVELOPER_L), 'NPlayers'.ljust(NPLAYERS_L), 'ESRB'.ljust(ESRB_L),
        'Plot'.ljust(PLOT_L)))
    print(p_str.format(
        '-'*TITLE_L, '-'*YEAR_L, '-'*GENRE_L, '-'*DEVELOPER_L, '-'*NPLAYERS_L, '-'*ESRB_L, '-'*PLOT_L))
    print(p_str.format(
        title.ljust(TITLE_L), year.ljust(YEAR_L), genre.ljust(GENRE_L), developer.ljust(DEVELOPER_L),
        nplayers.ljust(NPLAYERS_L), esrb.ljust(ESRB_L), plot.ljust(PLOT_L) ))
    print('')

def print_game_assets(image_list):
    # print('Found {0} image/s'.format(len(image_list)))
    p_str = "{0} {1} {2}"
    print(p_str.format(
        'Asset ID'.ljust(ASSET_ID_L), 'Name'.ljust(ASSET_NAME_L),
        'URL thumb'.ljust(ASSET_URL_THUMB_L)))
    print(p_str.format('-'*ASSET_ID_L, '-'*ASSET_NAME_L, '-'*ASSET_URL_THUMB_L))
    for image in image_list:
        id           = text_limit_string(str(image['asset_ID']), ASSET_ID_L)
        display_name = text_limit_string(image['display_name'], ASSET_NAME_L)
        url_thumb    = text_limit_string(image['url_thumb'], ASSET_URL_THUMB_L)
        print(p_str.format(
            id.ljust(ASSET_ID_L), display_name.ljust(ASSET_NAME_L),
            url_thumb.ljust(ASSET_URL_THUMB_L)))
    print('')<|MERGE_RESOLUTION|>--- conflicted
+++ resolved
@@ -31,7 +31,6 @@
 
 # --- Python standard library ---
 from __future__ import unicode_literals
-<<<<<<< HEAD
 from __future__ import division
 import abc
 # NOTE binascii must not be used! See https://docs.python.org/2/library/binascii.html
@@ -43,10 +42,8 @@
 import fnmatch
 import hashlib
 import json
-=======
 import collections
 import sys
->>>>>>> 21610994
 import os
 import pprint
 import random
@@ -896,21 +893,206 @@
         yield data
 
 #
+# Version helper class
+#
+class VersionNumber(object):
+    def __init__(self, versionString):
+        self.versionNumber = versionString.split('.')
+
+    def getFullString(self):
+        return '.'.join(self.versionNumber)
+
+    def getMajor(self):
+        return int(self.versionNumber[0])
+
+    def getMinor(self):
+        return int(self.versionNumber[1])
+
+    def getBuild(self):
+        return int(self.versionNumber[2])
+
+# def dump_object_to_log_name(obj_name_str, obj):
+#     log_debug('Dumping variable named "{0}"'.format(obj_name_str))
+#     log_debug('obj.__class__.__name__ = {0}'.format(obj.__class__.__name__))
+#     log_debug(pprint.pformat(obj))
+
+def dump_object_to_log(obj):
+    log_debug('Dumping obj.__class__.__name__ = {0}'.format(obj.__class__.__name__))
+    log_debug(pprint.pformat(obj))
+
+# #################################################################################################
+# #################################################################################################
+# Cryptographic utilities
+# #################################################################################################
+# #################################################################################################
+
+#
+# Creates a new self signed certificate base on OpenSSL PEM format.
+# cert_name: the CN value of the certificate
+# cert_file_path: the path to the .crt file of this certificate
+# key_file_paht: the path to the .key file of this certificate
+#
+def create_self_signed_cert(cert_name, cert_file_path, key_file_path):
+    # create a key pair
+    k = crypto.PKey()
+    k.generate_key(crypto.TYPE_RSA, 2048)
+
+    now    = datetime.now()
+    expire = now + timedelta(days=365)
+
+    # create a self-signed cert
+    cert = crypto.X509()
+    cert.get_subject().C = "GL"
+    cert.get_subject().ST = "GL"
+    cert.get_subject().L = "Kodi"
+    cert.get_subject().O = "ael"
+    cert.get_subject().OU = "ael"
+    cert.get_subject().CN = cert_name
+    cert.set_serial_number(1000)
+    cert.set_notBefore(now.strftime("%Y%m%d%H%M%SZ").encode())
+    cert.set_notAfter(expire.strftime("%Y%m%d%H%M%SZ").encode())
+    cert.set_issuer(cert.get_subject())
+    cert.set_pubkey(k)
+    cert.sign(k, str('sha1'))
+
+    log_debug('Creating certificate file {0}'.format(cert_file_path.getPath()))
+    data = crypto.dump_certificate(crypto.FILETYPE_PEM, cert)
+    cert_file_path.saveStrToFile(data, 'ascii')
+
+    log_debug('Creating certificate key file {0}'.format(key_file_path.getPath()))
+    data = crypto.dump_privatekey(crypto.FILETYPE_PEM, k)
+    key_file_path.saveStrToFile(data, 'ascii')
+
+def getCertificatePublicKeyBytes(certificate_data):
+    pk_data = getCertificatePublicKey(certificate_data)
+    return bytearray(pk_data)
+
+def getCertificatePublicKey(certificate_data):
+    cert = crypto.x509.load_pem_x509_certificate(certificate_data, default_backend())
+    pk = cert.public_key()
+    pk_data = pk.public_bytes(
+        encoding=serialization.Encoding.PEM,
+        format=serialization.PublicFormat.SubjectPublicKeyInfo)
+
+    return pk_data
+
+def getCertificateSignature(certificate_data):
+    cert = crypto.x509.load_pem_x509_certificate(certificate_data, default_backend())
+    return cert.signature
+
+def verify_signature(data, signature, certificate_data):
+    pk_data = getCertificatePublicKey(certificate_data)
+    rsakey = RSA.importKey(pk_data) 
+    signer = PKCS1_v1_5.new(rsakey) 
+
+    digest = SHA256.new() 
+    digest.update(data)
+
+    if signer.verify(digest, signature):
+        return True
+
+    return False
+
+def sign_data(data, key_certificate):
+    rsakey = RSA.importKey(key_certificate) 
+    signer = PKCS1_v1_5.new(rsakey) 
+    digest = SHA256.new() 
+        
+    digest.update(data) 
+    sign = signer.sign(digest) 
+
+    return sign
+
+def randomBytes(size):
+    return get_random_bytes(size)
+
+class HashAlgorithm(object):
+    def __init__(self, shaVersion):
+        self.shaVersion = shaVersion
+        if self.shaVersion == 256:
+            self.hashLength = 32
+        else:
+            self.hashLength = 20
+       
+    def _algorithm(self):
+
+        if self.shaVersion == 256:
+            return hashlib.sha256()
+        else:
+            return hashlib.sha1()
+
+    def hash(self, value):
+        algorithm = self._algorithm()
+        algorithm.update(value)
+        hashedValue = algorithm.digest()
+        return hashedValue
+
+    def hashToHex(self, value):
+        hashedValue = self.hash(value)
+        return binascii.hexlify(hashedValue)
+
+    def digest_size(self):
+        return self.hashLength
+
+# Block size in bytes.
+BLOCK_SIZE = 16
+
+class AESCipher(object):
+
+    def __init__(self, key, hashAlgorithm):
+        
+        keyHashed = hashAlgorithm.hash(key)
+        truncatedKeyHashed = keyHashed[:16]
+
+        self.key = truncatedKeyHashed
+
+    def encrypt(self, raw):
+        cipher = AES.new(self.key, AES.MODE_ECB)
+        encrypted = cipher.encrypt(raw)
+        return encrypted
+
+    def encryptToHex(self, raw):
+        encrypted = self.encrypt(raw)
+        return binascii.hexlify(encrypted)
+
+    def decrypt(self, enc):
+        cipher = AES.new(self.key, AES.MODE_ECB)
+        decrypted = cipher.decrypt(str(enc))
+        return decrypted
+
+def merge_dicts(x, y):
+    """Given two dicts, merge them into a new dict as a shallow copy."""
+    z = x.copy()
+    z.update(y)
+    return z
+
+# #################################################################################################
+# #################################################################################################
+# Filesystem utilities
+# #################################################################################################
+# #################################################################################################
+# This function not finished yet.
+def misc_read_bytes_in_chunks(file_bytes, chunk_size = 8192):
+    file_length = len(file_bytes)
+    block_number = 0
+    while True:
+        start_index = None
+        end_index = None
+        data = file_bytes[start_index:end_index]
+        yield data
+
+#
 # Calculates CRC, MD5 and SHA1 of a file in an efficient way.
 # Returns a dictionary with the checksums or None in case of error.
 #
 # https://stackoverflow.com/questions/519633/lazy-method-for-reading-big-file-in-python
 # https://stackoverflow.com/questions/1742866/compute-crc-of-file-in-python 
 #
-<<<<<<< HEAD
 def misc_calculate_checksums(full_file_path):
     if full_file_path is None:
         log_debug('No checksum to complete')
         return None
     
-=======
-def misc_calculate_file_checksums(full_file_path):
->>>>>>> 21610994
     log_debug('Computing checksums "{}"'.format(full_file_path))
     try:
         f = open(full_file_path, 'rb')
@@ -938,197 +1120,6 @@
 
     return checksums
 
-<<<<<<< HEAD
-#
-# Version helper class
-#
-class VersionNumber(object):
-    def __init__(self, versionString):
-        self.versionNumber = versionString.split('.')
-
-    def getFullString(self):
-        return '.'.join(self.versionNumber)
-
-    def getMajor(self):
-        return int(self.versionNumber[0])
-
-    def getMinor(self):
-        return int(self.versionNumber[1])
-
-    def getBuild(self):
-        return int(self.versionNumber[2])
-
-# def dump_object_to_log_name(obj_name_str, obj):
-#     log_debug('Dumping variable named "{0}"'.format(obj_name_str))
-#     log_debug('obj.__class__.__name__ = {0}'.format(obj.__class__.__name__))
-#     log_debug(pprint.pformat(obj))
-
-def dump_object_to_log(obj):
-    log_debug('Dumping obj.__class__.__name__ = {0}'.format(obj.__class__.__name__))
-    log_debug(pprint.pformat(obj))
-
-# #################################################################################################
-# #################################################################################################
-# Cryptographic utilities
-# #################################################################################################
-# #################################################################################################
-
-#
-# Creates a new self signed certificate base on OpenSSL PEM format.
-# cert_name: the CN value of the certificate
-# cert_file_path: the path to the .crt file of this certificate
-# key_file_paht: the path to the .key file of this certificate
-#
-def create_self_signed_cert(cert_name, cert_file_path, key_file_path):
-    # create a key pair
-    k = crypto.PKey()
-    k.generate_key(crypto.TYPE_RSA, 2048)
-
-    now    = datetime.now()
-    expire = now + timedelta(days=365)
-
-    # create a self-signed cert
-    cert = crypto.X509()
-    cert.get_subject().C = "GL"
-    cert.get_subject().ST = "GL"
-    cert.get_subject().L = "Kodi"
-    cert.get_subject().O = "ael"
-    cert.get_subject().OU = "ael"
-    cert.get_subject().CN = cert_name
-    cert.set_serial_number(1000)
-    cert.set_notBefore(now.strftime("%Y%m%d%H%M%SZ").encode())
-    cert.set_notAfter(expire.strftime("%Y%m%d%H%M%SZ").encode())
-    cert.set_issuer(cert.get_subject())
-    cert.set_pubkey(k)
-    cert.sign(k, str('sha1'))
-
-    log_debug('Creating certificate file {0}'.format(cert_file_path.getPath()))
-    data = crypto.dump_certificate(crypto.FILETYPE_PEM, cert)
-    cert_file_path.saveStrToFile(data, 'ascii')
-
-    log_debug('Creating certificate key file {0}'.format(key_file_path.getPath()))
-    data = crypto.dump_privatekey(crypto.FILETYPE_PEM, k)
-    key_file_path.saveStrToFile(data, 'ascii')
-
-def getCertificatePublicKeyBytes(certificate_data):
-    pk_data = getCertificatePublicKey(certificate_data)
-    return bytearray(pk_data)
-
-def getCertificatePublicKey(certificate_data):
-    cert = crypto.x509.load_pem_x509_certificate(certificate_data, default_backend())
-    pk = cert.public_key()
-    pk_data = pk.public_bytes(
-        encoding=serialization.Encoding.PEM,
-        format=serialization.PublicFormat.SubjectPublicKeyInfo)
-
-    return pk_data
-
-def getCertificateSignature(certificate_data):
-    cert = crypto.x509.load_pem_x509_certificate(certificate_data, default_backend())
-    return cert.signature
-
-def verify_signature(data, signature, certificate_data):
-    pk_data = getCertificatePublicKey(certificate_data)
-    rsakey = RSA.importKey(pk_data) 
-    signer = PKCS1_v1_5.new(rsakey) 
-
-    digest = SHA256.new() 
-    digest.update(data)
-
-    if signer.verify(digest, signature):
-        return True
-
-    return False
-
-def sign_data(data, key_certificate):
-    rsakey = RSA.importKey(key_certificate) 
-    signer = PKCS1_v1_5.new(rsakey) 
-    digest = SHA256.new() 
-        
-    digest.update(data) 
-    sign = signer.sign(digest) 
-
-    return sign
-
-def randomBytes(size):
-    return get_random_bytes(size)
-
-class HashAlgorithm(object):
-    def __init__(self, shaVersion):
-        self.shaVersion = shaVersion
-        if self.shaVersion == 256:
-            self.hashLength = 32
-        else:
-            self.hashLength = 20
-       
-    def _algorithm(self):
-
-        if self.shaVersion == 256:
-            return hashlib.sha256()
-        else:
-            return hashlib.sha1()
-
-    def hash(self, value):
-        algorithm = self._algorithm()
-        algorithm.update(value)
-        hashedValue = algorithm.digest()
-        return hashedValue
-
-    def hashToHex(self, value):
-        hashedValue = self.hash(value)
-        return binascii.hexlify(hashedValue)
-
-    def digest_size(self):
-        return self.hashLength
-
-# Block size in bytes.
-BLOCK_SIZE = 16
-
-class AESCipher(object):
-
-    def __init__(self, key, hashAlgorithm):
-        
-        keyHashed = hashAlgorithm.hash(key)
-        truncatedKeyHashed = keyHashed[:16]
-
-        self.key = truncatedKeyHashed
-
-    def encrypt(self, raw):
-        cipher = AES.new(self.key, AES.MODE_ECB)
-        encrypted = cipher.encrypt(raw)
-        return encrypted
-
-    def encryptToHex(self, raw):
-        encrypted = self.encrypt(raw)
-        return binascii.hexlify(encrypted)
-
-    def decrypt(self, enc):
-        cipher = AES.new(self.key, AES.MODE_ECB)
-        decrypted = cipher.decrypt(str(enc))
-        return decrypted
-
-def merge_dicts(x, y):
-    """Given two dicts, merge them into a new dict as a shallow copy."""
-    z = x.copy()
-    z.update(y)
-    return z
-
-# #################################################################################################
-# #################################################################################################
-# Filesystem utilities
-# #################################################################################################
-# #################################################################################################
-=======
-# This function not finished yet.
-def misc_read_bytes_in_chunks(file_bytes, chunk_size = 8192):
-    file_length = len(file_bytes)
-    block_number = 0
-    while True:
-        start_index = None
-        end_index = None
-        data = file_bytes[start_index:end_index]
-        yield data
-
 def misc_calculate_stream_checksums(file_bytes):
     log_debug('Computing checksums of bytes stream...'.format(len(file_bytes)))
     crc_prev = 0
@@ -1178,7 +1169,6 @@
     else:
         raise TypeError
 
->>>>>>> 21610994
 # -------------------------------------------------------------------------------------------------
 # Filesystem abstract base class
 # This class and classes that inherit this one always take and return Unicode string paths.
