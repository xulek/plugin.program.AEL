# -*- coding: utf-8 -*-

# Advanced Emulator Launcher scraping engine.
#
# --- Information about scraping ---
# https://github.com/muldjord/skyscraper
# https://github.com/muldjord/skyscraper/blob/master/docs/SCRAPINGMODULES.md

# Copyright (c) 2016-2019 Wintermute0110 <wintermute0110@gmail.com>
#
# This program is free software; you can redistribute it and/or modify
# it under the terms of the GNU General Public License as published by
# the Free Software Foundation; version 2 of the License.
#
# This program is distributed in the hope that it will be useful,
# but WITHOUT ANY WARRANTY; without even the implied warranty of
# MERCHANTABILITY or FITNESS FOR A PARTICULAR PURPOSE.
# See the GNU General Public License for more details.

# --- Python standard library ---
from __future__ import unicode_literals
from __future__ import division
import abc
import base64
import collections
import copy
import datetime
import json
import socket
import time
import urllib
import urlparse
import socket
import zipfile

# --- AEL packages ---
from .constants import *
from .platforms import *
from .utils import *
from .disk_IO import *
from .net_IO import *
from .objects import *
from .rom_audit import *

# --- Scraper use cases ---------------------------------------------------------------------------
# THIS DOCUMENTATION IS OBSOLETE, IT MUST BE UPDATED TO INCLUDE THE SCRAPER DISK CACHE.
#
# The ScraperFactory class is resposible to create a ScraperStrategy object according to the
# addon settings and to keep a cached dictionary of Scraper objects.
#
# The actual scraping is done by the ScraperStrategy object, which has the logic to download
# images, rename them, etc., and to interact with the scraped object (ROM, Std Launchers).
#
# The Scraper objects only know of to pull information from websites or offline XML databases.
# Scraper objects do not need to reference Launcher or ROM objects. Pass to them the required
# properties like platform. Launcher and ROM objects are know by the ScraperStrategy but not
# by the Scraper objects.
#
# --- NOTES ---
# 1) There is one and only one global ScraperFactory object named g_scraper_factory.
#
# 2) g_scraper_factory keeps a list of instantiated scraper objects. Scrapers are identified
#    with a numerical list index. This is required to identify a concrete scraper object
#    from the addon settings.
#
# 3) g_scraper_factory must be able to report each scraper capabilities.
#
# 4) The actual object metadata/asset scraping is done by an scrap_strategy object instance.
#
# 5) progress_dialog_obj object instance is passed to the scrap_strategy instance.
#    In the ROM scanner the progress dialog is created in the scanner instance and 
#    changed by the scanner/scraper objects.
#
# --- Use case A: ROM scanner ---------------------------------------------------------------------
# The ROM scanner case also applies when the user selects "Rescrape ROM assets" in the Launcher
# context menu.
#
# --- Algorithm ---
# 1) Create a ScraperFactory global object g_scraper_factory.
# 1.1) For each scraper class one and only one object is instantiated and initialised.
#      This per-scraper unique object simplifies the coding of the scraper cache.
#      The unique scraper objects are stored inside the global g_scraper_factory and can
#      be reused.
#
# 2) Create a ScraperStrategy object with the g_scraper_factory object.
# 2.1) g_scraper_factory checks for unset artwork directories. Disable unconfigured assets.
# 2.2) Check for duplicate artwork directories. Disable assets for duplicated directories.
# 2.3) Read the addon settings and create the metadata scraper to process ROMs.
# 2.4) For each asset type not disabled create the asset scraper.
# 2.5) Finally, create and return the ScraperStrategy object.
#
# 3) For each ROM object scrape the metadata and assets with the ScraperStrategy object.
#
# --- Code example ---
# scrap_strategy.process_ROM() scrapes all enabled assets in sequence using all the
# configured scrapers (primary, secondary).
#
# g_scraper_factory = ScraperFactory(g_PATHS, g_settings)
# scrap_strategy = g_scraper_factory.create_scanner(launcher_obj, progress_dialog_obj)
# scrap_strategy.process_ROM(rom_obj, None))
#
# --- Use case B: ROM context menu ---------------------------------------------------------------
# In the ROM context menu the scraper object may be called multiple times by the recursive
# context menu.
#
# Scrapers should report the assets they support to build the dynamic context menu.
#
# The scraping mode when using the context menu is always manual.
#
# --- Use case C: Standalone Launcher context menu -----------------------------------------------
# In the Standalone Launcher context menu the situation is similar to the ROM context menu.
# The difference is that rom_obj is a Launcher object instance instead of a ROM object.
# ------------------------------------------------------------------------------------------------
class ScraperSettings(object): 
    
    def __init__(self):
        self.metadata_scraper_ID = SCRAPER_NULL_ID
        self.assets_scraper_ID   = SCRAPER_NULL_ID
        
        self.scrape_metadata_policy = SCRAPE_POLICY_TITLE_ONLY
        self.scrape_assets_policy   = SCRAPE_POLICY_LOCAL_ONLY
        self.game_selection_mode    = SCRAPE_AUTOMATIC
        self.asset_selection_mode   = SCRAPE_AUTOMATIC
        
        self.asset_IDs_to_scrape = ROM_ASSET_ID_LIST       
        self.show_info_verbose = False
    
    @staticmethod
    def from_settings(settings, launcher):
        
        scraper_settings = ScraperSettings()        
        platform = launcher.get_platform()
        
        # --- Read addon settings and configure the scrapers selected -----------------------------
        if platform == 'MAME':
            log_debug('ScraperSettings::from_settings() Platform is MAME.')
            log_debug('Using MAME scrapers from settings.xml')
            scraper_settings.metadata_scraper_ID = settings['scraper_metadata_MAME']
            scraper_settings.assets_scraper_ID   = settings['scraper_asset_MAME']
        else:
            log_debug('ScraperSettings.from_settings() Platform is NON-MAME.')
            log_debug('Using standard scrapers from settings.xml')
            scraper_settings.metadata_scraper_ID = settings['scraper_metadata']
            scraper_settings.assets_scraper_ID   = settings['scraper_asset']
                
        scraper_settings.scrape_metadata_policy = settings['scan_metadata_policy']
        scraper_settings.scrape_assets_policy   = settings['scan_asset_policy']
        scraper_settings.game_selection_mode    = settings['game_selection_mode']
        scraper_settings.asset_selection_mode   = settings['asset_selection_mode']    
        
        return scraper_settings
    
class ScraperFactory(object):
    def __init__(self, PATHS, settings):
        # log_debug('ScraperFactory.__init__() BEGIN ...')
        self.PATHS = PATHS
        self.settings = settings

        # Instantiate the scraper objects and cache them in a dictionary. Each scraper is a
        # unique object instance which is reused as many times as necessary. For example,
        # the cached search hits and asset hits will be reused and less web calls need
        # to be performed.
        #
        # Keep instantiated scrapers in an OrderedDictionary.
        # The order is necessary when checking the scraper capabilities and building menus for
        # the scrapers to show always in the same order.
        log_debug('ScraperFactory.__init__() Creating scraper objects...')
        self.scraper_objs = collections.OrderedDict()
        if SCRAPER_NULL_ID in SCRAPER_LIST:
            self.scraper_objs[SCRAPER_NULL_ID] = Null_Scraper(self.settings)
        if SCRAPER_AEL_OFFLINE_ID in SCRAPER_LIST:
            self.scraper_objs[SCRAPER_AEL_OFFLINE_ID] = AEL_Offline(self.settings)
        if SCRAPER_THEGAMESDB_ID in SCRAPER_LIST:
            self.scraper_objs[SCRAPER_THEGAMESDB_ID] = TheGamesDB(self.settings)
        if SCRAPER_MOBYGAMES_ID in SCRAPER_LIST:
            self.scraper_objs[SCRAPER_MOBYGAMES_ID] = MobyGames(self.settings)
        if SCRAPER_SCREENSCRAPER_ID in SCRAPER_LIST:
           self.scraper_objs[SCRAPER_SCREENSCRAPER_ID] = ScreenScraper(self.settings)
        if SCRAPER_GAMEFAQS_ID in SCRAPER_LIST:
            self.scraper_objs[SCRAPER_GAMEFAQS_ID] = GameFAQs(self.settings)
        if SCRAPER_ARCADEDB_ID in SCRAPER_LIST:
            self.scraper_objs[SCRAPER_ARCADEDB_ID] = ArcadeDB(self.settings)
        if SCRAPER_LIBRETRO_ID in SCRAPER_LIST:
           self.scraper_objs[SCRAPER_LIBRETRO_ID] = Libretro(self.settings)
        if SCRAPER_STEAMGRIDDB_ID in SCRAPER_LIST:
            self.scraper_objs[SCRAPER_STEAMGRIDDB_ID] = SteamGridDB(self.settings)

    # Return a list with instantiated scrapers IDs. List always has same order.
    def get_scraper_list(self):
        return list(self.scraper_objs.keys())

    # Returns a scraper object reference.
    def get_scraper_object(self, scraper_ID):
        return self.scraper_objs[scraper_ID]

    def get_name(self, scraper_ID):
        return self.scraper_objs[scraper_ID].get_name()

    def supports_metadata(self, scraper_ID, metadata_ID):
        return self.scraper_objs[scraper_ID].supports_metadata_ID(metadata_ID)

    def supports_asset(self, scraper_ID, asset_ID):
        return self.scraper_objs[scraper_ID].supports_asset_ID(asset_ID)

    def get_metadata_scraper_menu_list(self):
        log_debug('ScraperFactory.get_metadata_scraper_menu_list() Building scraper list...')
        scraper_menu_list = {}
    
        for scraper_ID in self.scraper_objs:
            scraper_obj = self.scraper_objs[scraper_ID]
            s_name = scraper_obj.get_name()
            if scraper_obj.supports_metadata():
                scraper_menu_list[scraper_ID] = ('Scrape with {0}'.format(s_name))
                log_verb('Scraper {0} supports metadata (ENABLED)'.format(s_name))
            else:
                log_verb('Scraper {0} lacks metadata (DISABLED)'.format(s_name))

        return scraper_menu_list

    # Traverses all instantiated scraper objects and checks if the scraper supports the particular
    # kind of asset. If so, it adds the scraper name to the list.
    #
    # @return: dict of scraper ids and scraper names
    def get_asset_scraper_menu_list(self, asset_info = None):
        log_debug('ScraperFactory::get_asset_scraper_menu_list() Building scraper list...')
        scraper_menu_list = {}
        for scraper_ID in self.scraper_objs:
            scraper_obj = self.scraper_objs[scraper_ID]
            s_name = scraper_obj.get_name()
            if asset_info is not None and scraper_obj.supports_asset_ID(asset_info.id):
                scraper_menu_list[scraper_ID] = 'Scrape {0} with {1}'.format(asset_info.name, s_name)
                log_verb('Scraper {0} supports asset {1} (ENABLED)'.format(s_name, asset_info.name))
            elif asset_info is None and scraper_obj.supports_assets():
                scraper_menu_list[scraper_ID] = 'Scrape assets with {0}'.format(s_name)
                log_verb('Scraper {} supports assets (ENABLED)'.format(s_name))                
            else:
                log_verb('Scraper {0} lacks asset {1} (DISABLED)'.format(s_name, asset_info.name if asset_info else ''))

        return scraper_menu_list

    # 1) Create the ScraperStrategy object to be used in the ROM Scanner.
    #
    # 2) Read the addon settings and choose the metadata and asset scrapers selected
    #    by the user. Note that the scrapers used depend on the scraping policies.
    #
    # In AEL 0.9.x series launcher is a dictionary. In 0.10.x series it will be a Launcher object.
    #
    # Returns a ScrapeStrategy object which is used for the actual scraping.
    def create_scraper(self, launcher, progress_dialog, scraper_settings = None):
        log_debug('ScraperFactory.create_scraper() BEGIN ...')
        
        if scraper_settings is None: scraper_settings = ScraperSettings.from_settings(self.settings, launcher)
        self.strategy_obj = ScrapeStrategy(self.PATHS, self.settings, scraper_settings)

        # set progress dialog
        self.strategy_obj.scanner_set_progress_dialog(progress_dialog, scraper_settings.show_info_verbose)
        
        metadata_scraper = self.scraper_objs[scraper_settings.metadata_scraper_ID]
        assets_scraper   = self.scraper_objs[scraper_settings.assets_scraper_ID]
        
        log_debug('Metadata scraper name {} (ID {})'.format(metadata_scraper.get_name(), metadata_scraper.get_id()))
        log_debug('Asset scraper name    {} (ID {})'.format(assets_scraper.get_name(), metadata_scraper.get_id()))

        # Set scraper objects.
        self.strategy_obj.meta_scraper_obj   = metadata_scraper
        self.strategy_obj.asset_scraper_obj  = assets_scraper

        flag = self.strategy_obj.meta_scraper_obj is self.strategy_obj.asset_scraper_obj
        self.strategy_obj.meta_and_asset_scraper_same = flag
        log_debug('Are metadata and asset scrapers the same? {}'.format(
            self.strategy_obj.meta_and_asset_scraper_same))

        # --- Add launcher properties to ScrapeStrategy object ---
        self.strategy_obj.launcher = launcher
        self.strategy_obj.platform = launcher.get_platform()
        
        if scraper_settings.scrape_assets_policy != SCRAPE_ACTION_NONE:
            # check for duplicate asset dirs     
            self._check_duplicate_asset_dirs(launcher)
            # --- Check asset dirs and disable scanning for unset dirs ---
            self.strategy_obj.scanner_check_launcher_unset_asset_dirs() 
            # --- Create a cache of assets ---
            log_debug('Scanning and caching files in asset directories ...')
            progress_dialog.startProgress('Scanning files in asset directories ...', len(scraper_settings.asset_IDs_to_scrape))
            for i, asset_kind in enumerate(scraper_settings.asset_IDs_to_scrape):
                progress_dialog.updateProgress(i)
                launcher.cache_assets(asset_kind)
            progress_dialog.endProgress()
        
        self.strategy_obj.scanner_check_before_scraping()
        return self.strategy_obj
   
    # * Flush caches before dereferencing object.
    def destroy_scanner(self, pdialog = None):
        log_debug('ScraperFactory.destroy_scanner() Flushing disk caches...')
        if pdialog is None: pdialog = KodiProgressDialog()
        self.strategy_obj.meta_scraper_obj.flush_disk_cache(pdialog)
        # Only flush asset cache if object is different from metadata.
        if not self.strategy_obj.meta_scraper_obj is self.strategy_obj.asset_scraper_obj:
            self.strategy_obj.asset_scraper_obj.flush_disk_cache()
        else:
            log_debug('Metadata and asset scraper same. Not flushing asset scraper disk cache.')
        self.strategy_obj = None

    # --- Assets/artwork stuff ----------------------------------------------------------------
    # Ensure there is no duplicate asset dirs. Abort scraping of assets if duplicate dirs found.
    def _check_duplicate_asset_dirs(self, launcher):
        log_debug('Checking for duplicated artwork directories ...')
        duplicated_name_list = launcher.get_duplicated_asset_dirs()
        if duplicated_name_list:
            duplicated_asset_srt = ', '.join(duplicated_name_list)
            log_warning('Duplicated asset dirs: {0}'.format(duplicated_asset_srt))
            kodi_dialog_OK('Duplicated asset directories: {0}. '.format(duplicated_asset_srt) +
                           'Change asset directories before continuing.')
            return False
        
        log_debug('No duplicated asset dirs found')
        return True
    
#
# Main scraping logic.
#
class ScrapeStrategy(object):
    # --- Class variables ------------------------------------------------------------------------
    # --- Metadata actions ---
    ACTION_META_NONE       = 0
    ACTION_META_TITLE_ONLY = 100
    ACTION_META_NFO_FILE   = 200
    ACTION_META_SCRAPER    = 300

    # --- Asset actions ---
    ACTION_ASSET_NONE        = 0
    ACTION_ASSET_LOCAL_ASSET = 100
    ACTION_ASSET_SCRAPER     = 200

    SCRAPE_ROM      = 'ROM'
    SCRAPE_LAUNCHER = 'Launcher'

    # --- Constructor ----------------------------------------------------------------------------
    # @param PATHS: PATH object.
    # @param settings: [dict] Addon settings.
    def __init__(self, PATHS, settings, scraper_settings):
        log_debug('ScrapeStrategy.__init__() Initializing ScrapeStrategy...')
        self.PATHS = PATHS
        self.settings = settings
        self.scraper_settings = scraper_settings
        
        # default set to None so that reference exists
        self.meta_scraper_obj   = None
        self.asset_scraper_obj  = None

        # Boolean options used by the scanner.
        self.scan_ignore_scrap_title = self.settings['scan_ignore_scrap_title']
        self.scan_clean_tags         = self.settings['scan_clean_tags']
        self.scan_update_NFO_files   = self.settings['scan_update_NFO_files']
        
        self.pdialog_verbose = scraper_settings.show_info_verbose        

    # Call this function before the ROM Scanning starts.
    def scanner_set_progress_dialog(self, pdialog, pdialog_verbose):
        log_debug('ScrapeStrategy.scanner_set_progress_dialog() Setting progress dialog...')
        self.pdialog = pdialog
        self.pdialog_verbose = pdialog_verbose

        # DEBUG code, never use in a release.
        # log_debug('ScrapeStrategy.begin_ROM_scanner() DEBUG dumping of scraper data ON.')
        # self.meta_scraper_obj.set_debug_file_dump(True, '/home/kodi/')
        # self.asset_scraper_obj.set_debug_file_dump(True, '/home/kodi/')

    # Check if scraper is ready for operation (missing API keys, etc.). If not disable scraper.
    # Display error reported in status_dic as Kodi dialogs.
    def scanner_check_before_scraping(self):
        status_dic = kodi_new_status_dic('No error')
        
        if self.scraper_settings.scrape_metadata_policy is not SCRAPE_ACTION_NONE:
            self.meta_scraper_obj.check_before_scraping(status_dic)
            if not status_dic['status']: kodi_dialog_OK(status_dic['msg'])

        # Only check asset scraper if it's different from the metadata scraper.
        if self.scraper_settings.scrape_assets_policy is not SCRAPE_ACTION_NONE:
            if not self.meta_and_asset_scraper_same:
                status_dic = kodi_new_status_dic('No error')
                self.asset_scraper_obj.check_before_scraping(status_dic)
                if not status_dic['status']: kodi_dialog_OK(status_dic['msg'])

    def scanner_check_launcher_unset_asset_dirs(self):
        log_debug('ScrapeStrategy::scanner_check_launcher_unset_asset_dirs() BEGIN ...')
        
        rom_asset_states = self.launcher.get_ROM_assets_enabled_statusses(self.scraper_settings.asset_IDs_to_scrape)
        self.enabled_asset_list = []
        unconfigured_name_list = []
        for rom_asset, enabled_state in rom_asset_states.items():
            if not enabled_state:
                log_debug('Directory not set. Asset "{}" will be disabled'.format(rom_asset))
                unconfigured_name_list.append(rom_asset.name)
            else:
                self.enabled_asset_list.append(rom_asset)
                
        if unconfigured_name_list:
            unconfigured_asset_srt = ', '.join(unconfigured_name_list)
            msg = 'Assets directories not set: {0}. '.format(unconfigured_asset_srt)
            msg = msg + 'Asset scanner will be disabled for this/those.'                                
            log_debug(msg)
            kodi_dialog_OK(msg)
 
    def scanner_process_launcher(self, launcher):        
        roms = self.launcher.get_roms()
        num_items = len(roms)
        self.pdialog.startProgress('Scraping ROMs in launcher', num_items)
        log_debug('============================== Scraping ROMs ==============================')
        
        for rom in sorted(roms):
            self.pdialog.updateProgress(num_items_checked)
            ROM_file = rom.get_file()
            file_text = 'ROM {0}'.format(ROM_file.getBase())
            
            self.pdialog.updateMessages(file_text, 'Scraping {0}...'.format(ROM_file.getBaseNoExt()))
            try:
                self.scanner_process_ROM(rom, ROM_file)
            except Exception as ex:
                log_error('(Exception) Object type "{}"'.format(type(ex)))
                log_error('(Exception) Message "{}"'.format(str(ex)))
                log_warning('Could not scrape "{}"'.format(ROM_file.getBaseNoExt()))
                kodi_notify_warn('Could not scrape "{}"'.format(rom.get_name()))
            
            # ~~~ Check if user pressed the cancel button ~~~
            if self.pdialog.isCanceled():
                self.pdialog.endProgress()
                kodi_dialog_OK('Stopping ROM scraping.')
                log_info('User pressed Cancel button when scraping ROMs. ROM scraping stopped.')
                return None
            
        self.progress_dialog.endProgress()
        return roms
    
    def scanner_process_ROM(self, ROM, ROM_checksums):
        log_debug('ScrapeStrategy.scanner_process_ROM() Determining metadata and asset actions...')
        
        if self.scraper_settings.scrape_metadata_policy != SCRAPE_ACTION_NONE:
            self._scanner_process_ROM_metadata_begin(ROM)
        
        if self.scraper_settings.scrape_assets_policy != SCRAPE_ACTION_NONE:
            self._scanner_process_ROM_assets_begin(ROM)

        # --- If metadata or any asset is scraped then select the game among the candidates ---
        # Note that the metadata and asset scrapers may be different. If so, candidates
        # must be selected for both scrapers.
        #
        # If asset scraper is needed and metadata and asset scrapers are the same.
        # Do nothing because both scraper objects are really the same object and candidate has been
        # set internally in the scraper object. Unless candidate selection was skipped for metadata.
        status_dic = kodi_new_status_dic('No error')

        log_debug('ScrapeStrategy.scanner_process_ROM() Getting candidates for game')
        meta_candidate_set = False
        if self.scraper_settings.scrape_metadata_policy != SCRAPE_ACTION_NONE:
            self._scanner_get_candidate(ROM, ROM_checksums, self.meta_scraper_obj, status_dic)
            meta_candidate_set = True
        
        asset_candidate_set = False
        if self.scraper_settings.scrape_assets_policy != SCRAPE_ACTION_NONE:
            if not self.meta_and_asset_scraper_same and not meta_candidate_set:
                self._scanner_get_candidate(ROM, ROM_checksums, self.asset_scraper_obj, status_dic)
                asset_candidate_set = True
            else: log_debug('Asset candidate game same as metadata candidate. Doing nothing.')
                
        if not meta_candidate_set: log_debug('Metadata candidate game is not set')
        if not asset_candidate_set: log_debug('Asset candidate game is not set')
            
        if self.scraper_settings.scrape_metadata_policy != SCRAPE_ACTION_NONE:
            self._scanner_process_ROM_metadata(ROM)
        
        if self.scraper_settings.scrape_assets_policy != SCRAPE_ACTION_NONE:
            self._scanner_process_ROM_assets(ROM)
                 
    # Called by the ROM scanner. Fills in the ROM metadata.
    #
    # @param ROM: [Rom] ROM object.
    def _scanner_process_ROM_metadata(self, ROM):
        log_debug('ScrapeStrategy::scanner_process_ROM_metadata() Processing metadata action...')
        if self.metadata_action == ScrapeStrategy.ACTION_META_NONE: return
                
        if self.metadata_action == ScrapeStrategy.ACTION_META_TITLE_ONLY:
            if self.pdialog_verbose:
                self.pdialog.updateMessage2('Formatting ROM name...')
            ROM_path = ROM.get_file()
            ROM.set_name(text_format_ROM_title(ROM_path.getBaseNoExt(), self.scan_clean_tags))

        elif self.metadata_action == ScrapeStrategy.ACTION_META_NFO_FILE:
            ROM_path = ROM.get_file()
            NFO_file = FileName(ROM_path.getPathNoExt() + '.nfo')
        
            if self.pdialog_verbose:
                self.pdialog.updateMessage2('Loading NFO file {0}'.format(self.NFO_file.getPath()))
            # If this point is reached the NFO file was found previosly.
            log_debug('Loading NFO P "{0}"'.format(self.NFO_file.getPath()))
            nfo_dic = fs_import_ROM_NFO_file_scanner(self.NFO_file)
            # NOTE <platform> is chosen by AEL, never read from NFO files. Indeed, platform
            #      is a Launcher property, not a ROM property.
            ROM.set_name(nfo_dic['title'])                  # <title>
            ROM.set_releaseyear(nfo_dic['year'])            # <year>
            ROM.set_genre(nfo_dic['genre'])                 # <genre>
            ROM.set_developer(nfo_dic['developer'])         # <developer>
            ROM.set_number_of_players(nfo_dic['nplayers'])  # <nplayers>
            ROM.set_esrb_rating(nfo_dic['esrb'])            # <esrb>
            ROM.set_rating(nfo_dic['rating'])               # <rating>
            ROM.set_plot(nfo_dic['plot'])                   # <plot>

        elif self.metadata_action == ScrapeStrategy.ACTION_META_SCRAPER:
            self._scanner_scrap_ROM_metadata(ROM)
        else:
            raise ValueError('Invalid metadata_action value {0}'.format(metadata_action))

    # Called by the ROM scanner. Fills in the ROM assets.
    #
    # @param ROM: [ROM] ROM data object. Mutable and edited by assignment.
    def _scanner_process_ROM_assets(self, ROM):
        log_debug('ScrapeStrategy.scanner_process_ROM_assets() Processing asset actions...')
        
        if all(asset_action == ScrapeStrategy.ACTION_ASSET_NONE for asset_action in self.asset_action_list.values()):
            return
        
        # --- Process asset by asset actions ---
        # --- Asset scraping ---
        for AInfo in self.enabled_asset_list:
            if self.asset_action_list[AInfo.id] == ScrapeStrategy.ACTION_ASSET_NONE:
                log_debug('Skipping asset scraping for {}'.format(AInfo.name))
                continue                
            elif self.asset_action_list[AInfo.id] == ScrapeStrategy.ACTION_ASSET_LOCAL_ASSET:
                log_debug('Using local asset for {}'.format(AInfo.name))
                ROM.set_asset(AInfo, self.local_asset_list[AInfo.id])
            elif self.asset_action_list[AInfo.id] == ScrapeStrategy.ACTION_ASSET_SCRAPER:   
                asset_path = self._scanner_scrap_ROM_asset(AInfo, self.local_asset_list[AInfo.id], ROM)
                if asset_path is None or asset_path.getPath() == '':
                    log_debug('No asset scraped. Skipping {}'.format(AInfo.name))
                    continue                             
                ROM.set_asset(AInfo, asset_path)
            else:
                raise ValueError('Asset {} index {} ID {} unknown action {}'.format(
                    AInfo.name, i, AInfo.id, self.asset_action_list[AInfo.id]))

        romdata = ROM.get_data_dic()
        # --- Print some debug info ---
        log_verb('Set Title     file "{}"'.format(romdata['s_title']))
        log_verb('Set Snap      file "{}"'.format(romdata['s_snap']))
        log_verb('Set Boxfront  file "{}"'.format(romdata['s_boxfront']))
        log_verb('Set Boxback   file "{}"'.format(romdata['s_boxback']))
        log_verb('Set Cartridge file "{}"'.format(romdata['s_cartridge']))
        log_verb('Set Fanart    file "{}"'.format(romdata['s_fanart']))
        log_verb('Set Banner    file "{}"'.format(romdata['s_banner']))
        log_verb('Set Clearlogo file "{}"'.format(romdata['s_clearlogo']))
        log_verb('Set Flyer     file "{}"'.format(romdata['s_flyer']))
        log_verb('Set Map       file "{}"'.format(romdata['s_map']))
        log_verb('Set Manual    file "{}"'.format(romdata['s_manual']))
        log_verb('Set Trailer   file "{}"'.format(romdata['s_trailer']))

        return ROM

    # Determine the actions to be carried out by process_ROM_metadata()
    def _scanner_process_ROM_metadata_begin(self, ROM):
        log_debug('ScrapeStrategy._scanner_process_ROM_metadata_begin() Determining metadata actions...')
  
        if self.meta_scraper_obj is None:
            log_debug('ScrapeStrategy::_scanner_process_ROM_metadata_begin() No metadata scraper set, disabling metadata scraping.')
            self.metadata_action = ScrapeStrategy.ACTION_META_NONE
            return
        
        # --- Determine metadata action ----------------------------------------------------------
        # --- Test if NFO file exists ---        
        ROM_path = ROM.get_file()
        self.NFO_file = FileName(ROM_path.getPathNoExt() + '.nfo')
        NFO_file_found = True if self.NFO_file.exists() else False
        if NFO_file_found:
            log_debug('NFO file found "{0}"'.format(self.NFO_file.getPath()))
        else:
            log_debug('NFO file NOT found "{0}"'.format(self.NFO_file.getPath()))

        # Action depends configured metadata policy and wheter the NFO files was found or not.
        if self.scraper_settings.scrape_metadata_policy == SCRAPE_POLICY_TITLE_ONLY:
            log_verb('Metadata policy: Read NFO file OFF | Scraper OFF')
            log_verb('Metadata policy: Only cleaning ROM name.')
            self.metadata_action = ScrapeStrategy.ACTION_META_TITLE_ONLY

        elif self.scraper_settings.scrape_metadata_policy == SCRAPE_POLICY_NFO_PREFERED:
            log_verb('Metadata policy: Read NFO file ON | Scraper OFF')
            if NFO_file_found:
                log_verb('Metadata policy: NFO file found.')
                self.metadata_action = ScrapeStrategy.ACTION_META_NFO_FILE
            else:
                log_verb('Metadata policy: NFO file not found. Only cleaning ROM name')
                self.metadata_action = ScrapeStrategy.ACTION_META_TITLE_ONLY

        elif self.scraper_settings.scrape_metadata_policy == SCRAPE_POLICY_NFO_AND_SCRAPE:
            log_verb('Metadata policy: Read NFO file ON | Scraper ON')
            if NFO_file_found:
                log_verb('Metadata policy: NFO file found. Scraper not used.')
                self.metadata_action = ScrapeStrategy.ACTION_META_NFO_FILE
            else:
                log_verb('Metadata policy: NFO file not found. Using scraper.')
                self.metadata_action = ScrapeStrategy.ACTION_META_SCRAPER

        elif self.scraper_settings.scrape_metadata_policy == SCRAPE_POLICY_SCRAPE_ONLY:
            log_verb('Metadata policy: Read NFO file OFF | Scraper ON')
            log_verb('Metadata policy: Using metadata scraper {}'.format(self.meta_scraper_obj.get_name()))
            self.metadata_action = ScrapeStrategy.ACTION_META_SCRAPER

        else:
            raise ValueError('Invalid scrape_metadata_policy value {0}'.format(self.scraper_settings.scrape_metadata_policy))
  
    # Determine the actions to be carried out by scanner_process_ROM_assets()
    def _scanner_process_ROM_assets_begin(self, ROM):
        log_debug('ScrapeStrategy._scanner_process_ROM_assets_begin() Determining asset actions...')
        
        if self.asset_scraper_obj is None:
            log_debug('ScrapeStrategy::_scanner_process_ROM_assets_begin() No asset scraper set, disabling asset scraping.')
            self.asset_action_list = { key.id:ScrapeStrategy.ACTION_ASSET_NONE for (key, value) in self.enabled_asset_list }
            return
        
        # --- Determine Asset action -------------------------------------------------------------
        # --- Search for local artwork/assets ---
        # Always look for local assets whatever the scanner settings. For unconfigured assets
        # local_asset_list will have the default database value empty string ''.
        self.local_asset_list = self.launcher.get_local_assets(ROM, self.enabled_asset_list) 
        self.asset_action_list = {}
        
        # Print information to the log
        if self.scraper_settings.scrape_assets_policy == SCRAPE_POLICY_LOCAL_ONLY:
            log_debug('Asset policy: Local images ON | Scraper OFF')
        elif self.scraper_settings.scrape_assets_policy == SCRAPE_POLICY_LOCAL_AND_SCRAPE:
            log_debug('Asset policy: Local images ON | Scraper ON')
        elif self.scraper_settings.scrape_assets_policy == SCRAPE_POLICY_SCRAPE_ONLY:
            log_debug('Asset policy: Local images OFF | Scraper ON')
        else:
            raise ValueError('Invalid scrape_assets_policy value {0}'.format(self.scraper_settings.scrape_assets_policy))
        # Process asset by asset (only enabled ones)
        for AInfo in self.enabled_asset_list:
            # Local artwork.
            if self.scraper_settings.scrape_assets_policy == SCRAPE_POLICY_LOCAL_ONLY:
                if self.local_asset_list[AInfo.id]:
                    log_debug('Local {0} FOUND'.format(AInfo.name))
                else:
                    log_debug('Local {0} NOT found.'.format(AInfo.name))
                self.asset_action_list[AInfo.id] = ScrapeStrategy.ACTION_ASSET_LOCAL_ASSET
            # Local artwork + Scrapers.
            elif self.scraper_settings.scrape_assets_policy == SCRAPE_POLICY_LOCAL_AND_SCRAPE:
                if self.local_asset_list[AInfo.id]:
                    log_debug('Local {0} FOUND'.format(AInfo.name))
                    self.asset_action_list[AInfo.id] = ScrapeStrategy.ACTION_ASSET_LOCAL_ASSET
                elif self.asset_scraper_obj.supports_asset_ID(AInfo.id):
                    # Scrape only if scraper supports asset.
                    log_debug('Local {0} NOT found. Scraping.'.format(AInfo.name))
                    self.asset_action_list[AInfo.id] = ScrapeStrategy.ACTION_ASSET_SCRAPER
                else:
                    log_debug('Local {0} NOT found. No scraper support.'.format(AInfo.name))
                    self.asset_action_list[AInfo.id] = ScrapeStrategy.ACTION_ASSET_LOCAL_ASSET
            # Scrapers.
            elif self.scraper_settings.scrape_assets_policy == SCRAPE_POLICY_SCRAPE_ONLY:
                # Scraper does not support asset but local asset found.
                if not self.asset_scraper_obj.supports_asset_ID(AInfo.id) and self.local_asset_list[AInfo.id]:
                    log_debug('Scraper {} does not support {}. Using local asset.'.format(
                        self.asset_scraper_obj.get_name(), AInfo.name))
                    self.asset_action_list[AInfo.id] = ScrapeStrategy.ACTION_ASSET_LOCAL_ASSET
                # Scraper does not support asset and local asset not found.
                elif not self.asset_scraper_obj.supports_asset_ID(AInfo.id) and not self.local_asset_list[AInfo.id]:
                    log_debug('Scraper {} does not support {}. Local asset not found.'.format(
                        self.asset_scraper_obj.get_name(), AInfo.name))
                    self.asset_action_list[AInfo.id] = ScrapeStrategy.ACTION_ASSET_LOCAL_ASSET
                # Scraper supports asset. Scrape wheter local asset is found or not.
                elif self.asset_scraper_obj.supports_asset_ID(AInfo.id):
                    log_debug('Scraping {} with {}.'.format(AInfo.name, self.asset_scraper_obj.get_name()))
                    self.asset_action_list[AInfo.id] = ScrapeStrategy.ACTION_ASSET_SCRAPER
                else:
                    raise ValueError('Logical error')

    # Get a candidate game in the ROM scanner.
    # Returns nothing.
    def _scanner_get_candidate(self, ROM, ROM_checksums_FN, scraper_obj, status_dic):
        # --- Update scanner progress dialog ---
        if self.pdialog_verbose:
            scraper_text = 'Searching games with scraper {}...'.format(scraper_obj.get_name())
            self.pdialog.updateMessage2(scraper_text)
        log_debug('Searching games with scaper {}'.format(scraper_obj.get_name()))

        # * The scanner uses the cached ROM candidate always.
        # * If the candidate is empty it means it was previously searched and the scraper
        #   found no candidates. In this case, the context menu must be used to manually
        #   change the search string and set a valid candidate.
        ROM_path = ROM.get_file()
        if scraper_obj.check_candidates_cache(ROM_path, self.platform):
            log_debug('ROM "{}" in candidates cache.'.format(ROM_path.getPath()))
            candidate = scraper_obj.retrieve_from_candidates_cache(ROM_path, self.platform)
            if not candidate:
                log_debug('Candidate game is empty. ROM will not be scraped again by the scanner.')
            use_from_cache = True
        else:
            log_debug('ROM "{}" NOT in candidates cache.'.format(ROM_path.getPath()))
            use_from_cache = False
        log_debug('use_from_cache "{}"'.format(use_from_cache))

        if use_from_cache:
            scraper_obj.set_candidate_from_cache(ROM_path, self.platform)
        else:
            # Clear all caches to remove preexiting information, just in case user is rescraping.
            scraper_obj.clear_cache(ROM_path, self.platform)

            # --- Call scraper and get a list of games ---
            # In manual scanner mode should we ask the user for a search string
            # if the scraper supports it?
            # I think it is better to keep things like this. If the scraper does not
            # find a proper candidate game the user can fix the scraper cache with the
            # context menu.
            rom_name_scraping = text_format_ROM_name_for_scraping(ROM_path.getBaseNoExt())                
            candidates = scraper_obj.get_candidates(rom_name_scraping, ROM_path, ROM_checksums_FN, self.platform, status_dic)
            # * If the scraper produced an error notification show it and continue scanner operation.
            # * Note that if many errors/exceptions happen (for example, network is down) then
            #   the scraper will disable itself after a number of errors and only a limited number
            #   of messages will be displayed.
            # * In the scanner treat any scraper error message as a Kodi OK dialog.
            # * Once the error is displayed reset status_dic
            if not status_dic['status']:
                self.pdialog.close()
                # Close error message dialog automatically 1 minute to keep scanning.
                # kodi_dialog_OK(status_dic['msg'])
                kodi_dialog_yesno_timer(status_dic['msg'], 60000)
                status_dic = kodi_new_status_dic('No error')
                self.pdialog.reopen()
            # * If candidates is None some kind of error/exception happened.
            # * None is also returned if the scraper is disabled (also no error in status_dic).
            # * Set the candidate to None in the scraper object so later calls to get_metadata()
            #   and get_assets() do not fail (they will return None immediately).
            # * It will NOT be introduced in the cache to be rescraped. Objects with None value are
            #   never introduced in the cache.
            if candidates is None:
                log_debug('Error getting the candidate (None).')
                scraper_obj.set_candidate(ROM_path, self.platform, None)
                return
            # * If candidates list is empty scraper operation was correct but no candidate was
            # * found. In this case set the candidate in the scraper object to an empty
            # * dictionary and introduce it in the cache.
            if not candidates:
                log_debug('Found no candidates after searching.')
                scraper_obj.set_candidate(ROM_path, self.platform, dict())
                return
            log_debug('Scraper {} found {} candidate/s'.format(scraper_obj.get_name(), len(candidates)))

            # --- Choose game to download metadata ---
            if self.scraper_settings.game_selection_mode == SCRAPE_AUTOMATIC:
                log_debug('Metadata manual scraping')
                if len(candidates) == 1:
                    log_debug('get_candidates() returned 1 game. Automatically selected.')
                    select_candidate_idx = 0
                else:
                    # Display game list found so user choses.
                    log_debug('Metadata manual scraping. User chooses game.')
                    self.pdialog.close()
                    game_name_list = [candidate['display_name'] for candidate in candidates]
                    select_candidate_idx = xbmcgui.Dialog().select(
                        'Select game for ROM {}'.format(ROM_path.getBaseNoExt()), game_name_list)
                    if select_candidate_idx < 0: select_candidate_idx = 0
                    self.pdialog.reopen()
            elif self.scraper_settings.game_selection_mode == SCRAPE_MANUAL:
                log_debug('Metadata automatic scraping. Selecting first result.')
                select_candidate_idx = 0
            else:
                raise ValueError('Invalid game_selection_mode {}'.format(self.scraper_settings.game_selection_mode))
            candidate = candidates[select_candidate_idx]

            # --- Set candidate. This will introduce it in the cache ---
            scraper_obj.set_candidate(ROM_path, self.platform, candidate)

    # Scraps ROM metadata in the ROM scanner.
    def _scanner_scrap_ROM_metadata(self, ROM):
        log_debug('ScrapeStrategy._scanner_scrap_ROM_metadata() Scraping metadata...')

        # --- Update scanner progress dialog ---
        if self.pdialog_verbose:
            scraper_text = 'Scraping metadata with {}...'.format(self.meta_scraper_obj.get_name())
            self.pdialog.updateMessage2(scraper_text)

        # --- If no candidates available just clean the ROM Title and return ---
        if self.meta_scraper_obj.candidate is None:
            log_verb('Medatada candidates is None. Cleaning ROM name only.')
            ROM_file = ROM.get_file()
            ROM.set_name(text_format_ROM_title(ROM_file.getBaseNoExt(), self.scan_clean_tags))
            return
        if not self.meta_scraper_obj.candidate:
            log_verb('Medatada candidate is empty (no candidates found). Cleaning ROM name only.')
            ROM_file = ROM.get_file()
            ROM.set_name(text_format_ROM_title(ROM_file.getBaseNoExt(), self.scan_clean_tags))
            # Update the empty NFO file to mark the ROM as scraped and avoid rescraping
            # if launcher is scanned again.
            self._scanner_update_NFO_file(ROM)
            return

        # --- Grab metadata for selected game and put into ROM ---
        status_dic = kodi_new_status_dic('No error')
        game_data = self.meta_scraper_obj.get_metadata(status_dic)
        if not status_dic['status']:
            self.pdialog.close()
            # Close error message dialog automatically 1 minute to keep scanning.
            # kodi_dialog_OK(status_dic['msg'])
            kodi_dialog_yesno_timer(status_dic['msg'], 60000)
            self.pdialog.reopen()
            return
        scraper_applied = self._apply_candidate_on_metadata(game_data, ROM)
        self._scanner_update_NFO_file(ROM)

    # Update ROM NFO file after scraping.
    def _scanner_update_NFO_file(self, ROM):
        if self.scan_update_NFO_files:
            log_debug('User wants to update NFO file after scraping.')
            fs_export_ROM_NFO(ROM.get_data_dic(), False)
        else:
            log_debug('User wants to NOT update NFO file after scraping. Doing nothing.')

    #
    # Returns a valid filename of the downloaded scrapped image, filename of local image
    # or empty string if scraper finds nothing or download failed.
    #
    # @param asset_info [AssetInfo object]
    # @param local_asset_path: [str]
    # @param ROM: [Rom object]
    # @return: [str] Filename string with the asset path.
    def _scanner_scrap_ROM_asset(self, asset_info, local_asset_path, ROM):
        # --- Cached frequent used things ---
        asset_name = asset_info.name
        asset_dir_FN  = self.launcher.get_asset_path(asset_info)
        asset_path_noext_FN = asset_dir_FN + ROM.get_file().getBaseNoExt()
       
        t = 'ScrapeStrategy._scanner_scrap_ROM_asset() Scraping {} with scraper {} ------------------------------'
        log_debug(t.format(asset_name, self.asset_scraper_obj.get_name()))
        status_dic = kodi_new_status_dic('No error')
        
        # By default always use local image if found in case scraper fails.
        ret_asset_path = local_asset_path
        log_debug('local_asset_path "{}"'.format(local_asset_path))
        log_debug('asset_path_noext "{}"'.format(asset_path_noext_FN.getPath()))

        # --- If no candidates available just clean the ROM Title and return ---
        if self.asset_scraper_obj.candidate is None:
            log_verb('Asset candidate is None (previous error). Doing nothing.')
            return ret_asset_path
        if not self.asset_scraper_obj.candidate:
            log_verb('Asset candidate is empty (no candidates found). Doing nothing.')
            return ret_asset_path

        # --- If scraper does not support particular asset return inmediately ---
        if not self.asset_scraper_obj.supports_asset_ID(asset_info.id):
            log_debug('Scraper {} does not support asset {}.'.format(
                self.asset_scraper_obj.get_name(), asset_name))
            return ret_asset_path

        # --- Update scanner progress dialog ---
        if self.pdialog_verbose:
            scraper_text = 'Getting {} images from {}...'.format(
                asset_name, self.asset_scraper_obj.get_name())
            self.pdialog.updateMessage2(scraper_text)

        # --- Grab list of images/assets for the selected candidate ---
        assetdata_list = self.asset_scraper_obj.get_assets(asset_info, status_dic)
        if not status_dic['status']:
            self.pdialog.close()
            # Close error message dialog automatically 1 minute to keep scanning.
            # kodi_dialog_OK(status_dic['msg'])
            kodi_dialog_yesno_timer(status_dic['msg'], 60000)
            status_dic = kodi_new_status_dic('No error')
            self.pdialog.reopen()
        if assetdata_list is None or not assetdata_list:
            # If scraper returns no images return current local asset.
            log_debug('{} {} found no images.'.format(self.asset_scraper_obj.get_name(), asset_name))
            return ret_asset_path
        # log_verb('{} scraper returned {} images.'.format(asset_name, len(assetdata_list)))

        # --- Semi-automatic scraping (user choses an image from a list) ---
        if self.scraper_settings.asset_selection_mode == SCRAPE_MANUAL:
            # If there is a local image add it to the list and show it to the user
            local_asset_in_list_flag = False
            if local_asset_path:
                local_asset = {
                    'asset_ID'     : asset_info.id,
                    'display_name' : 'Current local image',
                    'url_thumb'    : local_asset_path.getPath(),
                }
                assetdata_list.insert(0, local_asset)
                local_asset_in_list_flag = True

            # Convert list returned by scraper into a list the select window uses.
            ListItem_list = []
            for item in assetdata_list:
                listitem_obj = xbmcgui.ListItem(label = item['display_name'], label2 = item['url_thumb'])
                listitem_obj.setArt({'icon' : item['url_thumb']})
                ListItem_list.append(listitem_obj)
            # ListItem_list has 1 or more elements at this point.
            # If assetdata_list has only 1 element do not show select dialog. Note that the
            # length of assetdata_list is 1 only if scraper returned 1 image and a local image
            # does not exist. If the scraper returned no images this point is never reached.
            if len(ListItem_list) == 1:
                image_selected_index = 0
            else:
                self.pdialog.close()
                image_selected_index = xbmcgui.Dialog().select(
                    'Select {0} image'.format(asset_name), list = ListItem_list, useDetails = True)
                log_debug('{0} dialog returned index {1}'.format(asset_name, image_selected_index))
                if image_selected_index < 0: image_selected_index = 0
                self.pdialog.reopen()
            # User chose to keep current asset.
            if local_asset_in_list_flag and image_selected_index == 0:
                log_debug('User chose local asset. Returning.')
                return ret_asset_path
        # --- Automatic scraping. Pick first image. ---
        elif self.scraper_settings.asset_selection_mode == SCRAPE_AUTOMATIC:
            image_selected_index = 0
        else:
            raise AddonError('Invalid asset_selection_mode {0}'.format(self.scraper_settings.asset_selection_mode))

        # --- Download scraped image --------------------------------------------------------------
        selected_asset = assetdata_list[image_selected_index]

        # --- Resolve asset URL ---
        log_debug('Resolving asset URL...')
        if self.pdialog_verbose:
            scraper_text = 'Scraping {0} with {1} (Resolving URL...)'.format(
                asset_name, self.asset_scraper_obj.get_name())
            self.pdialog.updateMessage2(scraper_text)
        image_url, image_url_log = self.asset_scraper_obj.resolve_asset_URL(
            selected_asset, status_dic)
        if not status_dic['status']:
            self.pdialog.close()
            # Close error message dialog automatically 1 minute to keep scanning.
            # kodi_dialog_OK(status_dic['msg'])
            kodi_dialog_yesno_timer(status_dic['msg'], 60000)
            status_dic = kodi_new_status_dic('No error')
            self.pdialog.reopen()
        if image_url is None or not image_url:
            log_debug('Error resolving URL')
            return ret_asset_path
        log_debug('Resolved {0} to URL "{1}"'.format(asset_name, image_url_log))

        # --- Resolve URL extension ---
        log_debug('Resolving asset URL extension...')
        image_ext = self.asset_scraper_obj.resolve_asset_URL_extension(
            selected_asset, image_url, status_dic)
        if not status_dic['status']:
            self.pdialog.close()
            # Close error message dialog automatically 1 minute to keep scanning.
            # kodi_dialog_OK(status_dic['msg'])
            kodi_dialog_yesno_timer(status_dic['msg'], 60000)
            status_dic = kodi_new_status_dic('No error')
            self.pdialog.reopen()
        if image_ext is None or not image_ext:
            log_debug('Error resolving URL')
            return ret_asset_path
        log_debug('Resolved URL extension "{0}"'.format(image_ext))

        # --- Download image ---
        if self.pdialog_verbose:
            scraper_text = 'Downloading {} from {}...'.format(
                asset_name, self.asset_scraper_obj.get_name())
            self.pdialog.updateMessage2(scraper_text)
        image_local_path = asset_path_noext_FN.append('.' + image_ext)
        log_verb('Download  "{0}"'.format(image_url_log))
        log_verb('Into file "{0}"'.format(image_local_path.getPath()))
        try:
            # net_download_img() never prints URLs or paths.
            net_download_img(image_url, image_local_path)
        except socket.timeout:
            self.pdialog.close()
            # Close error message dialog automatically 1 minute to keep scanning.
            # kodi_dialog_OK(status_dic['msg'])
            kodi_dialog_yesno_timer('Cannot download {} image (Timeout)'.format(asset_name), 60000)
            self.pdialog.reopen()
        
        # --- Update Kodi cache with downloaded image ---
        # Recache only if local image is in the Kodi cache, this function takes care of that.
        # kodi_update_image_cache(image_path)

        # --- Check if downloaded image file is OK ---
        # For example, check if a PNG image is really a PNG, a JPG is really JPG, etc.
        # Check for 0 byte files and delete them.
        # Etc.

        # --- Return value is downloaded image ---
        return image_local_path
    
    # This function to be used in AEL 0.9.x series.
    #
    # @param gamedata: Dictionary with game data.
    # @param romdata: ROM/Launcher data dictionary.
    # @return: True if metadata is valid an applied, False otherwise.
    def _apply_candidate_on_metadata_old(self, gamedata, romdata, ROM):
        if not gamedata: return False

        # --- Put metadata into ROM/Launcher dictionary ---
        if self.scan_ignore_scrap_title:
            romdata['m_name'] = text_format_ROM_title(ROM.getBaseNoExt(), self.scan_clean_tags)
            log_debug('User wants to ignore scraped name and use filename.')
        else:
            romdata['m_name'] = gamedata['title']
            log_debug('User wants scrapped name and not filename.')
        log_debug('Setting ROM name to "{0}"'.format(romdata['m_name']))
        romdata['m_year']      = gamedata['year']
        romdata['m_genre']     = gamedata['genre']
        romdata['m_developer'] = gamedata['developer']
        romdata['m_nplayers']  = gamedata['nplayers']
        romdata['m_esrb']      = gamedata['esrb']
        romdata['m_plot']      = gamedata['plot']

        return True

    # This function to be used in AEL 0.10.x series.
    #
    # @param gamedata: Dictionary with game data.
    # @param rom: ROM/Launcher object to apply metadata.
    # @return: True if metadata is valid an applied, False otherwise.
    def _apply_candidate_on_metadata(self, gamedata, rom):
        if not gamedata: return False

        # --- Put metadata into ROM/Launcher object ---
        if self.scan_ignore_scrap_title:
            rom_file = rom.get_file()
            rom_name = text_format_ROM_title(rom_file.getBaseNoExt(), self.scan_clean_tags)
            rom.set_name(rom_name)
            log_debug("User wants to ignore scraper name. Setting name to '{0}'".format(rom_name))
        else:
            rom_name = gamedata['title']
            rom.set_name(rom_name)
            log_debug("User wants scrapped name. Setting name to '{0}'".format(rom_name))

        rom.set_releaseyear(gamedata['year'])           # <year>
        rom.set_genre(gamedata['genre'])                # <genre>
        rom.set_developer(gamedata['developer'])        # <developer>
        rom.set_number_of_players(gamedata['nplayers']) # <nplayers>
        rom.set_esrb_rating(gamedata['esrb'])           # <esrb>
        rom.set_plot(gamedata['plot'])                  # <plot>

        return True
    
#
# Abstract base class for all scrapers (offline or online, metadata or asset).
# The scrapers are Launcher and ROM agnostic. All the required Launcher/ROM properties are
# stored in the strategy object.
#
class Scraper(object):
    __metaclass__ = abc.ABCMeta

    # --- Class variables ------------------------------------------------------------------------
    # When then number of network error/exceptions is bigger than this threshold the scraper
    # is deactivated. This is useful in the ROM Scanner to not flood the user with error
    # messages in case something is wrong (for example, the internet connection is broken or
    # the number of API calls is exceeded).
    EXCEPTION_COUNTER_THRESHOLD = 5
    
    # Maximum amount of retries of certain requests
    RETRY_THRESHOLD = 4

    # Disk cache types. These string will be part of the cache file names.
    CACHE_CANDIDATES = 'candidates'
    CACHE_METADATA   = 'metadata'
    CACHE_ASSETS     = 'assets'
    CACHE_INTERNAL   = 'internal'
    CACHE_LIST = [
        CACHE_CANDIDATES, CACHE_METADATA, CACHE_ASSETS, CACHE_INTERNAL,
    ]

    GLOBAL_CACHE_TGDB_GENRES     = 'TGDB_genres'
    GLOBAL_CACHE_TGDB_DEVELOPERS = 'TGDB_developers'
    GLOBAL_CACHE_LIST = [
        GLOBAL_CACHE_TGDB_GENRES, GLOBAL_CACHE_TGDB_DEVELOPERS,
    ]

    JSON_indent = 1
    JSON_separators = (',', ':')

    # --- Constructor ----------------------------------------------------------------------------
    # @param settings: [dict] Addon settings.
    def __init__(self, settings, fallbackScraper = None):
        self.settings = settings
        self.verbose_flag = False
        self.dump_file_flag = False
        self.debug_checksums_flag = False
        # Record the number of network error/exceptions. If this number is bigger than a
        # threshold disable the scraper.
        self.exception_counter = 0
        # If this is True the scraper is internally disabled. A disabled scraper alwats returns
        # empty data like the NULL scraper.
        self.scraper_disabled = False
        # Directory to store on-disk scraper caches.
        self.scraper_cache_dir = settings['scraper_cache_dir']
        # Do not log here. Otherwise the same thing will be printed for every scraper instantiated.
        # log_debug('Scraper.__init__() scraper_cache_dir "{}"'.format(self.scraper_cache_dir))

        self.last_http_call = datetime.now()
        
        # --- Disk caches ---
        self.disk_caches = {}
        self.disk_caches_loaded = {}
        self.disk_caches_dirty = {}
        for cache_name in Scraper.CACHE_LIST:
            self.disk_caches[cache_name] = {}
            self.disk_caches_loaded[cache_name] = False
            self.disk_caches_dirty[cache_name] = False
        # Candidate game is set with functions set_candidate_from_cache() or set_candidate()
        # and used by functions get_metadata() and get_assets()
        self.candidate = None

        # --- Global disk caches ---
        self.global_disk_caches = {}
        self.global_disk_caches_loaded = {}
        self.global_disk_caches_dirty = {}
        for cache_name in Scraper.GLOBAL_CACHE_LIST:
            self.global_disk_caches[cache_name] = {}
            self.global_disk_caches_loaded[cache_name] = False
            self.global_disk_caches_dirty[cache_name] = False

    # --- Methods --------------------------------------------------------------------------------
    # Scraper is much more verbose (even more than AEL Debug level).
    def set_verbose_mode(self, verbose_flag):
        log_debug('Scraper.set_verbose_mode() verbose_flag {0}'.format(verbose_flag))
        self.verbose_flag = verbose_flag

    # Dump scraper data into files for debugging. Used in the development scripts.
    def set_debug_file_dump(self, dump_file_flag, dump_dir):
        log_debug('Scraper.set_debug_file_dump() dump_file_flag {0}'.format(dump_file_flag))
        log_debug('Scraper.set_debug_file_dump() dump_dir {0}'.format(dump_dir))
        self.dump_file_flag = dump_file_flag
        self.dump_dir = dump_dir

    # ScreenScraper needs the checksum of the file scraped. This function sets the checksums
    # externally for debugging purposes, for example when debugging the scraper with
    # fake filenames.
    def set_debug_checksums(self, debug_checksums, crc_str = '', md5_str = '', sha1_str = '', size = 0):
        log_debug('Scraper.set_debug_checksums() debug_checksums {0}'.format(debug_checksums))
        self.debug_checksums_flag = debug_checksums
        self.debug_crc  = crc_str
        self.debug_md5  = md5_str
        self.debug_sha1 = sha1_str
        self.debug_size = size

    # Dump dictionary as JSON file for debugging purposes.
    # This function is used internally by the scrapers if the flag self.dump_file_flag is True.
    def _dump_json_debug(self, file_name, data_dic):
        if not self.dump_file_flag: return
        file_path = os.path.join(self.dump_dir, file_name)
        if SCRAPER_CACHE_HUMAN_JSON:
            json_str = json.dumps(data_dic, indent = 4, separators = (', ', ' : '))
        else:
            json_str = json.dumps(data_dic)
        text_dump_str_to_file(file_path, json_str)

    def _dump_file_debug(self, file_name, page_data):
        if not self.dump_file_flag: return
        file_path = os.path.join(self.dump_dir, file_name)
        text_dump_str_to_file(file_path, page_data)

    @abc.abstractmethod
    def get_id(self): pass
    
    @abc.abstractmethod
    def get_name(self): pass

    @abc.abstractmethod
    def get_filename(self): pass

    @abc.abstractmethod
    def supports_disk_cache(self): pass

    @abc.abstractmethod
    def supports_search_string(self): pass

    @abc.abstractmethod
    def supports_metadata_ID(self, metadata_ID): pass

    @abc.abstractmethod
    def supports_metadata(self): pass

    @abc.abstractmethod
    def supports_asset_ID(self, asset_ID): pass

    @abc.abstractmethod
    def supports_assets(self): pass

    # Check if the scraper is ready to work. For example, check if required API keys are
    # configured, etc. If there is some fatal errors then deactivate the scraper.
    #
    # @return: [dic] kodi_new_status_dic() status dictionary.
    @abc.abstractmethod
    def check_before_scraping(self, status_dic): pass

    # The *_candidates_cache_*() functions use the low level cache functions which are internal
    # to the Scraper object. The functions next are public, however.

    # Returns True if candidate is in disk cache, False otherwise.
    # Lazy loads candidate cache from disk.
    def check_candidates_cache(self, rom_FN, platform):
        self.cache_key = rom_FN.getBase()
        self.platform = platform

        return self._check_disk_cache(Scraper.CACHE_CANDIDATES, self.cache_key)

    # Not necesary to lazy load the cache because before calling this function
    # check_candidates_cache() must be called.
    def retrieve_from_candidates_cache(self, rom_FN, platform):
        self.cache_key = rom_FN.getBase()

        return self._retrieve_from_disk_cache(Scraper.CACHE_CANDIDATES, self.cache_key)

    def set_candidate_from_cache(self, rom_FN, platform):
        self.cache_key = rom_FN.getBase()
        self.platform  = platform
        self.candidate = self._retrieve_from_disk_cache(Scraper.CACHE_CANDIDATES, self.cache_key)

    def set_candidate(self, rom_FN, platform, candidate):
        self.cache_key = rom_FN.getBase()
        self.platform  = platform
        self.candidate = candidate
        log_debug('Scrape.set_candidate() Setting "{}" "{}"'.format(self.cache_key, platform))
        # Do not introduce None candidates in the cache so the game will be rescraped later.
        # Keep the None candidate in the object internal variables so later calls to 
        # get_metadata() and get_assets() will know an error happened.
        if candidate is None: return
        self._update_disk_cache(Scraper.CACHE_CANDIDATES, self.cache_key, candidate)
        log_debug('Scrape.set_candidate() Added "{}" to cache'.format(self.cache_key))

    # When the user decides to rescrape an item that was in the cache make sure all
    # the caches are purged.
    def clear_cache(self, rom_FN, platform):
        self.cache_key = rom_FN.getBase()
        self.platform = platform
        log_debug('Scraper.clear_cache() Clearing caches "{}" "{}"'.format(
            self.cache_key, platform))
        for cache_type in Scraper.CACHE_LIST:
            if self._check_disk_cache(cache_type, self.cache_key):
                self._delete_from_disk_cache(cache_type, self.cache_key)

    # Only write to disk non-empty caches.
    # Only write to disk dirty caches. If cache has not been modified then do not write it.
    def flush_disk_cache(self, pdialog = None):
        # If scraper does not use disk cache (notably AEL Offline) return.
        if not self.supports_disk_cache():
            log_debug('Scraper.flush_disk_cache() Scraper {} does not use disk cache.'.format(
                self.get_name()))
            return

        # Create progress dialog.
        num_steps = len(Scraper.CACHE_LIST) + len(Scraper.GLOBAL_CACHE_LIST)
        step_count = 0
        if pdialog is not None:
            pdialog.startProgress('Flushing scraper disk caches...', num_steps)

        # --- Scraper caches ---
        log_debug('Scraper.flush_disk_cache() Saving scraper {} disk cache...'.format(
            self.get_name()))
        for cache_type in Scraper.CACHE_LIST:
            if pdialog is not None:
                pdialog.updateProgress(step_count)
                step_count += 1

            # Skip unloaded caches
            if not self.disk_caches_loaded[cache_type]:
                log_debug('Skipping {} (Unloaded)'.format(cache_type))
                continue
            # Skip empty caches
            if not self.disk_caches[cache_type]:
                log_debug('Skipping {} (Empty)'.format(cache_type))
                continue
            # Skip clean caches.
            if not self.disk_caches_dirty[cache_type]:
                log_debug('Skipping {} (Clean)'.format(cache_type))
                continue

            # Get JSON data.
            json_data = json.dumps(
                self.disk_caches[cache_type], ensure_ascii = False, sort_keys = True,
                indent = Scraper.JSON_indent, separators = Scraper.JSON_separators)

            # Write to disk
            json_file_path, json_fname = self._get_scraper_file_name(cache_type, self.platform)
            file = io.open(json_file_path, 'w', encoding = 'utf-8')
            file.write(unicode(json_data))
            file.close()
            # log_debug('Saved "{}"'.format(json_file_path))
            log_debug('Saved "<SCRAPER_CACHE_DIR>/{}"'.format(json_fname))

            # Cache written to disk is clean gain.
            self.disk_caches_dirty[cache_type] = False

        # --- Global caches ---
        log_debug('Scraper.flush_disk_cache() Saving scraper {} global disk cache...'.format(
                self.get_name()))
        for cache_type in Scraper.GLOBAL_CACHE_LIST:
            if pdialog is not None:
                pdialog.updateProgress(step_count)
                step_count += 1

            # Skip unloaded caches
            if not self.global_disk_caches_loaded[cache_type]:
                log_debug('Skipping global {} (Unloaded)'.format(cache_type))
                continue
            # Skip empty caches
            if not self.global_disk_caches[cache_type]:
                log_debug('Skipping global {} (Empty)'.format(cache_type))
                continue
            # Skip clean caches.
            if not self.global_disk_caches_dirty[cache_type]:
                log_debug('Skipping global {} (Clean)'.format(cache_type))
                continue

            # Get JSON data.
            json_data = json.dumps(
                self.global_disk_caches[cache_type], ensure_ascii = False, sort_keys = True,
                indent = Scraper.JSON_indent, separators = Scraper.JSON_separators)

            # Write to disk
            json_file_path, json_fname = self._get_global_file_name(cache_type)
            file = io.open(json_file_path, 'w', encoding = 'utf-8')
            file.write(unicode(json_data))
            file.close()
            # log_debug('Saved global "{}"'.format(json_file_path))
            log_debug('Saved global "<SCRAPER_CACHE_DIR>/{}"'.format(json_fname))

            # Cache written to disk is clean gain.
            self.global_disk_caches_dirty[cache_type] = False
        if pdialog is not None: pdialog.endProgress()

    # Search for candidates and return a list of dictionaries _new_candidate_dic().
    #
    # * This function is never cached. What is cached is the chosen candidate games.
    # * If no candidates found by the scraper return an empty list and status is True.
    # * If there is an error/exception (network error, bad data returned) return None,
    #   the cause is printed in the log, status is False and the status dictionary contains
    #   a user notification.
    # * The number of network error/exceptions is recorded internally by the scraper. If the
    #   number of errors is **bigger than a threshold**, **the scraper is deactivated** (no more
    #   errors reported in the future, just empty data is returned).
    # * If the scraper is overloaded (maximum number of API/web requests) it is considered and
    #   error and the scraper is internally deactivated immediately. The error message associated
    #   with the scraper overloading must be printed once like any other error.
    #
    # @param search_term: [str] String to be searched.
    # @param rom_FN: [FileName] Scraper will get whatever part of the filename they want.
    # @param rom_checksums_FN: [FileName] File to be used when computing checksums. For
    #                          multidisc ROMs rom_FN is a fake file but rom_checksums_FN is a real
    #                          file belonging to the set.
    # @param platform: [str] AEL platform.
    # @param status_dic: [dict] kodi_new_status_dic() status dictionary.
    # @return: [list] or None.
    @abc.abstractmethod
    def get_candidates(self, search_term, rom_FN, rom_checksums_FN, platform, status_dic): pass

    # Returns the metadata for a candidate (search result).
    #
    # * See comments in get_candidates()
    #
    # @param status_dic: [dict] kodi_new_status_dic() status dictionary.
    # @return: [dict] Dictionary self._new_gamedata_dic(). If no metadata found (very unlikely)
    #          then a dictionary with default values is returned. If there is an error/exception
    #          None is returned, the cause printed in the log and status_dic has a message to show.
    @abc.abstractmethod
    def get_metadata(self, status_dic): pass

    # Returns a list of assets for a candidate (search result).
    #
    # * See comments in get_candidates()
    #
    # @param status_dic: [dict] kodi_new_status_dic() status dictionary.
    # @return: [list] List of _new_assetdata_dic() dictionaries. If no assets found then an empty
    #          list is returned. If there is an error/exception None is returned, the cause printed
    #          in the log and status_dic has a message to show.
    @abc.abstractmethod
    def get_assets(self, asset_info, status_dic): pass

    # When returning the asset list with get_assets(), some sites return thumbnails images
    # because the real assets are on a single dedicated page. For this sites, resolve_asset_URL()
    # returns the true, full size URL of the asset.
    #
    # Other scrapers, for example MobyGames, return both the thumbnail and the true asset URLs
    # in get_assets(). In such case, the implementation of this method is trivial.
    #
    # @param selected_asset: 
    # @param status_dic: [dict] kodi_new_status_dic() status dictionary.
    # @return: [tuple of strings] or None 
    #          First item, string with the URL to download the asset.
    #          Second item, string with the URL for printing in logs. URL may have sensitive
    #          information in some scrapers.
    #          None is returned in case of error and status_dic updated.
    @abc.abstractmethod
    def resolve_asset_URL(self, selected_asset, status_dic): pass

    # Get the URL image extension. In some scrapers the type of asset cannot be obtained by
    # the asset URL and must be resolved to save the asset in the filesystem.
    #
    # @param selected_asset: 
    # @param image_url: 
    # @param status_dic: [dict] kodi_new_status_dic() status dictionary.
    # @return: [str] String with the image extension in lowercase 'png', 'jpg', etc.
    #          None is returned in case or error/exception and status_dic updated.
    @abc.abstractmethod
    def resolve_asset_URL_extension(self, selected_asset, image_url, status_dic): pass

    # Downloads an image from the given url to the local path.
    # Can overwrite this method in scraper implementation to support extra actions, like
    # request throttling.
    def download_image(self, image_url, image_local_path):
        # net_download_img() never prints URLs or paths.
        net_download_img(image_url, image_local_path)

    # Not used now. candidate['id'] is used as hash value for the whole candidate dictionary.
    # candidate['id'] must be unique for each game.
    # def _dictionary_hash(self, my_dict):
    #     return hash(frozenset(sorted(my_dict.items())))

    # Nested dictionaries are not allowed. All the dictionaries here must be "hashable".
    # If your dictionary is not nested, you could make a frozenset with the dict's items
    # and use hash():
    #
    # hash(frozenset(sorted(my_dict.items())))
    #
    # This is much less computationally intensive than generating the JSON string
    # or representation of the dictionary.
    # See https://stackoverflow.com/questions/5884066/hashing-a-dictionary
    def _new_candidate_dic(self):
        return {
            'id'               : '',
            'display_name'     : '',
            'platform'         : '',
            'scraper_platform' : '',
            'order'            : 0,
        }

    def _new_gamedata_dic(self):
        return {
            'title'     : '',
            'year'      : '',
            'genre'     : '',
            'developer' : '',
            'nplayers'  : '',
            'esrb'      : '',
            'plot'      : ''
        }

    # url_thumb is always returned by get_assets().
    # url is returned by resolve_asset_URL().
    # Note that some scrapers (MobyGames) return both url_thumb and url in get_assets(). Always
    # call resolve_asset_URL() for compabilitity with all scrapers.
    def _new_assetdata_dic(self):
        return {
            'asset_ID'     : None,
            'display_name' : '',
            'url_thumb'    : '',
            'url'          : '',
        }

    # This functions is called when an error that is not an exception and needs to increase
    # the scraper error limit happens.
    # All messages generated in the scrapers are KODI_MESSAGE_DIALOG.
    def _handle_error(self, status_dic, user_msg):
        # Print error message to the log.
        log_error('Scraper._handle_error() user_msg "{}"'.format(user_msg))

        # Fill in the status dictionary so the error message will be propagated up in the
        # stack and the error message printed in the GUI.
        status_dic['status'] = False
        status_dic['dialog'] = KODI_MESSAGE_DIALOG
        status_dic['msg'] = user_msg
        
        # Record the number of error/exceptions produced in the scraper and disable the scraper
        # if the number of errors is higher than a threshold.
        self.exception_counter += 1
        if self.exception_counter > Scraper.EXCEPTION_COUNTER_THRESHOLD:
            err_m = 'Maximum number of errors exceeded. Disabling scraper.'
            log_error(err_m)
            self.scraper_disabled = True
            # Replace error message witht the one that the scraper is disabled.
            status_dic['msg'] = err_m

    # This function is called when an exception in the scraper code happens.
    # All messages from the scrapers are KODI_MESSAGE_DIALOG.
    def _handle_exception(self, ex, status_dic, user_msg):
        log_error('(Exception) Object type "{}"'.format(type(ex)))
        log_error('(Exception) Message "{}"'.format(str(ex)))
        self._handle_error(status_dic, user_msg)

    # --- Private disk cache functions -----------------------------------------------------------
    def _get_scraper_file_name(self, cache_type, platform):
        scraper_filename = self.get_filename()
        json_fname = scraper_filename + '__' + platform + '__' + cache_type + '.json'
        json_full_path = os.path.join(self.scraper_cache_dir, json_fname).decode('utf-8')

        return json_full_path, json_fname

    def _lazy_load_disk_cache(self, cache_type):
        if not self.disk_caches_loaded[cache_type]:
            self._load_disk_cache(cache_type, self.platform)

    def _load_disk_cache(self, cache_type, platform):
        # --- Get filename ---
        json_file_path, json_fname = self._get_scraper_file_name(cache_type, platform)
        log_debug('Scraper._load_disk_cache() Loading cache "{}"'.format(cache_type))

        # --- Load cache if file exists ---
        if os.path.isfile(json_file_path):
            file = open(json_file_path)
            file_contents = file.read()
            file.close()
            self.disk_caches[cache_type] = json.loads(file_contents)
            # log_debug('Loaded "{}"'.format(json_file_path))
            log_debug('Loaded "<SCRAPER_CACHE_DIR>/{}"'.format(json_fname))
        else:
            log_debug('Cache file not found. Resetting cache.')
            self.disk_caches[cache_type] = {}
        self.disk_caches_loaded[cache_type] = True
        self.disk_caches_dirty[cache_type] = False

    # Returns True if item is in the cache, False otherwise.
    # Lazy loads cache files from disk.
    def _check_disk_cache(self, cache_type, cache_key):
        self._lazy_load_disk_cache(cache_type)

        return True if cache_key in self.disk_caches[cache_type] else False

    # _check_disk_cache() must be called before this.
    def _retrieve_from_disk_cache(self, cache_type, cache_key):
        return self.disk_caches[cache_type][cache_key]

    # _check_disk_cache() must be called before this.
    def _delete_from_disk_cache(self, cache_type, cache_key):
        del self.disk_caches[cache_type][cache_key]
        self.disk_caches_dirty[cache_type] = True

    # Lazy loading should be done here because the internal cache for ScreenScraper
    # could be updated withouth being loaded first with _check_disk_cache().
    def _update_disk_cache(self, cache_type, cache_key, data):
        self._lazy_load_disk_cache(cache_type)
        self.disk_caches[cache_type][cache_key] = data
        self.disk_caches_dirty[cache_type] = True

    # --- Private global disk caches -------------------------------------------------------------
    def _get_global_file_name(self, cache_type):
        json_fname = cache_type + '.json'
        json_full_path = os.path.join(self.scraper_cache_dir, json_fname).decode('utf-8')

        return json_full_path, json_fname

    def _lazy_load_global_disk_cache(self, cache_type):
        if not self.global_disk_caches_loaded[cache_type]:
            self._load_global_cache(cache_type)

    def _load_global_cache(self, cache_type):
        # --- Get filename ---
        json_file_path, json_fname = self._get_global_file_name(cache_type)
        log_debug('Scraper._load_global_cache() Loading cache "{}"'.format(cache_type))

        # --- Load cache if file exists ---
        if os.path.isfile(json_file_path):
            file = open(json_file_path)
            file_contents = file.read()
            file.close()
            self.global_disk_caches[cache_type] = json.loads(file_contents)
            # log_debug('Loaded "{}"'.format(json_file_path))
            log_debug('Loaded "<SCRAPER_CACHE_DIR>/{}"'.format(json_fname))
        else:
            log_debug('Cache file not found. Resetting cache.')
            self.global_disk_caches[cache_type] = {}
        self.global_disk_caches_loaded[cache_type] = True
        self.global_disk_caches_dirty[cache_type] = False

    def _check_global_cache(self, cache_type):
        self._lazy_load_global_disk_cache(cache_type)

        return self.global_disk_caches[cache_type]

    # _check_global_cache() must be called before this.
    def _retrieve_global_cache(self, cache_type):
        return self.global_disk_caches[cache_type]

    # _check_global_cache() must be called before this.
    def _reset_global_cache(self, cache_type):
        self.global_disk_caches[cache_type] = {}
        self.global_disk_caches_dirty[cache_type] = True

    def _update_global_cache(self, cache_type, data):
        self._lazy_load_global_disk_cache(cache_type)
        self.global_disk_caches[cache_type] = data
        self.global_disk_caches_dirty[cache_type] = True

    # Generic waiting method to avoid too many requests
    # and website abuse. 
    def _wait_for_API_request(self, wait_time_in_miliseconds = 1000):
        if wait_time_in_miliseconds == 0:
            return
        
        # Make sure we dont go over the TooManyRequests limit of 1 second.
        now = datetime.now()
        if (now - self.last_http_call).total_seconds() * 1000 < wait_time_in_miliseconds:
            log_debug('Scraper._wait_for_API_request() Sleeping {}ms to avoid overloading...'.format(wait_time_in_miliseconds))
            time.sleep(wait_time_in_miliseconds / 1000)
            
# ------------------------------------------------------------------------------------------------
# NULL scraper, does nothing.
# ------------------------------------------------------------------------------------------------
class Null_Scraper(Scraper):
    # @param settings: [dict] Addon settings. Particular scraper settings taken from here.
    def __init__(self, settings): super(Null_Scraper, self).__init__(settings)

    def get_id(self):
        return SCRAPER_NULL_ID

    def get_name(self): return 'Null'

    def get_filename(self): return 'Null'

    def supports_disk_cache(self): return False

    def supports_search_string(self): return True

    def supports_metadata_ID(self, metadata_ID): return False

    def supports_metadata(self): return False

    def supports_asset_ID(self, asset_ID): return False

    def supports_assets(self): return False

    def check_before_scraping(self, status_dic): return status_dic

    # Null scraper never finds candidates.
    def get_candidates(self, search_term, rom_FN, rom_checksums_FN, platform, status_dic): return []

    # Null scraper never returns valid scraped metadata.
    def get_metadata(self, status_dic): return self._new_gamedata_dic()

    def get_assets(self, asset_info, status_dic): return []

    def resolve_asset_URL(self, selected_asset, status_dic): return ('', '')

    def resolve_asset_URL_extension(self, selected_asset, image_url, status_dic): return ''

    def download_image(self, image_url, image_local_path): pass
    
# ------------------------------------------------------------------------------------------------
# AEL offline metadata scraper.
# ------------------------------------------------------------------------------------------------
class AEL_Offline(Scraper):
    # --- Class variables ------------------------------------------------------------------------
    supported_metadata_list = [
        META_TITLE_ID,
        META_YEAR_ID,
        META_GENRE_ID,
        META_DEVELOPER_ID,
        META_NPLAYERS_ID,
        META_ESRB_ID,
        META_PLOT_ID,
    ]

    # --- Constructor ----------------------------------------------------------------------------
    # @param settings: [dict] Addon settings. Particular scraper settings taken from here.
    def __init__(self, settings):
        # --- This scraper settings ---
        self.addon_dir = settings['scraper_aeloffline_addon_code_dir']
        log_debug('AEL_Offline.__init__() Setting addon dir "{}"'.format(self.addon_dir))

        # --- Cached TGDB metadata ---
        self._reset_cached_games()

        # --- Pass down common scraper settings ---
        super(AEL_Offline, self).__init__(settings)

    def get_id(self):
        return SCRAPER_AEL_OFFLINE_ID
    
    # --- Base class abstract methods ------------------------------------------------------------
    def get_name(self): return 'AEL Offline'

    def get_filename(self): return 'AEL_Offline'

    def supports_disk_cache(self): return False

    def supports_search_string(self): return False

    def supports_metadata_ID(self, metadata_ID):
        return True if metadata_ID in ScreenScraper.supported_metadata_list else False

    def supports_metadata(self): return True

    def supports_asset_ID(self, asset_ID): return False

    def supports_assets(self): return False

    def check_before_scraping(self, status_dic): return status_dic

    # Search term is always None for this scraper.
    def get_candidates(self, search_term, rom_FN, rom_checksums_FN, platform, status_dic):
        # AEL Offline cannot be disabled.
        # Prepare data for scraping.
        rombase_noext = rom_FN.getBaseNoExt()
        log_debug('AEL_Offline.get_candidates() rombase_noext "{0}"'.format(rombase_noext))
        log_debug('AEL_Offline.get_candidates() AEL platform  "{0}"'.format(platform))

        # If not cached XML data found (maybe offline scraper does not exist for this platform or 
        # cannot be loaded) return an empty list of candidates.
        self._initialise_platform(platform)
        if not self.cached_games: return []

        if platform == 'MAME':
            # --- Search MAME games ---
            candidate_list = self._get_MAME_candidates(rombase_noext, platform)
        else:
            # --- Search No-Intro games ---
            candidate_list = self._get_NoIntro_candidates(rombase_noext, platform)

        return candidate_list

    def get_metadata(self, status_dic):
        gamedata = self._new_gamedata_dic()

        if self.cached_platform == 'MAME':
            # --- MAME scraper ---
            key_id = self.candidate['id']
            log_verb("AEL_Offline.get_metadata() Mode MAME id = '{0}'".format(key_id))
            gamedata['title']     = self.cached_games[key_id]['description']
            gamedata['year']      = self.cached_games[key_id]['year']
            gamedata['genre']     = self.cached_games[key_id]['genre']
            gamedata['developer'] = self.cached_games[key_id]['manufacturer']
        elif self.cached_platform == 'Unknown':
            # --- Unknown platform. Behave like NULL scraper ---
            log_verb("AEL_Offline.get_metadata() Mode Unknown. Doing nothing.")
        else:
            # --- No-Intro scraper ---
            key_id = self.candidate['id']
            log_verb("AEL_Offline.get_metadata() Mode No-Intro id = '{0}'".format(key_id))
            gamedata['title']     = self.cached_games[key_id]['description']
            gamedata['year']      = self.cached_games[key_id]['year']
            gamedata['genre']     = self.cached_games[key_id]['genre']
            gamedata['developer'] = self.cached_games[key_id]['manufacturer']
            gamedata['nplayers']  = self.cached_games[key_id]['player']
            gamedata['esrb']      = self.cached_games[key_id]['rating']
            gamedata['plot']      = self.cached_games[key_id]['story']

        return gamedata

    def get_assets(self, asset_info, status_dic): return []

    def resolve_asset_URL(self, selected_asset, status_dic): pass

    def resolve_asset_URL_extension(self, selected_asset, image_url, status_dic): pass
        
    # --- This class own methods -----------------------------------------------------------------
    def _get_MAME_candidates(self, rombase_noext, platform):
        log_verb("AEL_Offline._get_MAME_candidates() Scraper working in MAME mode.")

        # --- MAME rombase_noext is exactly the rom name ---
        # MAME offline scraper either returns one candidate game or nothing at all.
        rom_base_noext_lower = rombase_noext.lower()
        if rom_base_noext_lower in self.cached_games:
            candidate = self._new_candidate_dic()
            candidate['id'] = self.cached_games[rom_base_noext_lower]['name']
            candidate['display_name'] = self.cached_games[rom_base_noext_lower]['description']
            candidate['platform'] = platform
            candidate['scraper_platform'] = platform
            candidate['order'] = 1
            return [candidate]
        else:
            return []

    def _get_NoIntro_candidates(self, rombase_noext, platform):
        # --- First try an exact match using rombase_noext ---
        log_verb("AEL_Offline._get_NoIntro_candidates() Scraper working in No-Intro mode.")
        log_verb("AEL_Offline._get_NoIntro_candidates() Trying exact search for '{0}'".format(
            rombase_noext))
        candidate_list = []
        if rombase_noext in self.cached_games:
            log_verb("AEL_Offline._get_NoIntro_candidates() Exact match found.")
            candidate = self._new_candidate_dic()
            candidate['id'] = rombase_noext
            candidate['display_name'] = self.cached_games[rombase_noext]['name']
            candidate['platform'] = platform
            candidate['scraper_platform'] = platform
            candidate['order'] = 1
            candidate_list.append(candidate)
        else:
            # --- If nothing found, do a fuzzy search ---
            # Here implement a Levenshtein distance algorithm.
            search_term = text_format_ROM_name_for_scraping(rombase_noext)
            log_verb("AEL_Offline._get_NoIntro_candidates() No exact match found.")
            log_verb("AEL_Offline._get_NoIntro_candidates() Trying fuzzy search '{0}'".format(
                search_term))
            search_string_lower = rombase_noext.lower()
            regexp = '.*{}.*'.format(search_string_lower)
            try:
                # Sometimes this produces: raise error, v # invalid expression
                p = re.compile(regexp)
            except:
                log_info('AEL_Offline._get_NoIntro_candidates() Exception in re.compile(regexp)')
                log_info('AEL_Offline._get_NoIntro_candidates() regexp = "{0}"'.format(regexp))
                return []

            for key in self.cached_games:
                this_game_name = self.cached_games[key]['name']
                this_game_name_lower = this_game_name.lower()
                match = p.match(this_game_name_lower)
                if not match: continue
                # --- Add match to candidate list ---
                candidate = self._new_candidate_dic()
                candidate['id'] = self.cached_games[key]['name']
                candidate['display_name'] = self.cached_games[key]['name']
                candidate['platform'] = platform
                candidate['scraper_platform'] = platform
                candidate['order'] = 1
                # If there is an exact match of the No-Intro name put that candidate game first.
                if search_term == this_game_name:                          candidate['order'] += 1
                if rombase_noext == this_game_name:                        candidate['order'] += 1
                if self.cached_games[key]['name'].startswith(search_term): candidate['order'] += 1
                candidate_list.append(candidate)
            candidate_list.sort(key = lambda result: result['order'], reverse = True)

        return candidate_list

    # Load XML database and keep it cached in memory.
    def _initialise_platform(self, platform):
        # Check if we have data already cached in object memory for this platform
        if self.cached_platform == platform:
            log_debug('AEL_Offline._initialise_platform() platform = "{0}" is cached in object.'.format(
                platform))
            return
        else:
            log_debug('AEL_Offline._initialise_platform() platform = "{0}" not cached. Loading XML.'.format(
                platform))

        # What if platform is not in the official list dictionary? Then load
        # nothing and behave like the NULL scraper.
        try:
            xml_file = platform_AEL_to_Offline_GameDBInfo_XML[platform]
        except:
            log_debug('AEL_Offline._initialise_platform() Platform {0} not found'.format(platform))
            log_debug('AEL_Offline._initialise_platform() Defaulting to Unknown')
            self._reset_cached_games()
            return

        # Load XML database and keep it in memory for subsequent calls
        xml_path = os.path.join(self.addon_dir, xml_file)
        # log_debug('AEL_Offline._initialise_platform() Loading XML {0}'.format(xml_path))
        self.cached_games = audit_load_OfflineScraper_XML(xml_path)
        if not self.cached_games:
            self._reset_cached_games()
            return
        self.cached_xml_path = xml_path
        self.cached_platform = platform
        log_debug('AEL_Offline._initialise_platform() cached_xml_path = {0}'.format(self.cached_xml_path))
        log_debug('AEL_Offline._initialise_platform() cached_platform = {0}'.format(self.cached_platform))

    def _reset_cached_games(self):
        self.cached_games = {}
        self.cached_xml_path = ''
        self.cached_platform = 'Unknown'

# ------------------------------------------------------------------------------------------------
# LaunchBox offline metadata scraper.
# Do not implement this scraper. It is better to have one good offline scraper than many bad.
# Users will be encouraged to improve the AEL Offline scraper.
# ------------------------------------------------------------------------------------------------
# class LB_Offline(Scraper): pass

# ------------------------------------------------------------------------------------------------
# TheGamesDB online scraper (metadata and assets).
# TheGamesDB is the scraper reference implementation. Always look here for comments when
# developing other scrapers.
#
# | Site     | https://thegamesdb.net      |
# | API info | https://api.thegamesdb.net/ |
# ------------------------------------------------------------------------------------------------
class TheGamesDB(Scraper):
    # --- Class variables ------------------------------------------------------------------------
    supported_metadata_list = [
        META_TITLE_ID,
        META_YEAR_ID,
        META_GENRE_ID,
        META_DEVELOPER_ID,
        META_NPLAYERS_ID,
        META_ESRB_ID,
        META_PLOT_ID,
    ]
    supported_asset_list = [
        ASSET_FANART_ID,
        ASSET_BANNER_ID,
        ASSET_CLEARLOGO_ID,
        ASSET_SNAP_ID,
        ASSET_BOXFRONT_ID,
        ASSET_BOXBACK_ID,
    ]
    asset_name_mapping = {
        'screenshot': ASSET_SNAP_ID,
        'boxart' : ASSET_BOXFRONT_ID,
        'boxartfront': ASSET_BOXFRONT_ID,
        'boxartback': ASSET_BOXBACK_ID,
        'fanart' : ASSET_FANART_ID,
        'clearlogo': ASSET_CLEARLOGO_ID,
        'banner': ASSET_BANNER_ID,
    }

    URL_ByGameName = 'https://api.thegamesdb.net/v1/Games/ByGameName'
    URL_ByGameID   = 'https://api.thegamesdb.net/v1/Games/ByGameID'
    URL_Platforms  = 'https://api.thegamesdb.net/v1/Platforms'
    URL_Genres     = 'https://api.thegamesdb.net/v1/Genres'
    URL_Developers = 'https://api.thegamesdb.net/v1/Developers'
    URL_Publishers = 'https://api.thegamesdb.net/v1/Publishers'
    URL_Images     = 'https://api.thegamesdb.net/v1/Games/Images'

    # --- Constructor ----------------------------------------------------------------------------
    def __init__(self, settings):
        # --- This scraper settings ---
        # Make sure this is the public key (limited by IP) and not the private key.
        self.api_public_key = '828be1fb8f3182d055f1aed1f7d4da8bd4ebc160c3260eae8ee57ea823b42415'
        if settings['scraper_thegamesdb_apikey'] is not None:
            self.api_public_key = settings['scraper_thegamesdb_apikey']
            
        # --- Cached TGDB metadata ---
        self.cache_candidates = {}
        self.cache_metadata = {}
        self.cache_assets = {}
        self.all_asset_cache = {}

        self.genres_cached = {}
        self.developers_cached = {}
        self.publishers_cached = {}

        # --- Pass down common scraper settings ---
        super(TheGamesDB, self).__init__(settings)

    def get_id(self):
        return SCRAPER_THEGAMESDB_ID
    
    # --- Base class abstract methods ------------------------------------------------------------
    def get_name(self): return 'TheGamesDB'

    def get_filename(self): return 'TGDB'

    def supports_disk_cache(self): return True

    def supports_search_string(self): return True

    def supports_metadata_ID(self, metadata_ID):
        return True if metadata_ID in TheGamesDB.supported_metadata_list else False

    def supports_metadata(self): return True

    def supports_asset_ID(self, asset_ID):
        return True if asset_ID in TheGamesDB.supported_asset_list else False

    def supports_assets(self): return True

    # TGDB does not require any API keys. By default status_dic is configured for successful
    # operation so return it as it is.
    def check_before_scraping(self, status_dic): return status_dic

    def get_candidates(self, search_term, rom_FN, rom_checksums_FN, platform, status_dic):
        # If the scraper is disabled return None and do not mark error in status_dic.
        # Candidate will not be introduced in the disk cache and will be scraped again.
        if self.scraper_disabled:
            log_debug('TheGamesDB.get_candidates() Scraper disabled. Returning empty data.')
            return None

        # Prepare data for scraping.
        rombase_noext = rom_FN.getBaseNoExt()

        # --- Get candidates ---
        scraper_platform = AEL_platform_to_TheGamesDB(platform)
        log_debug('TheGamesDB.get_candidates() search_term         "{}"'.format(search_term))
        log_debug('TheGamesDB.get_candidates() rombase_noext       "{}"'.format(rombase_noext))
        log_debug('TheGamesDB.get_candidates() AEL platform        "{}"'.format(platform))
        log_debug('TheGamesDB.get_candidates() TheGamesDB platform "{}"'.format(scraper_platform))
        candidate_list = self._search_candidates(search_term, platform, scraper_platform, status_dic)
        if not status_dic['status']: return None

        # --- Deactivate this for now ---
        # if len(candidate_list) == 0:
        #     altered_search_term = self._cleanup_searchterm(search_term, rombase_noext, platform)
        #     log_debug('Cleaning search term. Before "{0}"'.format(search_term))
        #     log_debug('After "{0}"'.format(altered_search_term))
        #     if altered_search_term != search_term:
        #         log_debug('No matches, trying again with altered search terms: {0}'.format(
        #             altered_search_term))
        #         return self._get_candidates(altered_search_term, rombase_noext, platform)

        return candidate_list
    
    # This function may be called many times in the ROM Scanner. All calls to this function
    # must be cached. See comments for this function in the Scraper abstract class.
    def get_metadata(self, status_dic):
        # --- If scraper is disabled return immediately and silently ---
        if self.scraper_disabled:
            log_debug('TheGamesDB.get_metadata() Scraper disabled. Returning empty data.')
            return self._new_gamedata_dic()

        # --- Check if search term is in the cache ---
        if self._check_disk_cache(Scraper.CACHE_METADATA, self.cache_key):
            log_debug('TheGamesDB.get_metadata() Metadata cache hit "{}"'.format(self.cache_key))
            return self._retrieve_from_disk_cache(Scraper.CACHE_METADATA, self.cache_key)

        # --- Request is not cached. Get candidates and introduce in the cache ---
        # | Mandatory field | JSON example                          | Used |
        # |-----------------|---------------------------------------|------|
        # | id              | "id": 1                               | N/A  |
        # | game_title      | "game_title": "Halo: Combat Evolved"  | N/A  |
        # | release_date    | "release_date": "2001-11-15"          | N/A  |
        # | developers      | "developers": [ 1389 ]                | N/A  |
        # |-----------------|---------------------------------------|------|
        # | Optional field  | JSON example                          | Used |
        # |-----------------|---------------------------------------|------|
        # | players         | "players" : 1                         | Yes  |
        # | publishers      | "publishers": [ 1 ]                   | No   |
        # | genres          | "genres": [ 8 ]                       | Yes  |
        # | overview        | "overview": "In Halo's ..."           | Yes  |
        # | last_updated    | "last_updated": "2018-07-11 21:05:01" | No   |
        # | rating          | "rating": "M - Mature"                | Yes  |
        # | platform        | "platform": 1                         | No   |
        # | coop            | "coop": "No"                          | No   |
        # | youtube         | "youtube": "dR3Hm8scbEw"              | No   |
        # | alternates      | "alternates": null                    | No   |
        # |-----------------|---------------------------------------|------|
<<<<<<< HEAD
        log_debug('TheGamesDB.get_metadata() Metadata cache miss "{0}"'.format(self.cache_key))
        url_a = 'https://api.thegamesdb.net/v1/Games/ByGameID?apikey={0}&id={1}'
        url_b = '&fields=players%2Cgenres%2Coverview%2Crating'
        url_a = url_a.format(self._get_API_key(), self.candidate['id'])
        url = url_a + url_b
=======
        log_debug('TheGamesDB.get_metadata() Metadata cache miss "{}"'.format(self.cache_key))
        url_tail = '?apikey={}&id={}&fields=players%2Cgenres%2Coverview%2Crating'.format(
            self._get_API_key(), self.candidate['id'])
        url = TheGamesDB.URL_ByGameID + url_tail
>>>>>>> 11f81767
        json_data = self._retrieve_URL_as_JSON(url, status_dic)
        if not status_dic['status']: return None
        self._dump_json_debug('TGDB_get_metadata.json', json_data)

        # --- Parse game page data ---
        log_debug('TheGamesDB.get_metadata() Parsing game metadata...')
        online_data = json_data['data']['games'][0]
        gamedata = self._new_gamedata_dic()
        gamedata['title']     = self._parse_metadata_title(online_data)
        gamedata['year']      = self._parse_metadata_year(online_data)
        gamedata['genre']     = self._parse_metadata_genres(online_data, status_dic)
        if not status_dic['status']: return None
        gamedata['developer'] = self._parse_metadata_developer(online_data, status_dic)
        if not status_dic['status']: return None
        gamedata['nplayers']  = self._parse_metadata_nplayers(online_data)
        gamedata['esrb']      = self._parse_metadata_esrb(online_data)
        gamedata['plot']      = self._parse_metadata_plot(online_data)

        # --- Put metadata in the cache ---
        log_debug('TheGamesDB.get_metadata() Adding to metadata cache "{}"'.format(self.cache_key))
        self._update_disk_cache(Scraper.CACHE_METADATA, self.cache_key, gamedata)

        return gamedata
 
    # This function may be called many times in the ROM Scanner. All calls to this function
    # must be cached. See comments for this function in the Scraper abstract class.
    def get_assets(self, asset_info, status_dic):
        # --- If scraper is disabled return immediately and silently ---
        if self.scraper_disabled:
            log_debug('TheGamesDB.get_assets() Scraper disabled. Returning empty data.')
            return []

        log_debug('TheGamesDB.get_assets() Getting assets {} (ID {}) for candidate ID "{}"'.format(
            asset_info.name, asset_info.id, self.candidate['id']))

        # --- Request is not cached. Get candidates and introduce in the cache ---
        # Get all assets for candidate. _scraper_get_assets_all() caches all assets for a
        # candidate. Then select asset of a particular type.
        all_asset_list = self._retrieve_all_assets(self.candidate, status_dic)
        if not status_dic['status']: return None
<<<<<<< HEAD
        asset_list = [asset_dic for asset_dic in all_asset_list if asset_dic['asset_ID'] == asset_info.id]
        log_debug('TheGamesDB::get_assets() Total assets {0} / Returned assets {1}'.format(
=======
        asset_list = [asset_dic for asset_dic in all_asset_list if asset_dic['asset_ID'] == asset_ID]
        log_debug('TheGamesDB.get_assets() Total assets {} / Returned assets {}'.format(
>>>>>>> 11f81767
            len(all_asset_list), len(asset_list)))

        return asset_list

    def resolve_asset_URL(self, selected_asset, status_dic):
        url = selected_asset['url']
        url_log = self._clean_URL_for_log(url)

        return url, url_log

    def resolve_asset_URL_extension(self, selected_asset, image_url, status_dic):
        return text_get_URL_extension(image_url)

    # --- This class own methods -----------------------------------------------------------------
    def debug_get_platforms(self, status_dic):
        log_debug('TheGamesDB.debug_get_platforms() BEGIN...')
<<<<<<< HEAD
        url = 'https://api.thegamesdb.net/v1/Platforms?apikey={}'.format(self._get_API_key())
=======
        url = TheGamesDB.URL_Platforms + '?apikey={}'.format(self._get_API_key())
>>>>>>> 11f81767
        json_data = self._retrieve_URL_as_JSON(url, status_dic)
        if not status_dic['status']: return None
        self._dump_json_debug('TGDB_get_platforms.json', json_data)

        return json_data

    def debug_get_genres(self, status_dic):
        log_debug('TheGamesDB.debug_get_genres() BEGIN...')
<<<<<<< HEAD
        url = 'https://api.thegamesdb.net/v1/Genres?apikey={}'.format(self._get_API_key())
=======
        url = TheGamesDB.URL_Genres + '?apikey={}'.format(self._get_API_key())
>>>>>>> 11f81767
        json_data = self._retrieve_URL_as_JSON(url, status_dic)
        if not status_dic['status']: return None
        self._dump_json_debug('TGDB_get_genres.json', json_data)

        return json_data

    # Always use the developer public key which is limited per IP address. This function
    # may return the private key during scraper development for debugging purposes.
    def _get_API_key(self): return self.api_public_key

    # --- Retrieve list of games ---
    def _search_candidates(self, search_term, platform, scraper_platform, status_dic):
        # quote_plus() will convert the spaces into '+'. Note that quote_plus() requires an
        # UTF-8 encoded string and does not work with Unicode strings.
        # https://stackoverflow.com/questions/22415345/using-pythons-urllib-quote-plus-on-utf-8-strings-with-safe-arguments
        search_string_encoded = urllib.quote_plus(search_term.encode('utf8'))
<<<<<<< HEAD
        url_a = 'https://api.thegamesdb.net/v1/Games/ByGameName?'
        url_b = 'apikey={0}&name={1}&filter[platform]={2}'.format(
=======
        url_tail = '?apikey={}&name={}&filter[platform]={}'.format(
>>>>>>> 11f81767
            self._get_API_key(), search_string_encoded, scraper_platform)
        url = TheGamesDB.URL_ByGameName + url_tail
        # _retrieve_games_from_url() may load files recursively from several pages so this code
        # must be in a separate function.
        candidate_list = self._retrieve_games_from_url(
            url, search_term, platform, scraper_platform, status_dic)
        if not status_dic['status']: return None

        # --- Sort game list based on the score. High scored candidates go first ---
        candidate_list.sort(key = lambda result: result['order'], reverse = True)

        return candidate_list

    # Return a list of candiate games.
    # Return None if error/exception.
    # Return empty list if no candidates found.
    def _retrieve_games_from_url(self, url, search_term, platform, scraper_platform, status_dic):
        # --- Get URL data as JSON ---
        json_data = self._retrieve_URL_as_JSON(url, status_dic)
        # If status_dic mark an error there was an exception. Return None.
        if not status_dic['status']: return None
        # If no games were found status_dic['status'] is True and json_data is None.
        # Return empty list of candidates.
        self._dump_json_debug('TGDB_get_candidates.json', json_data)

        # --- Parse game list ---
        games_json = json_data['data']['games']
        candidate_list = []
        for item in games_json:
            title = item['game_title']
            candidate = self._new_candidate_dic()
            candidate['id'] = item['id']
            candidate['display_name'] = title
            candidate['platform'] = platform
            # Candidate platform may be different from scraper_platform if scraper_platform = 0
            # Always trust TGDB API about the platform of the returned candidates.
            candidate['scraper_platform'] = item['platform']
            candidate['order'] = 1
            # Increase search score based on our own search.
            if title.lower() == search_term.lower():                  candidate['order'] += 2
            if title.lower().find(search_term.lower()) != -1:         candidate['order'] += 1
            if scraper_platform > 0 and platform == scraper_platform: candidate['order'] += 1
            candidate_list.append(candidate)

        log_debug('TheGamesDB:: Found {0} titles with last request'.format(len(candidate_list)))
        # --- Recursively load more games ---
        next_url = json_data['pages']['next']
        if next_url is not None:
            log_debug('TheGamesDB._retrieve_games_from_url() Recursively loading game page')
            candidate_list = candidate_list + self._retrieve_games_from_url(
                next_url, search_term, platform, scraper_platform, status_dic)
            if not status_dic['status']: return None

        return candidate_list

    # Not used at the moment, I think.
    def _cleanup_searchterm(self, search_term, rom_path, rom):
        altered_term = search_term.lower().strip()
        for ext in self.launcher.get_rom_extensions():
            altered_term = altered_term.replace(ext, '')
        return altered_term

    # Search for the game title.
    # "noms" : [
    #     { "text" : "Super Mario World", "region" : "ss" },
    #     { "text" : "Super Mario World", "region" : "us" },
    #     ...
    # ]
    def _parse_metadata_title(self, jeu_dic):
        if 'game_title' in jeu_dic and jeu_dic['game_title'] is not None:
            title_str = jeu_dic['game_title']
        else:
            title_str = DEFAULT_META_TITLE

        return title_str

    def _parse_metadata_year(self, online_data):
        if 'release_date' in online_data and online_data['release_date'] is not None and \
           online_data['release_date'] != '':
            year_str = online_data['release_date'][:4]
        else:
            year_str = DEFAULT_META_YEAR
        return year_str

    def _parse_metadata_genres(self, online_data, status_dic):
        if 'genres' not in online_data: return ''
        # "genres" : [ 1 , 15 ],
        genre_ids = online_data['genres']
        # log_variable('genre_ids', genre_ids)
        # For some games genre_ids is None. In that case return an empty string (default DB value).
        if not genre_ids: return DEFAULT_META_GENRE
        # Convert integers to strings because the cached genres dictionary keys are strings.
        # This is because a JSON limitation.
        genre_ids = [str(id) for id in genre_ids]
        TGDB_genres = self._retrieve_genres(status_dic)
        if not status_dic['status']: return None
        genre_list = [TGDB_genres[genre_id] for genre_id in genre_ids]
        return ', '.join(genre_list)

    def _parse_metadata_developer(self, online_data, status_dic):
        if 'developers' not in online_data: return ''
        # "developers" : [ 7979 ],
        developers_ids = online_data['developers']
        # For some games developers_ids is None. In that case return an empty string (default DB value).
        if not developers_ids: return DEFAULT_META_DEVELOPER
        # Convert integers to strings because the cached genres dictionary keys are strings.
        # This is because a JSON limitation.
        developers_ids = [str(id) for id in developers_ids]
        TGDB_developers = self._retrieve_developers(status_dic)
        if not status_dic['status']: return None
        developer_list = [TGDB_developers[dev_id] for dev_id in developers_ids]

        return ', '.join(developer_list)

    def _parse_metadata_nplayers(self, online_data):
        if 'players' in online_data and online_data['players'] is not None:
            nplayers_str = str(online_data['players'])
        else:
            nplayers_str = DEFAULT_META_NPLAYERS

        return nplayers_str

    def _parse_metadata_esrb(self, online_data):
        if 'rating' in online_data and online_data['rating'] is not None:
            esrb_str = online_data['rating']
        else:
            esrb_str = DEFAULT_META_ESRB

        return esrb_str

    def _parse_metadata_plot(self, online_data):
        if 'overview' in online_data and online_data['overview'] is not None:
            plot_str = online_data['overview']
        else:
            plot_str = DEFAULT_META_PLOT

        return plot_str

    # Get a dictionary of TGDB genres (integers) to AEL genres (strings).
    # TGDB genres are cached in an object variable.
    def _retrieve_genres(self, status_dic):
        # --- Cache hit ---
        if self._check_global_cache(Scraper.GLOBAL_CACHE_TGDB_GENRES):
            log_debug('TheGamesDB._retrieve_genres() Genres global cache hit.')
            return self._retrieve_global_cache(Scraper.GLOBAL_CACHE_TGDB_GENRES)

        # --- Cache miss. Retrieve data ---
        log_debug('TheGamesDB._retrieve_genres() Genres global cache miss. Retrieving genres...')
<<<<<<< HEAD
        url = 'https://api.thegamesdb.net/v1/Genres?apikey={}'.format(self._get_API_key())
=======
        url = TheGamesDB.URL_Genres + '?apikey={}'.format(self._get_API_key())
>>>>>>> 11f81767
        page_data = self._retrieve_URL_as_JSON(url, status_dic)
        if not status_dic['status']: return None
        self._dump_json_debug('TGDB_get_genres.json', page_data)

        # --- Update cache ---
        genres = {}
        # Keep genres dictionary keys as strings and not integers. Otherwise, Python json
        # module will conver the integers to strings.
        # https://stackoverflow.com/questions/1450957/pythons-json-module-converts-int-dictionary-keys-to-strings/34346202
        for genre_id in page_data['data']['genres']:
            genres[genre_id] = page_data['data']['genres'][genre_id]['name']
        log_debug('TheGamesDB._retrieve_genres() There are {} genres'.format(len(genres)))
        self._update_global_cache(Scraper.GLOBAL_CACHE_TGDB_GENRES, genres)

        return genres

    def _retrieve_developers(self, status_dic):
        # --- Cache hit ---
        if self._check_global_cache(Scraper.GLOBAL_CACHE_TGDB_DEVELOPERS):
            log_debug('TheGamesDB._retrieve_developers() Genres global cache hit.')
            return self._retrieve_global_cache(Scraper.GLOBAL_CACHE_TGDB_DEVELOPERS)

        # --- Cache miss. Retrieve data ---
        log_debug('TheGamesDB._retrieve_developers() Developers global cache miss. Retrieving developers...')
<<<<<<< HEAD
        url = 'https://api.thegamesdb.net/v1/Developers?apikey={}'.format(self._get_API_key())
=======
        url = TheGamesDB.URL_Developers + '?apikey={}'.format(self._get_API_key())
>>>>>>> 11f81767
        page_data = self._retrieve_URL_as_JSON(url, status_dic)
        if not status_dic['status']: return None
        self._dump_json_debug('TGDB_get_developers.json', page_data)

        # --- Update cache ---
        developers = {}
        for developer_id in page_data['data']['developers']:
            developers[developer_id] = page_data['data']['developers'][developer_id]['name']
        log_debug('TheGamesDB._retrieve_developers() There are {} developers'.format(len(developers)))
        self._update_global_cache(Scraper.GLOBAL_CACHE_TGDB_DEVELOPERS, developers)

        return developers

    # Publishers is not used in AEL at the moment.
    # THIS FUNCTION CODE MUST BE UPDATED.
    def _retrieve_publishers(self, publisher_ids):
        if publisher_ids is None: return ''
<<<<<<< HEAD
        if self.publishers_cached is None:
            log_debug('TheGamesDB:: No cached publishers. Retrieving from online.')
            url = 'https://api.thegamesdb.net/v1/Publishers?apikey={}'.format(self._get_API_key())
=======
        if self.publishers is None:
            log_debug('TheGamesDB. No cached publishers. Retrieving from online.')
            url = TheGamesDB.URL_Publishers + '?apikey={}'.format(self._get_API_key())
>>>>>>> 11f81767
            page_data_raw = net_get_URL(url, self._clean_URL_for_log(url))
            publishers_json = json.loads(page_data_raw)
            self.publishers_cached = {}
            for publisher_id in publishers_json['data']['publishers']:
                self.publishers_cached[int(publisher_id)] = publishers_json['data']['publishers'][publisher_id]['name']
        publisher_names = [self.publishers_cached[publisher_id] for publisher_id in publisher_ids]

        return ' / '.join(publisher_names)

    # Get ALL available assets for game.
    # Cache all assets in the internal disk cache.
    def _retrieve_all_assets(self, candidate, status_dic):
        # --- Cache hit ---
        if self._check_disk_cache(Scraper.CACHE_INTERNAL, self.cache_key):
            log_debug('TheGamesDB._retrieve_all_assets() Internal cache hit "{0}"'.format(self.cache_key))
            return self._retrieve_from_disk_cache(Scraper.CACHE_INTERNAL, self.cache_key)

        # --- Cache miss. Retrieve data and update cache ---
        log_debug('TheGamesDB._retrieve_all_assets() Internal cache miss "{0}"'.format(self.cache_key))
<<<<<<< HEAD
        url = 'https://api.thegamesdb.net/v1/Games/Images?apikey={}&games_id={}'.format(
            self._get_API_key(), candidate['id'])
=======
        url_tail = '?apikey={}&games_id={}'.format(self._get_API_key(), candidate['id'])
        url = TheGamesDB.URL_Images + url_tail
>>>>>>> 11f81767
        asset_list = self._retrieve_assets_from_url(url, candidate['id'], status_dic)
        if not status_dic['status']: return None
        log_debug('A total of {0} assets found for candidate ID {1}'.format(
            len(asset_list), candidate['id']))

        # --- Put metadata in the cache ---
        log_debug('TheGamesDB._retrieve_all_assets() Adding to internal cache "{0}"'.format(self.cache_key))
        self._update_disk_cache(Scraper.CACHE_INTERNAL, self.cache_key, asset_list)

        return asset_list

    def _retrieve_assets_from_url(self, url, candidate_id, status_dic):
        # --- Read URL JSON data ---
        page_data = self._retrieve_URL_as_JSON(url, status_dic)
        if not status_dic['status']: return None
        self._dump_json_debug('TGDB_get_assets.json', page_data)

        # --- Parse images page data ---
        base_url_thumb = page_data['data']['base_url']['thumb']
        base_url = page_data['data']['base_url']['original']
        assets_list = []
        for image_data in page_data['data']['images'][str(candidate_id)]:
            asset_name = '{0} ID {1}'.format(image_data['type'], image_data['id'])
            if image_data['type'] == 'boxart':
                if   image_data['side'] == 'front': asset_ID = ASSET_BOXFRONT_ID
                elif image_data['side'] == 'back':  asset_ID = ASSET_BOXBACK_ID
                else:                               raise ValueError
            else:
                asset_ID = TheGamesDB.asset_name_mapping[image_data['type']]
            asset_fname = image_data['filename']

            # url_thumb is mandatory.
            # url is not mandatory here but MobyGames provides it anyway.
            asset_data = self._new_assetdata_dic()
            asset_data['asset_ID'] = asset_ID
            asset_data['display_name'] = asset_name
            asset_data['url_thumb'] = base_url_thumb + asset_fname
            asset_data['url'] = base_url + asset_fname
            if self.verbose_flag:
                log_debug('TheGamesDB. Found Asset {}'.format(asset_data['name']))
            assets_list.append(asset_data)

        # --- Recursively load more assets ---
        next_url = page_data['pages']['next']
        if next_url is not None:
            log_debug('TheGamesDB._retrieve_assets_from_url() Recursively loading assets page')
            assets_list = assets_list + self._retrieve_assets_from_url(next_url, candidate_id)

        return assets_list

    # TGDB URLs are safe for printing, however the API key is too long.
    # Clean URLs for safe logging.
    def _clean_URL_for_log(self, url):
        clean_url = url
        # apikey is followed by more arguments
        clean_url = re.sub('apikey=[^&]*&', 'apikey=***&', clean_url)
        # apikey is at the end of the string
        clean_url = re.sub('apikey=[^&]*$', 'apikey=***', clean_url)
        # log_variable('url', url)
        # log_variable('clean_url', clean_url)

        return clean_url

    # Retrieve URL and decode JSON object.
    # TGDB API info https://api.thegamesdb.net/
    #
    # * When the API number of calls is exhausted TGDB ...
    # * When a game search is not succesfull TGDB returns valid JSON with an empty list.
    def _retrieve_URL_as_JSON(self, url, status_dic):
        page_data_raw, http_code = net_get_URL(url, self._clean_URL_for_log(url))

        # --- Check HTTP error codes ---
        if http_code != 200:
            try:
                json_data = json.loads(page_data_raw)
                error_msg = json_data['message']
            except:
                error_msg = 'Unknown/unspecified error.'
            log_error('TGDB msg "{}"'.format(error_msg))
            self._handle_error(status_dic, 'HTTP code {} message "{}"'.format(http_code, error_msg))
            return None

        # If page_data_raw is None at this point is because of an exception in net_get_URL()
        # which is not urllib2.HTTPError.
        if page_data_raw is None:
            self._handle_error(status_dic, 'TGDB: Network error in net_get_URL()')
            return None

        # Convert data to JSON.
        try:
            json_data = json.loads(page_data_raw)
        except Exception as ex:
            self._handle_exception(ex, status_dic, 'Error decoding JSON data from TGDB.')
            return None

        # Check for scraper overloading. Scraper is disabled if overloaded.
        # Does the scraper return valid JSON when it is overloaded??? I have to confirm this point.
        self._check_overloading(json_data, status_dic)
        if not status_dic['status']: return None

        return json_data

    # Checks if TDGB scraper is overloaded (maximum number of API requests exceeded).
    # If the scraper is overloaded is immediately disabled.
    #
    # @param json_data: [dict] Dictionary with JSON data retrieved from TGDB.
    # @returns: [None]
    def _check_overloading(self, json_data, status_dic):
        # This is an integer.
        remaining_monthly_allowance = json_data['remaining_monthly_allowance']
        extra_allowance = json_data['extra_allowance']
        if not extra_allowance:
            extra_allowance = 0
            
        log_debug('TheGamesDB::_check_overloading() remaining_monthly_allowance = {}'.format(remaining_monthly_allowance))
        log_debug('TheGamesDB::_check_overloading() extra_allowance = {}'.format(extra_allowance))
        total_allowance = remaining_monthly_allowance + extra_allowance
        
        if total_allowance > 0: return
        log_error('TheGamesDB::_check_overloading() remaining total allowance <= 0')
        log_error('Disabling TGDB scraper.')
        self.scraper_disabled = True
        status_dic['status'] = False
        status_dic['dialog'] = KODI_MESSAGE_DIALOG
        status_dic['msg'] = 'TGDB monthly/total allowance is {}. Scraper disabled.'.format(
            total_allowance)

# ------------------------------------------------------------------------------------------------
# MobyGames online scraper.
#
# | Site     | https://www.mobygames.com          |
# | API info | https://www.mobygames.com/info/api |
# ------------------------------------------------------------------------------------------------
class MobyGames(Scraper):
    # --- Class variables ------------------------------------------------------------------------
    supported_metadata_list = [
        META_TITLE_ID,
        META_YEAR_ID,
        META_GENRE_ID,
        META_PLOT_ID,
    ]
    supported_asset_list = [
        ASSET_TITLE_ID,
        ASSET_SNAP_ID,
        ASSET_BOXFRONT_ID,
        ASSET_BOXBACK_ID,
        ASSET_CARTRIDGE_ID,
    ]
    asset_name_mapping = {
        'front cover'   : ASSET_BOXFRONT_ID,
        'back cover'    : ASSET_BOXBACK_ID,
        'media'         : ASSET_CARTRIDGE_ID,
        'manual'        : None,
        'spine/sides'   : None,
        'other'         : None,
        'advertisement' : None,
        'extras'        : None,
        'inside cover'  : None,
        'full cover'    : None,
        'soundtrack'    : None,

        'map'           : ASSET_MAP_ID
    }
    # --- Constructor ----------------------------------------------------------------------------
    def __init__(self, settings):
        # --- This scraper settings ---
        self.api_key = settings['scraper_mobygames_apikey']

        # --- Misc stuff ---
        self.cache_candidates = {}
        self.cache_metadata = {}
        self.cache_assets = {}
        self.all_asset_cache = {}
        # --- Pass down common scraper settings ---
        super(MobyGames, self).__init__(settings)

    # --- Base class abstract methods ------------------------------------------------------------
    def get_id(self): return SCRAPER_MOBYGAMES_ID
    
    def get_name(self): return 'MobyGames'

    def get_filename(self): return 'MobyGames'

    def supports_disk_cache(self): return True

    def supports_search_string(self): return True

    def supports_metadata_ID(self, metadata_ID):
        return True if metadata_ID in MobyGames.supported_metadata_list else False

    def supports_metadata(self): return True

    def supports_asset_ID(self, asset_ID):
        return True if asset_ID in MobyGames.supported_asset_list else False

    def supports_assets(self): return True

    # If the MobyGames API key is not configured in the settings then disable the scraper
    # and print an error.
    def check_before_scraping(self, status_dic):
        if self.api_key:
            log_error('MobyGames.check_before_scraping() MobiGames API key looks OK.')
            return
        log_error('MobyGames.check_before_scraping() MobiGames API key not configured.')
        log_error('MobyGames.check_before_scraping() Disabling MobyGames scraper.')
        self.scraper_disabled = True
        status_dic['status'] = False
        status_dic['dialog'] = KODI_MESSAGE_DIALOG
        status_dic['msg'] = (
            'AEL requires your MobyGames API key. '
            'Visit https://www.mobygames.com/info/api for directions about how to get your key '
            'and introduce the API key in AEL addon settings.'
        )

    def get_candidates(self, search_term, rom_FN, rom_checksums_FN, platform, status_dic):
        # --- If scraper is disabled return immediately and silently ---
        if self.scraper_disabled:
            # If the scraper is disabled return None and do not mark error in status_dic.
            log_debug('MobyGames.get_candidates() Scraper disabled. Returning empty data.')
            return None

        # Prepare data for scraping.
        rombase_noext = rom_FN.getBaseNoExt()

        # --- Request is not cached. Get candidates and introduce in the cache ---
        scraper_platform = AEL_platform_to_MobyGames(platform)
        log_debug('MobyGames.get_candidates() search_term        "{0}"'.format(search_term))
        log_debug('MobyGames.get_candidates() rombase_noext      "{0}"'.format(rombase_noext))
        log_debug('MobyGames.get_candidates() AEL platform       "{0}"'.format(platform))
        log_debug('MobyGames.get_candidates() MobyGames platform "{0}"'.format(scraper_platform))
        candidate_list = self._search_candidates(
            search_term, platform, scraper_platform, status_dic)
        if not status_dic['status']: return None

        return candidate_list

    # This function may be called many times in the ROM Scanner. All calls to this function
    # must be cached. See comments for this function in the Scraper abstract class.
    def get_metadata(self, status_dic):
        # --- If scraper is disabled return immediately and silently ---
        if self.scraper_disabled:
            log_debug('MobyGames.get_metadata() Scraper disabled. Returning empty data.')
            return self._new_gamedata_dic()

        # --- Check if search term is in the cache ---
        if self._check_disk_cache(Scraper.CACHE_METADATA, self.cache_key):
            log_debug('MobyGames.get_metadata() Metadata cache hit "{0}"'.format(self.cache_key))
            return self._retrieve_from_disk_cache(Scraper.CACHE_METADATA, self.cache_key)

        # --- Request is not cached. Get candidates and introduce in the cache ---
        log_debug('MobyGames.get_metadata() Metadata cache miss "{0}"'.format(self.cache_key))
        url = 'https://api.mobygames.com/v1/games/{}?api_key={}'.format(self.candidate['id'], self.api_key)
        json_data = self._retrieve_URL_as_JSON(url, status_dic)
        if not status_dic['status']: return None
        self._dump_json_debug('MobyGames_get_metadata.json', json_data)

        # --- Parse game page data ---
        gamedata = self._new_gamedata_dic()
        gamedata['title'] = self._parse_metadata_title(json_data)
        gamedata['year']  = self._parse_metadata_year(json_data, self.candidate['scraper_platform'])
        gamedata['genre'] = self._parse_metadata_genre(json_data)
        gamedata['plot']  = self._parse_metadata_plot(json_data)

        # --- Put metadata in the cache ---
        log_debug('MobyGames.get_metadata() Adding to metadata cache "{0}"'.format(self.cache_key))
        self._update_disk_cache(Scraper.CACHE_METADATA, self.cache_key, gamedata)

        return gamedata

    # This function may be called many times in the ROM Scanner. All calls to this function
    # must be cached. See comments for this function in the Scraper abstract class.
    #
    # In the MobyGames scraper is convenient to grab all the available assets for a candidate,
    # cache the assets, and then select the assets of a specific type from the cached list.
    def get_assets(self, asset_info, status_dic):
        # --- If scraper is disabled return immediately and silently ---
        if self.scraper_disabled:
            log_debug('MobyGames.get_assets() Scraper disabled. Returning empty data.')
            return []

        log_debug('MobyGames.get_assets() Getting assets {} (ID {}) for candidate ID "{}"'.format(
            asset_info.name, asset_info.id, self.candidate['id']))

        # --- Request is not cached. Get candidates and introduce in the cache ---
        # Get all assets for candidate. _retrieve_all_assets() caches all assets for a candidate.
        # Then select asset of a particular type.
        all_asset_list = self._retrieve_all_assets(self.candidate, status_dic)
        if not status_dic['status']: return None
        asset_list = [asset_dic for asset_dic in all_asset_list if asset_dic['asset_ID'] == asset_info.id]
        log_debug('MobyGames::get_assets() Total assets {0} / Returned assets {1}'.format(
            len(all_asset_list), len(asset_list)))

        return asset_list

    # Mobygames returns both the asset thumbnail URL and the full resolution URL so in
    # this scraper this method is trivial.
    def resolve_asset_URL(self, selected_asset, status_dic):
        # Transform http to https
        url = selected_asset['url']
        if url[0:4] == 'http': url = 'https' + url[4:]
        url_log = self._clean_URL_for_log(url)

        return url, url_log

    def resolve_asset_URL_extension(self, selected_asset, image_url, status_dic):
        return text_get_URL_extension(image_url)

    def download_image(self, image_url, image_local_path):
        self._wait_for_API_request()
        # net_download_img() never prints URLs or paths.
        net_download_img(image_url, image_local_path)
        
        # failed? retry after 5 seconds
        if not image_local_path.exists():
            log_debug('Download failed. Retry after 5 seconds')
            self._wait_for_API_request(5000)
            net_download_img(image_url, image_local_path)
        
    # --- This class own methods -----------------------------------------------------------------
    def debug_get_platforms(self, status_dic):
        log_debug('MobyGames.debug_get_platforms() BEGIN...')
        url_str = 'https://api.mobygames.com/v1/platforms?api_key={}'
        url = url_str.format(self.api_key)
        json_data = self._retrieve_URL_as_JSON(url, status_dic)
        if not status_dic['status']: return None
        self._dump_json_debug('MobyGames_get_platforms.json', json_data)

        return json_data

    # --- Retrieve list of games ---
    def _search_candidates(self, search_term, platform, scraper_platform, status_dic):
        # --- Retrieve JSON data with list of games ---
        search_string_encoded = urllib.quote_plus(search_term.encode('utf8'))
        if scraper_platform == '0':
            # Unkwnon or wrong platform case.
            url_str = 'https://api.mobygames.com/v1/games?api_key={}&format=brief&title={}'
            url = url_str.format(self.api_key, search_string_encoded)
        else:
            url_str = 'https://api.mobygames.com/v1/games?api_key={}&format=brief&title={}&platform={}'
            url = url_str.format(self.api_key, search_string_encoded, scraper_platform)
        json_data = self._retrieve_URL_as_JSON(url, status_dic)
        if not status_dic['status']: return None
        self._dump_json_debug('MobyGames_get_candidates.json', json_data)

        # --- Parse game list ---
        games_json = json_data['games']
        candidate_list = []
        for item in games_json:
            title = item['title']
            candidate = self._new_candidate_dic()
            candidate['id'] = item['game_id']
            candidate['display_name'] = title
            candidate['platform'] = platform
            candidate['scraper_platform'] = scraper_platform
            candidate['order'] = 1

            # Increase search score based on our own search.
            if title.lower() == search_term.lower():          candidate['order'] += 2
            if title.lower().find(search_term.lower()) != -1: candidate['order'] += 1
            candidate_list.append(candidate)

        # --- Sort game list based on the score. High scored candidates go first ---
        candidate_list.sort(key = lambda result: result['order'], reverse = True)

        return candidate_list

    def _parse_metadata_title(self, json_data):
        if 'title' in json_data: title_str = json_data['title']
        else:                    title_str = DEFAULT_META_TITLE

        return title_str

    def _parse_metadata_year(self, json_data, scraper_platform):
        platform_data = json_data['platforms']
        if len(platform_data) == 0: return DEFAULT_META_YEAR
        for platform in platform_data:
            if platform['platform_id'] == int(scraper_platform):
                return platform['first_release_date'][0:4]

        # If platform not found then take first result.
        return platform_data[0]['first_release_date'][0:4]

    def _parse_metadata_genre(self, json_data):
        if 'genres' in json_data:
            genre_names = []
            for genre in json_data['genres']: genre_names.append(genre['genre_name'])
            genre_str = ', '.join(genre_names)
        else:
            genre_str = DEFAULT_META_GENRE

        return genre_str

    def _parse_metadata_plot(self, json_data):
        if 'description' in json_data and json_data['description'] is not None:
            plot_str = json_data['description']
            plot_str = text_remove_HTML_tags(plot_str) # Clean HTML tags like <i>, </i>
        else:
            plot_str = DEFAULT_META_PLOT

        return plot_str

    # Get ALL available assets for game.
    # Cache all assets in the internal disk cache.
    def _retrieve_all_assets(self, candidate, status_dic):
        # --- Cache hit ---
        if self._check_disk_cache(Scraper.CACHE_INTERNAL, self.cache_key):
            log_debug('MobyGames._retrieve_all_assets() Internal cache hit "{0}"'.format(self.cache_key))
            return self._retrieve_from_disk_cache(Scraper.CACHE_INTERNAL, self.cache_key)

        # --- Cache miss. Retrieve data and update cache ---
        log_debug('MobyGames._retrieve_all_assets() Internal cache miss "{0}"'.format(self.cache_key))
        snap_assets = self._retrieve_snap_assets(candidate, candidate['scraper_platform'], status_dic)
        if not status_dic['status']: return None
        cover_assets = self._retrieve_cover_assets(candidate, candidate['scraper_platform'], status_dic)
        if not status_dic['status']: return None
        asset_list = snap_assets + cover_assets
        log_debug('MobyGames._retrieve_all_assets() A total of {0} assets found for candidate ID {1}'.format(
            len(asset_list), candidate['id']))

        # --- Put metadata in the cache ---
        log_debug('MobyGames._retrieve_all_assets() Adding to internal cache "{0}"'.format(self.cache_key))
        self._update_disk_cache(Scraper.CACHE_INTERNAL, self.cache_key, asset_list)

        return asset_list

    def _retrieve_snap_assets(self, candidate, platform_id, status_dic):
        log_debug('MobyGames._retrieve_snap_assets() Getting Snaps...')
        url = 'https://api.mobygames.com/v1/games/{}/platforms/{}/screenshots?api_key={}'.format(
            candidate['id'], platform_id, self.api_key)
        json_data = self._retrieve_URL_as_JSON(url, status_dic)
        if not status_dic['status']: return None
        self._dump_json_debug('MobyGames_assets_snap.json', json_data)

        # --- Parse images page data ---
        asset_list = []
        for image_data in json_data['screenshots']:
            # log_debug('Snap caption "{0}"'.format(image_data['caption']))
            asset_data = self._new_assetdata_dic()
            # In MobyGames typically the Title snaps have the word "Title" in the caption.
            # Search for it
            caption_lower = image_data['caption'].lower()
            if caption_lower.find('title') >= 0:
                asset_data['asset_ID'] = ASSET_TITLE_ID
            else:
                asset_data['asset_ID'] = ASSET_SNAP_ID
            asset_data['display_name'] = image_data['caption']
            asset_data['url_thumb'] = image_data['thumbnail_image']
            # URL is not mandatory here but MobyGames provides it anyway.
            asset_data['url'] = image_data['image']
            if self.verbose_flag: log_debug('Found Snap {0}'.format(asset_data['url_thumb']))
            asset_list.append(asset_data)
        log_debug('MobyGames._retrieve_snap_assets() Found {} snap assets for candidate #{}'.format(
            len(asset_list), candidate['id']))

        return asset_list

    def _retrieve_cover_assets(self, candidate, platform_id, status_dic):
        log_debug('MobyGames._retrieve_cover_assets() Getting Covers...')
        url = 'https://api.mobygames.com/v1/games/{}/platforms/{}/covers?api_key={}'.format(
            candidate['id'], platform_id, self.api_key)
        json_data = self._retrieve_URL_as_JSON(url, status_dic)
        if not status_dic['status']: return None
        self._dump_json_debug('MobyGames_assets_cover.json', json_data)

        if json_data is None:
            return []

        # --- Parse images page data ---
        asset_list = []
        for group_data in json_data['cover_groups']:
            country_names = ' / '.join(group_data['countries'])
            for image_data in group_data['covers']:
                asset_name = '{0} - {1} ({2})'.format(
                    image_data['scan_of'], image_data['description'], country_names)
                if image_data['scan_of'].lower() in MobyGames.asset_name_mapping:
                    asset_ID = MobyGames.asset_name_mapping[image_data['scan_of'].lower()]
                else:
                    log_warning('Scan type "{}" not implemented yet.'.format(image_data['scan_of']))

                # url_thumb is mandatory.
                # url is not mandatory here but MobyGames provides it anyway.
                asset_data = self._new_assetdata_dic()
                asset_data['asset_ID'] = asset_ID
                asset_data['display_name'] = asset_name
                asset_data['url_thumb'] = image_data['thumbnail_image']
                asset_data['url'] = image_data['image']
                if self.verbose_flag: log_debug('Found Cover {0}'.format(asset_data['url_thumb']))
                asset_list.append(asset_data)
        log_debug('MobyGames._retrieve_cover_assets() Found {} cover assets for candidate #{}'.format(
            len(asset_list), candidate['id']))

        return asset_list

    # MobyGames URLs have the API developer id and password.
    # Clean URLs for safe logging.
    def _clean_URL_for_log(self, url):
        clean_url = url
        clean_url = re.sub('api_key=[^&]*&', 'api_key=***&', clean_url)
        clean_url = re.sub('api_key=[^&]*$', 'api_key=***', clean_url)
        # log_variable('url', url)
        # log_variable('clean_url', clean_url)

        return clean_url

    # Retrieve URL and decode JSON object.
    # MobyGames API info https://www.mobygames.com/info/api
    #
    # * When the API key is not configured or invalid MobyGames returns HTTP status code 401.
    # * When the API number of calls is exhausted MobyGames returns HTTP status code 429.
    # * When a game search is not succesfull MobyGames returns valid JSON with an empty list.
    def _retrieve_URL_as_JSON(self, url, status_dic, retry=0):
        self._wait_for_API_request()
        page_data_raw, http_code = net_get_URL(url, self._clean_URL_for_log(url))
        self.last_http_call = datetime.now()

        # --- Check HTTP error codes ---
        if http_code != 200:
            # 400 Bad Request.
            # Sent if your query could not be processed, possibly due to invalid parameter types.
            # 401 Unauthorized
            # Sent if you attempt to access an endpoint without providing a valid API key.
            # ...
            # 429 Too Many Requests
            # Sent if you make a request exceeding your API quota.
            #
            # Try go get error message from MobyGames. Even if the server returns an
            # HTTP status code it also has valid JSON.
            try:
                # log_variable('page_data_raw', page_data_raw)
                json_data = json.loads(page_data_raw)
                error_msg = json_data['message']
            except:
                error_msg = 'Unknown/unspecified error.'
            log_error('MobyGames msg "{}"'.format(error_msg))
            
            if http_code == 429 and retry < Scraper.RETRY_THRESHOLD:
                # 360 per hour limit, wait at least 16 minutes
                wait_till_time = datetime.now() + timedelta(seconds=960)
                if kodi_dialog_OK('You\'ve exceeded the max rate limit of 360 requests/hour.',
                                'Respect the website and wait at least till {}.'.format(wait_till_time)):
                    # waited long enough? Try again
                    if (datetime.now() - wait_till_time).total_seconds() > 1:
                        retry_after_wait = retry + 1
                        return self._retrieve_URL_as_JSON(url, status_dic, retry_after_wait)
                
            self._handle_error(status_dic, 'HTTP code {} message "{}"'.format(http_code, error_msg))
            return None

        # If page_data_raw is None at this point is because of an exception in net_get_URL()
        # which is not urllib2.HTTPError.
        if page_data_raw is None:
            self._handle_error(status_dic, 'Network error/exception in net_get_URL()')
            return None

        # Convert data to JSON.
        try:
            json_data = json.loads(page_data_raw)
        except Exception as ex:
            self._handle_exception(ex, status_dic, 'Error decoding JSON data from MobyGames.')
            return None

        return json_data

# ------------------------------------------------------------------------------------------------
# ScreenScraper online scraper. Uses V2 API.
#
# | Site        | https://www.screenscraper.fr             |
# | API V1 docs | https://www.screenscraper.fr/webapi.php  |
# | API V2 docs | https://www.screenscraper.fr/webapi2.php |
#
# In the API documentation page some API function can be called as a test. Other test functions
# fail when called (invalid data, no user name/pass, etc.).
#
# * If no games are found with jeuInfos.php an HTTP status code 404 is returned.
# * If no platform (platform id = 0) is used ScreenScraper returns garbage, a totally unrelated
#   game to the one being searched. It is not advisable to use this scraper with a wrong
#   platform.
#
# ssuserInfos.php : Informations sur l'utilisateur ScreenScraper
# userlevelsListe.php : Liste des niveaux utilisateurs de ScreenScraper 
# nbJoueursListe.php : Liste des nombres de joueurs
# supportTypesListe.php : Liste des types de supports
# romTypesListe.php : Liste des types de roms
# genresListe.php : Liste des genres
# regionsListe.php : Liste des regions
# languesListe.php : Liste des langues
# classificationListe.php : Liste des Classification (Game Rating)
#
# mediaGroup.php : Téléchargement des médias images des groupes de jeux
# mediaCompagnie.php : Téléchargement des médias images des groupes de jeux
#
# systemesListe.php : Liste des systèmes / informations systèmes / informations médias systèmes
# mediaSysteme.php : Téléchargement des médias images des systèmes
# mediaVideoSysteme.php : Téléchargement des médias vidéos des systèmes
#
# jeuRecherche.php : Recherche d'un jeu avec son nom (retourne une table de jeux (limité a 30 jeux)
#                    classés par probabilité)
# jeuInfos.php : Informations sur un jeu / Médias d'un jeu
# mediaJeu.php : Téléchargement des médias images des jeux
# mediaVideoJeu.php : Téléchargement des médias vidéos des jeux
# mediaManuelJeu.php : Téléchargement des manuels des jeux
#
# botNote.php : Système pour l'automatisation d'envoi de note de jeu d'un membre ScreenScraper
# botProposition.php : Système pour automatisation d'envoi de propositions d'infos ou de médias
#                      a ScreenScraper
#
# >>> Liste des types d'infos textuelles pour les jeux (modiftypeinfo) <<<
# >>> Liste des types d'infos textuelles pour les roms (modiftypeinfo) <<<
#
# >>> Liste des types de média (regionsListe) <<<
# sstitle  Screenshot  Titre  png  obligatoire
# ss       Screenshot         png  obligatoire
# fanart   Fan Art            jpg
# ...
#
# --- API call examples ---
# * All API calls have parameters devid, devpassword, softname, output, ssid, sspassword
#   so I do not include them in the examples.
#
# * API call to get all game information. This API call return one game or fails.
#
#   https://www.screenscraper.fr/api/jeuInfos.php?
#   &crc=50ABC90A
#   &systemeid=1
#   &romtype=rom
#   &romnom=Sonic%20The%20Hedgehog%202%20(World).zip
#   &romtaille=749652
#   &gameid=1234 (Forces game, ROM info not necessary in this case).
#
# * API call to search for games:
#
#   https://www.screenscraper.fr/api/jeuRecherche.php?
#   &systemeid  (Optional)
#   &recherche  (Mandatory)
#
# ------------------------------------------------------------------------------------------------
class ScreenScraper(Scraper):
    # --- Class variables ------------------------------------------------------------------------
    supported_metadata_list = [
        META_TITLE_ID,
        META_YEAR_ID,
        META_GENRE_ID,
        META_DEVELOPER_ID,
        META_NPLAYERS_ID,
        META_ESRB_ID,
        META_PLOT_ID,
    ]
    supported_asset_list = [
        ASSET_FANART_ID,
        ASSET_BANNER_ID,
        ASSET_CLEARLOGO_ID,
        ASSET_TITLE_ID,
        ASSET_SNAP_ID,
        ASSET_BOXFRONT_ID,
        ASSET_BOXBACK_ID,
        ASSET_3DBOX_ID,
        ASSET_CARTRIDGE_ID,
        ASSET_MAP_ID,
        # ASSET_MANUAL_ID,
        # ASSET_TRAILER_ID,
    ]
    # Unsupported AEL types:
    # manuel (Manual)
    # screenmarquee (Marquee with lower aspec ratio, more squared than rectangular).
    # box-2D-side (Box spine)
    # box-texture (Box front, spine and back combined).
    # support-texture (Cartridge/CD scan texture)
    # bezel-16-9 (Bezel for 16:9 horizontal monitors)
    # mixrbv1 (Mix recalbox Version 1)
    # mixrbv2 (Mix recalbox Version 2)
    asset_name_mapping = {
        'fanart'             : ASSET_FANART_ID,
        'screenmarqueesmall' : ASSET_BANNER_ID,
        'steamgrid'          : ASSET_BANNER_ID,
        'wheel'              : ASSET_CLEARLOGO_ID,
        'wheel-carbon'       : ASSET_CLEARLOGO_ID,
        'wheel-steel'        : ASSET_CLEARLOGO_ID,
        'sstitle'            : ASSET_TITLE_ID,
        'ss'                 : ASSET_SNAP_ID,
        'box-2D'             : ASSET_BOXFRONT_ID,
        'box-2D-back'        : ASSET_BOXBACK_ID,
        'box-3D'             : ASSET_3DBOX_ID,
        'support-2D'         : ASSET_CARTRIDGE_ID,
        'maps'               : ASSET_MAP_ID,
    }

    # List of country/region suffixes supported by ScreenScraper.
    # Get list with API regionsListe.php call.
    # Items at the beginning will be searched first.
    # This code is automatically generated by script scrap_ScreenScraper_list_regions.py
    region_list = [
        'wor', # World
        'eu',  # Europe
        'us',  # USA
        'jp',  # Japan
        'ss',  # ScreenScraper
        'ame', # American continent
        'asi', # Asia
        'au',  # Australia
        'bg',  # Bulgaria
        'br',  # Brazil
        'ca',  # Canada
        'cl',  # Chile
        'cn',  # China
        'cus', # Custom
        'cz',  # Czech republic
        'de',  # Germany
        'dk',  # Denmark
        'fi',  # Finland
        'fr',  # France
        'gr',  # Greece
        'hu',  # Hungary
        'il',  # Israel
        'it',  # Italy
        'kr',  # Korea
        'kw',  # Kuwait
        'mor', # Middle East
        'nl',  # Netherlands
        'no',  # Norway
        'nz',  # New Zealand
        'oce', # Oceania
        'pe',  # Peru
        'pl',  # Poland
        'pt',  # Portugal
        'ru',  # Russia
        'se',  # Sweden
        'sk',  # Slovakia
        'sp',  # Spain
        'tr',  # Turkey
        'tw',  # Taiwan
        'uk',  # United Kingdom
    ]

    # This code is automatically generated by script scrap_ScreenScraper_list_languages.py
    language_list = [
        'en',  # English
        'es',  # Spanish
        'ja',  # Japanese
        'cz',  # Czech
        'da',  # Danish
        'de',  # German
        'fi',  # Finnish
        'fr',  # French
        'hu',  # Hungarian
        'it',  # Italian
        'ko',  # Korean
        'nl',  # Dutch
        'no',  # Norwegian
        'pl',  # Polish
        'pt',  # Portuguese
        'ru',  # Russian
        'sk',  # Slovak
        'sv',  # Swedish
        'tr',  # Turkish
        'zh',  # Chinese
    ]

    # --- Constructor ----------------------------------------------------------------------------
    def __init__(self, settings):
        # --- This scraper settings ---
        self.dev_id     = 'V2ludGVybXV0ZTAxMTA='
        self.dev_pass   = 'VDlwU3J6akZCbWZRbWM4Yg=='
        self.softname   = settings['scraper_screenscraper_AEL_softname']
        self.ssid       = settings['scraper_screenscraper_ssid']
        self.sspassword = settings['scraper_screenscraper_sspass']
        self.region_idx = settings['scraper_screenscraper_region']
        self.language_idx = settings['scraper_screenscraper_language']

        # --- Internal stuff ---
        # Create list of regions to search stuff. Put the user preference first.
        self.user_region = ScreenScraper.region_list[self.region_idx]
        log_debug('ScreenScraper.__init__() User preferred region "{}"'.format(self.user_region))

        # Create list of languages to search stuff. Put the user preference first.
        self.user_language = ScreenScraper.language_list[self.language_idx]
        log_debug('ScreenScraper.__init__() User preferred language "{}"'.format(self.user_language))

        # --- Pass down common scraper settings ---
        super(ScreenScraper, self).__init__(settings)

    # --- Base class abstract methods ------------------------------------------------------------
    def get_id(self): return SCRAPER_SCREENSCRAPER_ID
    
    def get_name(self): return 'ScreenScraper'

    def get_filename(self): return 'ScreenScraper'

    def supports_disk_cache(self): return True

    def supports_search_string(self): return False

    def supports_metadata_ID(self, metadata_ID):
        return True if metadata_ID in ScreenScraper.supported_metadata_list else False

    def supports_metadata(self): return True

    def supports_asset_ID(self, asset_ID):
        return True if asset_ID in ScreenScraper.supported_asset_list else False

    def supports_assets(self): return True

    # ScreenScraper user login/password is mandatory. Actually, SS seems to work if no user
    # login/password is given, however it seems that the number of API requests is very
    # limited.
    def check_before_scraping(self, status_dic):
        if self.ssid and self.sspassword:
            log_debug('ScreenScraper.check_before_scraping() ScreenScraper user name and pass OK.')
            return
        log_error('ScreenScraper.check_before_scraping() ScreenScraper user name and/or pass not configured.')
        log_error('ScreenScraper.check_before_scraping() Disabling ScreenScraper scraper.')
        self.scraper_deactivated = True
        status_dic['status'] = False
        status_dic['dialog'] = KODI_MESSAGE_DIALOG
        status_dic['msg'] = (
            'AEL requires your ScreenScraper user name and password. '
            'Create a user account in https://www.screenscraper.fr/ '
            'and set you user name and password in AEL addon settings.'
        )

    # _search_candidates_jeuInfos() uses the internal cache.
    # ScreenScraper uses the candidates and internal cache. It does not use the
    # medatada and asset caches at all because the metadata and assets are generated
    # with the internal cache.
    # Search term is always None for this scraper.
    def get_candidates(self, search_term, rom_FN, rom_checksums_FN, platform, status_dic):
        # If the scraper is disabled return None and do not mark error in status_dic.
        # Candidate will not be introduced in the disk cache and will be scraped again.
        if self.scraper_disabled:
            log_debug('ScreenScraper.get_candidates() Scraper disabled. Returning empty data.')
            return None

        # Prepare data for scraping.
        rombase = rom_FN.getBase()
        rompath = rom_FN.getPath()
        romchecksums_path = rom_checksums_FN.getPath() if rom_checksums_FN is not None else None
        scraper_platform = AEL_platform_to_ScreenScraper(platform)

        # --- Get candidates ---
        # ScreenScraper jeuInfos.php returns absolutely everything about a single ROM, including
        # metadata, artwork, etc. jeuInfos.php returns one game or nothing at all.
        # ScreenScraper returns only one game or nothing at all.
        log_debug('ScreenScraper.get_candidates() rompath      "{}"'.format(rompath))
        log_debug('ScreenScraper.get_candidates() romchecksums "{}"'.format(romchecksums_path))
        log_debug('ScreenScraper.get_candidates() AEL platform "{}"'.format(platform))
        log_debug('ScreenScraper.get_candidates() SS platform  "{}"'.format(scraper_platform))
        candidate_list = self._search_candidates_jeuInfos(
            rom_FN, rom_checksums_FN, platform, scraper_platform, status_dic)
        # _search_candidates_jeuRecherche() does not work for get_metadata() and get_assets()
        # because jeu_dic is not introduced in the internal cache.
        # candidate_list = self._search_candidates_jeuRecherche(
        #     search_term, rombase_noext, platform, scraper_platform, status_dic)
        if not status_dic['status']: return None

        return candidate_list

    # This function may be called many times in the ROM Scanner. All calls to this function
    # must be cached. See comments for this function in the Scraper abstract class.
    def get_metadata(self, status_dic):
        # --- If scraper is disabled return immediately and silently ---
        if self.scraper_disabled:
            log_debug('ScreenScraper.get_metadata() Scraper disabled. Returning empty data.')
            return self._new_gamedata_dic()

        # --- Retrieve jeu_dic from internal cache ---
        if self._check_disk_cache(Scraper.CACHE_INTERNAL, self.cache_key):
            log_debug('ScreenScraper.get_metadata() Internal cache hit "{0}"'.format(self.cache_key))
            jeu_dic = self._retrieve_from_disk_cache(Scraper.CACHE_INTERNAL, self.cache_key)
        else:
            raise ValueError('Logic error')

        # --- Parse game metadata ---
        gamedata = self._new_gamedata_dic()
        gamedata['title']     = self._parse_meta_title(jeu_dic)
        gamedata['year']      = self._parse_meta_year(jeu_dic)
        gamedata['genre']     = self._parse_meta_genre(jeu_dic)
        gamedata['developer'] = self._parse_meta_developer(jeu_dic)
        gamedata['nplayers']  = self._parse_meta_nplayers(jeu_dic)
        gamedata['esrb']      = self._parse_meta_esrb(jeu_dic)
        gamedata['plot']      = self._parse_meta_plot(jeu_dic)

        return gamedata

    # This function may be called many times in the ROM Scanner. All calls to this function
    # must be cached. See comments for this function in the Scraper abstract class.
    def get_assets(self, asset_info, status_dic):
        # --- If scraper is disabled return immediately and silently ---
        if self.scraper_disabled:
            log_debug('ScreenScraper.get_assets() Scraper disabled. Returning empty data.')
            return []

        log_debug('ScreenScraper.get_assets() Getting assets {} (ID {}) for candidate ID = {}'.format(
            asset_info.name, asset_info.id, self.candidate['id']))

        # --- Retrieve jeu_dic from internal cache ---
        if self._check_disk_cache(Scraper.CACHE_INTERNAL, self.cache_key):
            log_debug('ScreenScraper.get_assets() Internal cache hit "{0}"'.format(self.cache_key))
            jeu_dic = self._retrieve_from_disk_cache(Scraper.CACHE_INTERNAL, self.cache_key)
        else:
            raise ValueError('Logic error')

        # --- Parse game assets ---
        all_asset_list = self._retrieve_all_assets(jeu_dic, status_dic)
        if not status_dic['status']: return None
        asset_list = [asset_dic for asset_dic in all_asset_list if asset_dic['asset_ID'] == asset_info.id]
        log_debug('ScreenScraper.get_assets() Total assets {} / Returned assets {}'.format(
            len(all_asset_list), len(asset_list)))

        return asset_list

    # Sometimes ScreenScraper URLs have spaces. One example is the map images of Genesis Sonic 1.
    # https://www.screenscraper.fr/gameinfos.php?plateforme=1&gameid=5
    # Make sure to escape the spaces in the returned URL.
    def resolve_asset_URL(self, selected_asset, status_dic):
        # For some reason this code does not work well...
        # url = selected_asset['url']
        # if url.startswith('http://'):    return 'http://' + urllib.quote(url[7:])
        # elif url.startswith('https://'): return 'https://' + urllib.quote(url[8:])
        # else:                            raise ValueError
        url = selected_asset['url']
        url_log = self._clean_URL_for_log(url)

        return url, url_log

    def resolve_asset_URL_extension(self, selected_asset, url, status_dic):
        return selected_asset['SS_format']

    # --- This class own methods -----------------------------------------------------------------
    # Plumbing function to get the cached jeu_dic dictionary returned by ScreenScraper.
    # This is cached in the internal cache.
    # Scraper.get_candiates() must be called before this function to fill the cache.
    #
    # THIS FUNCTION IS OBSOLETE. jeu_dic is now in the internal cache.
    def debug_get_gameInfos_dic(self, candidate):
        log_debug('ScreenScraper.debug_get_gameInfos_dic() Internal cache retrieving "{}"'.format(
            candidate['SS_cache_str']))
        gameInfos_dic = self.cache_jeuInfos[candidate['SS_cache_str']]

        return gameInfos_dic

    def debug_get_user_info(self, status_dic):
        log_debug('ScreenScraper.debug_get_user_info() Geting SS user info...')
        url_a = 'https://www.screenscraper.fr/api2/ssuserInfos.php?devid={}&devpassword={}'
        url_b = '&softname={}&output=json&ssid={}&sspassword={}'
        url = url_a.format(base64.b64decode(self.dev_id), base64.b64decode(self.dev_pass), ) + \
              url_b.format(self.softname, self.ssid, self.sspassword)
        json_data = self._retrieve_URL_as_JSON(url, status_dic)
        if not status_dic['status']: return None
        self._dump_json_debug('ScreenScraper_get_user_info.json', json_data)

        return json_data

    def debug_get_user_levels(self, status_dic):
        log_debug('ScreenScraper.debug_get_user_levels() Geting SS user level list...')
        url_a = 'https://www.screenscraper.fr/api2/userlevelsListe.php?devid={}&devpassword={}'
        url_b = '&softname={}&output=json&ssid={}&sspassword={}'
        url = url_a.format(base64.b64decode(self.dev_id), base64.b64decode(self.dev_pass), ) + \
              url_b.format(self.softname, self.ssid, self.sspassword)
        json_data = self._retrieve_URL_as_JSON(url, status_dic)
        if not status_dic['status']: return None
        self._dump_json_debug('ScreenScraper_get_user_level_list.json', json_data)

        return json_data

    # nbJoueursListe.php : Liste des nombres de joueurs 

    def debug_get_support_types(self, status_dic):
        log_debug('ScreenScraper.debug_get_support_types() Geting SS Support Types list...')
        url_a = 'https://www.screenscraper.fr/api2/supportTypesListe.php?devid={}&devpassword={}'
        url_b = '&softname={}&output=json&ssid={}&sspassword={}'
        url = url_a.format(base64.b64decode(self.dev_id), base64.b64decode(self.dev_pass), ) + \
              url_b.format(self.softname, self.ssid, self.sspassword)
        json_data = self._retrieve_URL_as_JSON(url, status_dic)
        if not status_dic['status']: return None
        self._dump_json_debug('ScreenScraper_get_support_types_list.json', json_data)

        return json_data

    def debug_get_ROM_types(self, status_dic):
        log_debug('ScreenScraper.debug_get_ROM_types() Geting SS ROM types list...')
        url_a = 'https://www.screenscraper.fr/api2/romTypesListe.php?devid={}&devpassword={}'
        url_b = '&softname={}&output=json&ssid={}&sspassword={}'
        url = url_a.format(base64.b64decode(self.dev_id), base64.b64decode(self.dev_pass), ) + \
              url_b.format(self.softname, self.ssid, self.sspassword)
        json_data = self._retrieve_URL_as_JSON(url, status_dic)
        if not status_dic['status']: return None
        self._dump_json_debug('ScreenScraper_get_ROM_types_list.json', json_data)

        return json_data

    def debug_get_genres(self, status_dic):
        log_debug('ScreenScraper.debug_get_genres() Geting SS Genre list...')
        url_a = 'https://www.screenscraper.fr/api2/genresListe.php?devid={}&devpassword={}'
        url_b = '&softname={}&output=json&ssid={}&sspassword={}'
        url = url_a.format(base64.b64decode(self.dev_id), base64.b64decode(self.dev_pass), ) + \
              url_b.format(self.softname, self.ssid, self.sspassword)
        json_data = self._retrieve_URL_as_JSON(url, status_dic)
        if not status_dic['status']: return None
        self._dump_json_debug('ScreenScraper_get_genres_list.json', json_data)

        return json_data

    def debug_get_regions(self, status_dic):
        log_debug('ScreenScraper.debug_get_regions() Geting SS Regions list...')
        url_a = 'https://www.screenscraper.fr/api2/regionsListe.php?devid={}&devpassword={}'
        url_b = '&softname={}&output=json&ssid={}&sspassword={}'
        url = url_a.format(base64.b64decode(self.dev_id), base64.b64decode(self.dev_pass), ) + \
              url_b.format(self.softname, self.ssid, self.sspassword)
        json_data = self._retrieve_URL_as_JSON(url, status_dic)
        if not status_dic['status']: return None
        self._dump_json_debug('ScreenScraper_get_regions_list.json', json_data)

        return json_data

    def debug_get_languages(self, status_dic):
        log_debug('ScreenScraper.debug_get_languages() Geting SS Languages list...')
        url_a = 'https://www.screenscraper.fr/api2/languesListe.php?devid={}&devpassword={}'
        url_b = '&softname={}&output=json&ssid={}&sspassword={}'
        url = url_a.format(base64.b64decode(self.dev_id), base64.b64decode(self.dev_pass), ) + \
              url_b.format(self.softname, self.ssid, self.sspassword)
        json_data = self._retrieve_URL_as_JSON(url, status_dic)
        if not status_dic['status']: return None
        self._dump_json_debug('ScreenScraper_get_language_list.json', json_data)

        return json_data

    def debug_get_clasifications(self, status_dic):
        log_debug('ScreenScraper.debug_get_clasifications() Geting SS Clasifications list...')
        url_a = 'https://www.screenscraper.fr/api2/classificationListe.php?devid={}&devpassword={}'
        url_b = '&softname={}&output=json&ssid={}&sspassword={}'
        url = url_a.format(base64.b64decode(self.dev_id), base64.b64decode(self.dev_pass), ) + \
              url_b.format(self.softname, self.ssid, self.sspassword)
        json_data = self._retrieve_URL_as_JSON(url, status_dic)
        if not status_dic['status']: return None
        self._dump_json_debug('ScreenScraper_get_clasifications_list.json', json_data)

        return json_data

    def debug_get_platforms(self, status_dic):
        log_debug('ScreenScraper.debug_get_platforms() Getting SS platforms...')
        url_a = 'https://www.screenscraper.fr/api2/systemesListe.php?'
        url_b = 'devid={}&devpassword={}&softname={}&output=json&ssid={}&sspassword={}'.format(
            base64.b64decode(self.dev_id), base64.b64decode(self.dev_pass),
            self.softname, self.ssid, self.sspassword)
        url = url_a + url_b
        json_data = self._retrieve_URL_as_JSON(url, status_dic)
        if not status_dic['status']: return None
        self._dump_json_debug('ScreenScraper_get_platform_list.json', json_data)

        return json_data

    # Debug test function for jeuRecherche.php (game search).
    def debug_game_search(self, search_term, rombase_noext, platform, status_dic):
        log_debug('ScreenScraper.debug_game_search() Calling jeuRecherche.php...')
        scraper_platform = AEL_platform_to_ScreenScraper(platform)
        system_id = scraper_platform
        recherche = urllib.quote(rombase_noext)
        log_debug('ScreenScraper.debug_game_search() system_id  "{0}"'.format(system_id))
        log_debug('ScreenScraper.debug_game_search() recherche  "{0}"'.format(recherche))

        url_a = 'https://www.screenscraper.fr/api2/jeuRecherche.php?'
        url_b = 'devid={}&devpassword={}&softname={}&output=json&ssid={}&sspassword={}'.format(
            base64.b64decode(self.dev_id), base64.b64decode(self.dev_pass),
            self.softname, self.ssid, self.sspassword)
        url_c = '&systemeid={}&recherche={}'.format(system_id, recherche)
        url = url_a + url_b + url_c
        json_data = self._retrieve_URL_as_JSON(url, status_dic)
        if json_data is None or not status_dic['status']: return None
        self._dump_json_debug('ScreenScraper_gameSearch.json', json_data)

    # Call to ScreenScraper jeuInfos.php.
    def _search_candidates_jeuInfos(self, rom_FN, rom_checksums_FN, platform, scraper_platform, status_dic):
        # --- Test data ---
        # * Example from ScreenScraper API info page.
        #   #crc=50ABC90A&systemeid=1&romtype=rom&romnom=Sonic%20The%20Hedgehog%202%20(World).zip&romtaille=749652
        # * Note that if the CRC is all zeros and the filesize also 0 it seems to work.
        #   Also, if no file extension is passed it seems to work. Looks like SS is capable of
        #   fuzzy searches to some degree.
        # * If rom_type = 'rom' SS returns gargabe for CD-based platforms like Playstation.

        # ISO-based platform set.
        ISO_platform_set = set([
            'Fujitsu FM Towns Marty',
            'NEC PC Engine CDROM2',
            'NEC TurboGrafx CD',
            'Nintendo GameCube',
            'Nintendo Wii',
            'Sega Dreamcast',
            'Sega Saturn',
            'Sony PlayStation',
            'Sony PlayStation 2',
            'Sony PlayStation Portable',
        ])

        # --- IMPORTANT ---
        # ScreenScraper requires all CRC, MD5 and SHA1 and the correct file size of the
        # files scraped.
        if self.debug_checksums_flag:
            # Use fake checksums when developing the scraper with fake 0-sized files.
            log_info('Using debug checksums and not computing real ones.')
            checksums = {
                'crc'  : self.debug_crc, 'md5'  : self.debug_md5, 'sha1' : self.debug_sha1,
                'size' : self.debug_size, 'rom_name' : rom_FN.getBase(),
            }
        else:
            checksums = self._get_SS_checksum(rom_checksums_FN)
            if checksums is None:
                status_dic['status'] = False
                status_dic['msg'] = 'Error computing file checksums.'
                return None

        # --- Actual data for scraping in AEL ---
        # Change rom_type for ISO-based platforms
        rom_type = 'iso' if platform in ISO_platform_set else 'rom'
        system_id = scraper_platform
        crc_str = checksums['crc']
        md5_str = checksums['md5']
        sha1_str = checksums['sha1']
        # rom_name = urllib.quote(checksums['rom_name'])
        rom_name = urllib.quote_plus(checksums['rom_name'])
        rom_size = checksums['size']
        # log_debug('ScreenScraper._search_candidates_jeuInfos() ssid       "{0}"'.format(self.ssid))
        # log_debug('ScreenScraper._search_candidates_jeuInfos() ssid       "{0}"'.format('***'))
        # log_debug('ScreenScraper._search_candidates_jeuInfos() sspassword "{0}"'.format(self.sspassword))
        # log_debug('ScreenScraper._search_candidates_jeuInfos() sspassword "{0}"'.format('***'))
        log_debug('ScreenScraper._search_candidates_jeuInfos() rom_type   "{0}"'.format(rom_type))
        log_debug('ScreenScraper._search_candidates_jeuInfos() system_id  "{0}"'.format(system_id))
        log_debug('ScreenScraper._search_candidates_jeuInfos() crc_str    "{0}"'.format(crc_str))
        log_debug('ScreenScraper._search_candidates_jeuInfos() md5_str    "{0}"'.format(md5_str))
        log_debug('ScreenScraper._search_candidates_jeuInfos() sha1_str   "{0}"'.format(sha1_str))
        log_debug('ScreenScraper._search_candidates_jeuInfos() rom_name   "{0}"'.format(rom_name))
        log_debug('ScreenScraper._search_candidates_jeuInfos() rom_size   "{0}"'.format(rom_size))

        # --- Build URL and retrieve JSON ---
        # It is more convenient to dump XML files for development.
        # For regular scraping JSON is more efficient.
        url_a = 'https://www.screenscraper.fr/api2/jeuInfos.php?'
        url_b = 'devid={}&devpassword={}&softname={}&output=json&ssid={}&sspassword={}'.format(
            base64.b64decode(self.dev_id), base64.b64decode(self.dev_pass),
            self.softname, self.ssid, self.sspassword)
        url_c = '&romtype={}&systemeid={}&crc={}&md5={}&sha1={}&romnom={}&romtaille={}'.format(
            rom_type, system_id, crc_str, md5_str, sha1_str, rom_name, rom_size)
        url = url_a + url_b + url_c
        json_data = self._retrieve_URL_as_JSON(url, status_dic)
        # If status_dic mark an error there was an exception. Return None.
        if not status_dic['status']: return None
        # If no games were found status_dic['status'] is True and json_data is None.
        # Return empty list of candidates.
        if json_data is None: return []
        self._dump_json_debug('ScreenScraper_gameInfo.json', json_data)

        # --- Print some info ---
        jeu_dic = json_data['response']['jeu']
        id_str = str(jeu_dic['id'])
        title = jeu_dic['noms'][0]['text']
        log_debug('Game "{}" (ID {})'.format(title, id_str))
        log_debug('Number of ROMs {} / Number of assets {}'.format(
            len(jeu_dic['roms']), len(jeu_dic['medias'])))

        # --- Build candidate_list from ScreenScraper jeu_dic returned by jeuInfos.php ---
        # SS returns one candidate or no candidate.
        candidate = self._new_candidate_dic()
        candidate['id'] = id_str
        candidate['display_name'] = title
        candidate['platform'] = platform
        candidate['scraper_platform'] = scraper_platform
        candidate['order'] = 1

        # --- Add candidate jeu_dic to the internal cache ---
        log_debug('ScreenScraper._search_candidates_jeuInfos() Adding to internal cache "{}"'.format(
            self.cache_key))
        # IMPORTANT Do not clean URLs. There could be problems reconstructing some URLs.
        # self._clean_JSON_for_dumping(jeu_dic)
        jeu_dic['roms'] = []
        self._update_disk_cache(Scraper.CACHE_INTERNAL, self.cache_key, jeu_dic)

        return [ candidate ]

    # Call to ScreenScraper jeuRecherche.php.
    def _search_candidates_jeuRecherche(self, search_term, rombase_noext, platform, scraper_platform, status_dic):
        # --- Actual data for scraping in AEL ---
        log_debug('ScreenScraper._search_candidates_jeuRecherche() Calling jeuRecherche.php...')
        scraper_platform = AEL_platform_to_ScreenScraper(platform)
        system_id = scraper_platform
        recherche = urllib.quote_plus(rombase_noext)
        log_debug('ScreenScraper._search_candidates_jeuRecherche() system_id  "{0}"'.format(system_id))
        log_debug('ScreenScraper._search_candidates_jeuRecherche() recherche  "{0}"'.format(recherche))

        # --- Build URL and retrieve JSON ---
        url_a = 'https://www.screenscraper.fr/api2/jeuRecherche.php?'
        url_b = 'devid={}&devpassword={}&softname={}&output=json&ssid={}&sspassword={}'.format(
            base64.b64decode(self.dev_id), base64.b64decode(self.dev_pass),
            self.softname, self.ssid, self.sspassword)
        url_c = '&systemeid={}&recherche={}'.format(system_id, recherche)
        url = url_a + url_b + url_c
        json_data = self._retrieve_URL_as_JSON(url, status_dic)
        if json_data is None or not status_dic['status']: return None
        self._dump_json_debug('ScreenScraper_gameSearch.json', json_data)

        # * If no games were found server replied with a HTTP 404 error. json_data is None and
        #  status_dic signals operation succesfull. Return empty list of candidates.
        # * If an error/exception happened then it is marked in status_dic.
        if json_data is None: return []
        jeu_list = json_data['response']['jeux']
        log_debug('Number of games {}'.format(len(jeu_list)))

        # --- Build candidate_list ---
        # cache_key = search_term + '__' + rombase_noext + '__' + platform
        candidate_list = []
        for jeu_dic in jeu_list:
            id_str = jeu_dic['id']
            title = jeu_dic['noms'][0]['text']
            candidate = self._new_candidate_dic()
            candidate['id'] = id_str
            candidate['display_name'] = title
            candidate['platform'] = platform
            candidate['scraper_platform'] = scraper_platform
            candidate['order'] = 1
            # candidate['SS_cache_str'] = cache_key # Special field to retrieve game from SS cache.
            candidate_list.append(candidate)

        # --- Add candidate games to the internal cache ---
        # log_debug('ScreenScraper._search_candidates_jeuInfos() Adding to internal cache')
        # self.cache_jeuInfos[cache_key] = jeu_dic

        return candidate_list

    def _parse_meta_title(self, jeu_dic):
        try:
            # First search for the user preferred region.
            for n in jeu_dic['noms']:
                if n['region'] == self.user_region: return n['text']
            # If nothing found then search in the sorted list of regions.
            for region in ScreenScraper.region_list:
                for n in jeu_dic['noms']:
                    if n['region'] == region: return n['text']
        except KeyError:
            pass

        return DEFAULT_META_TITLE

    def _parse_meta_year(self, jeu_dic):
        try:
            for n in jeu_dic['dates']:
                if n['region'] == self.user_region: return n['text'][0:4]
            for region in ScreenScraper.region_list:
                for n in jeu_dic['dates']:
                    if n['region'] == region: return n['text'][0:4]
        except KeyError:
            pass

        return DEFAULT_META_YEAR

    # Use first genre only for now.
    def _parse_meta_genre(self, jeu_dic):
        try:
            genre_item = jeu_dic['genres'][0]
            for n in genre_item['noms']:
                if n['langue'] == self.user_language: return n['text']
            for language in ScreenScraper.language_list:
                for n in genre_item['noms']:
                    if n['langue'] == language: return n['text']
        except KeyError:
            pass

        return DEFAULT_META_GENRE

    def _parse_meta_developer(self, jeu_dic):
        try:
            return jeu_dic['developpeur']['text']
        except KeyError:
            pass

        return DEFAULT_META_DEVELOPER

    def _parse_meta_nplayers(self, jeu_dic):
        # EAFP Easier to ask for forgiveness than permission.
        try:
            return jeu_dic['joueurs']['text']
        except KeyError:
            pass

        return DEFAULT_META_NPLAYERS

    # Do not working at the moment.
    def _parse_meta_esrb(self, jeu_dic):
        # if 'classifications' in jeu_dic and 'ESRB' in jeu_dic['classifications']:
        #     return jeu_dic['classifications']['ESRB']

        return DEFAULT_META_ESRB

    def _parse_meta_plot(self, jeu_dic):
        try:
            for n in jeu_dic['synopsis']:
                if n['langue'] == self.user_language: return n['text']
            for language in ScreenScraper.language_list:
                for n in jeu_dic['synopsis']:
                    if n['langue'] == language: return n['text']
        except KeyError:
            pass

        return DEFAULT_META_PLOT

    # Get ALL available assets for game.
    # Returns all assets found in the jeu_dic dictionary. It is not necessary to cache this
    # because it can be easily generated.
    # For now asset do not support region or language settings.
    #
    # Examples:
    # https://www.screenscraper.fr/gameinfos.php?gameid=5     # Sonic 1 Megadrive
    # https://www.screenscraper.fr/gameinfos.php?gameid=3     # Sonic 2 Megadrive
    # https://www.screenscraper.fr/gameinfos.php?gameid=1187  # Sonic 3 Megadrive
    # https://www.screenscraper.fr/gameinfos.php?gameid=19249 # Final Fantasy VII PSX
    #
    # Example of download and thumb URLs. Thumb URLs are used to display media in the website:
    # https://www.screenscraper.fr/image.php?gameid=5&media=sstitle&hd=0&region=wor&num=&version=&maxwidth=338&maxheight=190
    # https://www.screenscraper.fr/image.php?gameid=5&media=fanart&hd=0&region=&num=&version=&maxwidth=338&maxheight=190
    # https://www.screenscraper.fr/image.php?gameid=5&media=steamgrid&hd=0&region=&num=&version=&maxwidth=338&maxheight=190
    #
    # TODO: support Manuals and Trailers.
    def _retrieve_all_assets(self, jeu_dic, status_dic):
        asset_list = []
        medias_list = jeu_dic['medias']
        for media_dic in medias_list:
            # Find known asset types. ScreenScraper has really a lot of different assets.
            if media_dic['type'] in ScreenScraper.asset_name_mapping:
                asset_ID = ScreenScraper.asset_name_mapping[media_dic['type']]
            else:
                # Skip unknwon assets
                continue
            # Build thumb URL
            game_ID = jeu_dic['id']
            region = media_dic['region'] if 'region' in media_dic else ''
            if region: media_type = media_dic['type'] + ' ' + region
            else:      media_type = media_dic['type']
            # Build thumb URL
            url_thumb_a = 'https://www.screenscraper.fr/image.php?'
            url_thumb_b = 'gameid={}&media={}&region={}'.format(game_ID, media_type, region)
            url_thumb_c = '&hd=0&num=&version=&maxwidth=338&maxheight=190'
            url_thumb = url_thumb_a + url_thumb_b + url_thumb_c
            # Build asset URL. ScreenScraper URLs are stripped down when saved to the cache
            # to save space and time. FEATURE CANCELED. There could be problems reconstructing
            # some URLs and the space saved is not so great for most games.
            # systemeid = jeu_dic['systemeid']
            # media = '{}({})'.format(media_type, region)
            # url_thumb_a = 'https://www.screenscraper.fr/api2/mediaJeu.php?'
            # url_b = 'devid={}&devpassword={}&softname={}&ssid={}&sspassword={}'.format(
            #     base64.b64decode(self.dev_id), base64.b64decode(self.dev_pass),
            #     self.softname, self.ssid, self.sspassword)
            # url_thumb_c = '&systemeid={}&jeuid={}&media={}'.format(systemeid, game_ID, media)
            # url_asset = url_thumb_a + url_thumb_b + url_thumb_c
            # log_debug('URL "{}"'.format(url_asset))
            # Create asset dictionary
            asset_data = self._new_assetdata_dic()
            asset_data['asset_ID'] = asset_ID
            asset_data['display_name'] = media_type
            asset_data['url_thumb'] = str(url_thumb)
            asset_data['url'] = media_dic['url']
            # Special ScreenScraper field to resolve URL extension later.
            asset_data['SS_format'] = media_dic['format']
            asset_list.append(asset_data)

        return asset_list

    # 1) If rom_checksums_FN is a ZIP file and contains one and only one file, then consider that
    #    file the ROM, decompress in memory and calculate the checksums.
    # 2) If rom_checksums_FN is a standard file or 1) fails then calculate the checksums of
    #    the file.
    # 3) Return a checksums dictionary if everything is OK. Return None in case of any error.
    def _get_SS_checksum(self, rom_checksums_FN):
        f_basename = rom_checksums_FN.getBase()
        f_path = rom_checksums_FN.getPath()
        log_debug('_get_SS_checksum() Processing "{}"'.format(f_path))
        if f_basename.lower().endswith('.zip'):
            log_debug('_get_SS_checksum() ZIP file detected.')
            if not zipfile.is_zipfile(f_path):
                log_error('zipfile.is_zipfile() returns False. Bad ZIP file.')
                return None
            else:
                log_debug('_get_SS_checksum() ZIP file seems to be correct.')
            zip = zipfile.ZipFile(f_path)
            namelist = zip.namelist()
            # log_variable('namelist', namelist)
            if len(namelist) == 1:
                log_debug('_get_SS_checksum() ZIP file has one file only.')
                log_debug('_get_SS_checksum() Decompressing file "{}"'.format(namelist[0]))
                file_bytes = zip.read(namelist[0])
                log_debug('_get_SS_checksum() Decompressed size is {} bytes'.format(len(file_bytes)))
                checksums = misc_calculate_stream_checksums(file_bytes)
                checksums['rom_name'] = namelist[0]
                log_debug('_get_SS_checksum() ROM name is "{}"'.format(checksums['rom_name']))
                return checksums
            else:
                log_debug('_get_SS_checksum() ZIP file has {} files.'.format(len(namelist)))
                log_debug('_get_SS_checksum() Computing checksum of whole ZIP file.')
        else:
            log_debug('_get_SS_checksum() File is not ZIP. Computing checksum of whole file.')
        # Otherwise calculate checksums of the whole file
        checksums = misc_calculate_checksums(f_path)
        checksums['rom_name'] = f_basename
        log_debug('_get_SS_checksum() ROM name is "{}"'.format(checksums['rom_name']))

        return checksums

    # ScreenScraper URLs have the developer password and the user password.
    # Clean URLs for safe logging.
    def _clean_URL_for_log(self, url):
        # --- Keep things simple! ---
        clean_url = url
        # --- Basic cleaning ---
        # clean_url = re.sub('devid=[^&]*&', 'devid=***&', clean_url)
        # clean_url = re.sub('devpassword=[^&]*&', 'devpassword=***&', clean_url)
        # clean_url = re.sub('ssid=[^&]*&', 'ssid=***&', clean_url)
        # clean_url = re.sub('sspassword=[^&]*&', 'sspassword=***&', clean_url)
        # clean_url = re.sub('sspassword=[^&]*$', 'sspassword=***', clean_url)
        # --- Mr Propoer. SS URLs are very long ---
        clean_url = re.sub('devid=[^&]*&', '', clean_url)
        clean_url = re.sub('devid=[^&]*$', '', clean_url)
        clean_url = re.sub('devpassword=[^&]*&', '', clean_url)
        clean_url = re.sub('devpassword=[^$]*$', '', clean_url)
        clean_url = re.sub('softname=[^&]*&', '', clean_url)
        clean_url = re.sub('softname=[^&]*$', '', clean_url)
        clean_url = re.sub('output=[^&]*&', '', clean_url)
        clean_url = re.sub('output=[^&]*$', '', clean_url)
        clean_url = re.sub('ssid=[^&]*&', '', clean_url)
        clean_url = re.sub('ssid=[^&]*$', '', clean_url)
        clean_url = re.sub('sspassword=[^&]*&', '', clean_url)
        clean_url = re.sub('sspassword=[^&]*$', '', clean_url)

        # log_variable('url', url)
        # log_variable('clean_url', clean_url)

        return clean_url

    # Reimplementation of base class method.
    # ScreenScraper needs URL cleaning in JSON before dumping because URL have passwords.
    # Only clean data if JSON file is dumped.
    def _dump_json_debug(self, file_name, json_data):
        if not self.dump_file_flag: return
        json_data_clean = self._clean_JSON_for_dumping(json_data)
        super(ScreenScraper, self)._dump_json_debug(file_name, json_data)

    # JSON recursive iterator generator. Keeps also track of JSON keys.
    # yield from added in Python 3.3
    # https://stackoverflow.com/questions/38397285/iterate-over-all-items-in-json-object
    # https://stackoverflow.com/questions/14692690/access-nested-dictionary-items-via-a-list-of-keys
    def _recursive_iter(self, obj, keys = ()):
        if isinstance(obj, dict):
            for k, v in obj.iteritems():
                # yield from self._recursive_iter(item)
                for k_t, v_t in self._recursive_iter(v, keys + (k,)):
                    yield k_t, v_t
        elif any(isinstance(obj, t) for t in (list, tuple)):
            for idx, item in enumerate(obj):
                # yield from recursive_iter(item, keys + (idx,))
                for k_t, v_t in self._recursive_iter(item, keys + (idx,)):
                    yield k_t, v_t
        else:
            yield keys, obj

    # Get a given data from a dictionary with position provided as a list (iterable)
    # Example maplist = ["b", "v", "y"] or ("b", "v", "y")
    def _getFromDict(self, dataDict, mapList):
        for k in mapList: dataDict = dataDict[k]

        return dataDict

    # Recursively cleans URLs in a JSON data structure for safe JSON file data dumping.
    def _clean_JSON_for_dumping(self, json_data):
        # --- Recursively iterate data ---
        # Do not modify dictionary when it is recursively iterated.
        URL_key_list = []
        log_debug('ScreenScraper._clean_JSON_for_dumping() Cleaning JSON URLs.')
        for keys, item in self._recursive_iter(json_data):
            # log_debug('{} "{}"'.format(keys, item))
            # log_debug('Type item "{}"'.format(type(item)))
            # Skip non string objects.
            if not isinstance(item, str) and not isinstance(item, unicode): continue
            if item.startswith('http'):
                # log_debug('Adding URL "{}"'.format(item))
                URL_key_list.append(keys)

        # --- Do the actual cleaning ---
        for keys in URL_key_list:
            # log_debug('Cleaning "{}"'.format(keys))
            url = self._getFromDict(json_data, keys)
            clean_url = self._clean_URL_for_log(url)
            # log_debug('Cleaned  "{}"'.format(clean_url))
            self._setInDict(json_data, keys, clean_url)
        log_debug('ScreenScraper._clean_JSON_for_dumping() Cleaned {} URLs'.format(len(URL_key_list)))

    # Set a given data in a dictionary with position provided as a list (iterable)
    def _setInDict(self, dataDict, mapList, value):
        for k in mapList[:-1]: dataDict = dataDict[k]
        dataDict[mapList[-1]] = value

    # Retrieve URL and decode JSON object.
    #
    # * When the API user/pass is not configured or invalid SS returns ...
    # * When the API number of calls is exhausted SS returns a HTTP 429 error code.
    # * When the API number of calls for the whole day is exhausted SS returns HTTP status code 430.
    #   In this case mark error in status_dic and return None.
    # * In case of any error/exception mark error in status_dic and return None.
    # * When the a game search is not succesfull SS returns a "HTTP Error 404: Not Found" error.
    #   In this case status_dic marks no error and return None.
    def _retrieve_URL_as_JSON(self, url, status_dic, retry=0):
        self._wait_for_API_request(2000)
        page_data_raw, http_code = net_get_URL(url, self._clean_URL_for_log(url))
        self.last_http_call = datetime.now()

        # --- Check HTTP error codes ---
        if http_code == 400:
            # Code 400 describes an error. See API description page.
            log_debug('ScreenScraper._retrieve_URL_as_JSON() HTTP status 400: general error.')
            self._handle_error(status_dic, 'Bad HTTP status code {}'.format(http_code))
            return None
        elif http_code == 429 and retry < Scraper.RETRY_THRESHOLD:
            log_debug('ScreenScraper._retrieve_URL_as_JSON() HTTP status 429: Limit exceeded.')
            # Number of requests limit, wait at least 2 minutes. Increments with every retry.
            amount_seconds = 120*(retry+1)
            wait_till_time = datetime.now() + timedelta(seconds=amount_seconds)
            kodi_dialog_OK('You\'ve exceeded the max rate limit.', 
                           'Respecting the website and we wait at least till {}.'.format(wait_till_time))
            self._wait_for_API_request(amount_seconds*1000)
            # waited long enough? Try again
            retry_after_wait = retry + 1
            return self._retrieve_URL_as_JSON(url, status_dic, retry_after_wait)
        elif http_code == 404:
            # Code 404 in SS means the ROM was not found. Return None but do not mark
            # error in status_dic.
            log_debug('ScreenScraper._retrieve_URL_as_JSON() HTTP status 404: no candidates found.')
            return None
        elif http_code != 200:
            # Unknown HTTP status code.
            self._handle_error(status_dic, 'Bad HTTP status code {}'.format(http_code))
            return None
        # self._dump_file_debug('ScreenScraper_data_raw.txt', page_data_raw)

        # If page_data_raw is None at this point is because of an exception in net_get_URL()
        # which is not urllib2.HTTPError.
        if page_data_raw is None:
            self._handle_error(status_dic, 'Network error/exception in net_get_URL()')
            return None

        # Convert data to JSON.
        try:
            return json.loads(page_data_raw)
        except Exception as ex:
            log_error('Error decoding JSON data from ScreenScraper.')

        # This point is reached if there was an exception decoding JSON.
        # Sometimes ScreenScraper API V2 returns badly formatted JSON. Try to fix this.
        # See https://github.com/muldjord/skyscraper/blob/master/src/screenscraper.cpp
        # The badly formatted JSON is at the end of the file, for example:
        #
        #			],     <-- Here it should be a ']' and not '],'.
        #		}
        #	}
        #}
        log_error('Trying to repair ScreenScraper data string before parsing JSON again.')
        page_data_raw = page_data_raw.replace('],\n\t\t}', ']\n\t\t}')
        try:
            return json.loads(page_data_raw)
        except:
            self._handle_exception(ex, status_dic,
                'Error decoding JSON data from ScreenScraper (fixed version).')
            return None

# ------------------------------------------------------------------------------------------------
# GameFAQs online scraper.
#
# | Site     | https://gamefaqs.gamespot.com/ |
# | API info | GameFAQs has no API            |
# ------------------------------------------------------------------------------------------------
class GameFAQs(Scraper):
    # --- Class variables ------------------------------------------------------------------------
    supported_metadata_list = [
        META_TITLE_ID,
        META_YEAR_ID,
        META_GENRE_ID,
        META_DEVELOPER_ID,
        META_PLOT_ID,
    ]
    supported_asset_list = [
        ASSET_TITLE_ID,
        ASSET_SNAP_ID,
        ASSET_BOXFRONT_ID,
        ASSET_BOXBACK_ID,
    ]

    # --- Constructor ----------------------------------------------------------------------------
    def __init__(self, settings):
        # --- This scraper settings ---
        
        # --- Internal stuff ---
        self.all_asset_cache = {}

        # --- Pass down common scraper settings ---
        super(GameFAQs, self).__init__(settings)

    # --- Base class abstract methods ------------------------------------------------------------
    def get_id(self): return SCRAPER_GAMEFAQS_ID
    
    def get_name(self): return 'GameFAQs'

    def get_filename(self): return 'GameFAQs'

    def supports_disk_cache(self): return True

    def supports_search_string(self): return True

    def supports_metadata_ID(self, metadata_ID):
        return True if metadata_ID in GameFAQs.supported_metadata_list else False

    def supports_metadata(self): return True

    def supports_asset_ID(self, asset_ID):
        return True if asset_ID in GameFAQs.supported_asset_list else False

    def supports_assets(self): return True
    
    # GameFAQs does not require any API keys. By default status_dic is configured for successful
    # operation so return it as it is.
    def check_before_scraping(self, status_dic): return status_dic

    def get_candidates(self, search_term, rom_FN, rom_checksums_FN, platform, status_dic):
        scraper_platform = AEL_platform_to_GameFAQs(platform)
        rombase_noext = rom_FN.getBaseNoExt()
        log_debug('GameFAQs.get_candidates() search_term      "{0}"'.format(search_term))
        log_debug('GameFAQs.get_candidates() rombase_noext    "{0}"'.format(rombase_noext))
        log_debug('GameFAQs.get_candidates() platform         "{0}"'.format(platform))
        log_debug('GameFAQs.get_candidates() scraper_platform "{0}"'.format(scraper_platform))

        # Order list based on score
        game_list = self._get_candidates_from_page(search_term, platform, scraper_platform)
        game_list.sort(key = lambda result: result['order'], reverse = True)

        return game_list

    # --- Example URLs ---
    # https://gamefaqs.gamespot.com/snes/519824-super-mario-world
    def get_metadata(self, status_dic):
        # --- Grab game information page ---
        log_debug('GameFAQs._scraper_get_metadata() Get metadata from {}'.format(self.candidate['id']))
        url = 'https://gamefaqs.gamespot.com{}'.format(self.candidate['id'])
        page_data = net_get_URL(url)
        self._dump_file_debug('GameFAQs_get_metadata.html', page_data)

        # --- Parse data ---
        game_year      = self._parse_year(page_data)
        game_genre     = self._parse_genre(page_data)
        game_developer = self._parse_developer(page_data)
        game_plot      = self._parse_plot(page_data)

        # --- Build metadata dictionary ---
        game_data = self._new_gamedata_dic()
        game_data['title']     = self.candidate['game_name']
        game_data['year']      = game_year
        game_data['genre']     = game_genre
        game_data['developer'] = game_developer
        game_data['nplayers']  = ''
        game_data['esrb']      = ''
        game_data['plot']      = game_plot

        return game_data

    def get_assets(self, asset_info, status_dic):
        # log_debug('GameFAQs::_scraper_get_assets() asset_ID = {0} ...'.format(asset_ID))
        # Get all assets for candidate. _scraper_get_assets_all() caches all assets for a candidate.
        # Then select asset of a particular type.
        all_asset_list = self._scraper_get_assets_all(candidate, status_dic)
        asset_list = [asset_dic for asset_dic in all_asset_list if asset_dic['asset_ID'] == asset_info.id]
        log_debug('GameFAQs::_scraper_get_assets() Total assets {0} / Returned assets {1}'.format(
            len(all_asset_list), len(asset_list)))

        return asset_list

    # In GameFAQs the candidate['url'] field is the URL of the image page.
    # For screenshots, the image page contains one image (the screenshot).
    # For boxart, the image page contains boxfront, boxback and spine.
    #
    # Boxart examples:
    # https://gamefaqs.gamespot.com/snes/519824-super-mario-world/images/158851
    # https://gamefaqs.gamespot.com/snes/588741-super-metroid/images/149897
    #
    # Screenshot examples:
    # https://gamefaqs.gamespot.com/snes/519824-super-mario-world/images/21
    # https://gamefaqs.gamespot.com/snes/519824-super-mario-world/images/29
    def resolve_asset_URL(self, candidate, status_dic):
        url = 'https://gamefaqs.gamespot.com{}'.format(candidate['url'])
        log_debug('GameFAQs._scraper_resolve_asset_URL() Get image from "{}" for asset type {}'.format(
            url, asset_info.name))
        page_data = net_get_URL(url)
        self._dump_json_debug('GameFAQs_scraper_resolve_asset_URL.html', page_data)

        r_str = '<img (class="full_boxshot cte" )?data-img-width="\d+" data-img-height="\d+" data-img="(?P<url>.+?)" (class="full_boxshot cte" )?src=".+?" alt="(?P<alt>.+?)"(\s/)?>'
        images_on_page = re.finditer(r_str, page_data)
        for image_data in images_on_page:
            image_on_page = image_data.groupdict()
            image_asset_ids = self._parse_asset_type(image_on_page['alt'])
            log_verb('Found "{}" of types {} with url {}'.format(image_on_page['alt'], image_asset_ids, image_on_page['url']))
            if asset_info.id in image_asset_ids:
                log_debug('GameFAQs._scraper_resolve_asset_URL() Found match {}'.format(image_on_page['alt']))
                return image_on_page['url']
        log_debug('GameFAQs._scraper_resolve_asset_URL() No correct match')

        return '', ''

    # NOT IMPLEMENTED YET.
    def resolve_asset_URL_extension(self, candidate, image_url, status_dic): return None

    # --- This class own methods -----------------------------------------------------------------
    def _parse_asset_type(self, header):
        if 'Screenshots' in header: return [ASSET_SNAP_ID, ASSET_TITLE_ID]
        elif 'Box Back' in header:  return [ASSET_BOXBACK_ID]
        elif 'Box Front' in header: return [ASSET_BOXFRONT_ID]
        elif 'Box' in header:       return [ASSET_BOXFRONT_ID, ASSET_BOXBACK_ID]

        return [ASSET_SNAP_ID]

    # Deactivate the recursive search with no platform if no games found with platform.
    # Could be added later.
    def _get_candidates_from_page(self, search_term, platform, scraper_platform, url = None):
        # --- Get URL data as a text string ---
        if url is None:
            url = 'https://gamefaqs.gamespot.com/search_advanced'
            data = urllib.urlencode({'game': search_term, 'platform': scraper_platform})
            page_data = net_post_URL(url, data)
        else:
            page_data = net_get_URL(url)
        self._dump_file_debug('GameFAQs_get_candidates.html', page_data)

        # --- Parse game list ---
        # --- First row ---
        # <div class="sr_cell sr_platform">Platform</div>
        # <div class="sr_cell sr_title">Game</div>
        # <div class="sr_cell sr_release">Release</div>
        #
        # --- Game row ---
        # <div class="sr_cell sr_platform">SNES</div>
        # <div class="sr_cell sr_title"><a class="log_search" data-row="1" data-col="1" data-pid="519824" href="/snes/519824-super-mario-world">Super Mario World</a></div>
        # <div class="sr_cell sr_release">1990</div>
        r = r'<div class="sr_cell sr_platform">(.*?)</div>\s*<div class="sr_cell sr_title"><a class="log_search" data-row="[0-9]+" data-col="1" data-pid="[0-9]+" href="(.*?)">(.*?)</a></div>'
        regex_results = re.findall(r, page_data, re.MULTILINE)
        game_list = []
        for result in regex_results:
            game = self._new_candidate_dic()
            game_platform = result[0]
            game_id       = result[1]
            game_name     = text_unescape_HTML(result[2])
            game['id']               = result[1]
            game['display_name']     = game_name + ' / ' + game_platform.capitalize()
            game['platform']         = platform
            game['scraper_platform'] = scraper_platform
            game['order']            = 1
            game['game_name']        = game_name # Additional GameFAQs scraper field
            # Skip first row of the games table.
            if game_name == 'Game': continue
            # Increase search score based on our own search.
            # In the future use an scoring algortihm based on Levenshtein distance.
            title = game_name
            if title.lower() == search_term.lower():          game['order'] += 1
            if title.lower().find(search_term.lower()) != -1: game['order'] += 1
            if platform > 0 and game_platform == platform:    game['order'] += 1
            game_list.append(game)

        # --- Recursively load more games ---
        # Deactivate for now, just get all the games on the first page which should be
        # more than enough.
        # next_page_result = re.findall('<li><a href="(\S*?)">Next Page\s<i', page_data, re.MULTILINE)
        # if len(next_page_result) > 0:
        #     link = next_page_result[0].replace('&amp;', '&')
        #     new_url = 'https://gamefaqs.gamespot.com' + link
        #     game_list = game_list + self._get_candidates_from_page(search_term, no_platform, new_url)

        # --- Sort game list based on the score ---
        game_list.sort(key = lambda result: result['order'], reverse = True)
        
        return game_list
              
    #
    # Functions to parse metadata from game web page.
    #
    def _parse_year(self, page_data):
        # <li><b>Release:</b> <a href="/snes/519824-super-mario-world/data">August 13, 1991</a></li>
        # <li><b>Release:</b> <a href="/snes/588699-street-fighter-alpha-2/data">November 1996</a></li>
        re_str = '<li><b>Release:</b> <a href=".*?">(.*?)</a></li>'
        m_date = re.search(re_str, page_data)
        game_year = ''
        if m_date:
            # Matches the year in the date string.
            date_str = m_date.group(1)
            m_year = re.search('\d\d\d\d', date_str)
            if m_year: game_year = m_year.group(0)

        return game_year
    
    def _parse_genre(self, page_data):
        # Parse only the first genre. Later versions will parse all the genres and return a list.
        # <li><b>Genre:</b> <a href="/snes/category/163-action-adventure">Action Adventure</a> &raquo; <a href="/snes/category/292-action-adventure-open-world">Open-World</a>
        m_genre = re.search('<li><b>Genre:</b> <a href=".*?">(.*?)</a>', page_data)
        if m_genre: game_genre = m_genre.group(1)

        return game_genre

    def _parse_developer(self, page_data):
        # --- Developer and publisher are the same
        # <li><b>Developer/Publisher: </b><a href="/company/2324-capcom">Capcom</a></li>
        # --- Developer and publisher separated
        # <li><b>Developer:</b> <a href="/company/45872-intelligent-systems">Intelligent Systems</a></li>
        # <li><b>Publisher:</b> <a href="/company/1143-nintendo">Nintendo</a></li>
        m_dev_a = re.search('<li><b>Developer/Publisher: </b><a href=".*?">(.*?)</a></li>', page_data)
        m_dev_b = re.search('<li><b>Developer: </b><a href=".*?">(.*?)</a></li>', page_data)
        if   m_dev_a: game_developer = m_dev_a.group(1)
        elif m_dev_b: game_developer = m_dev_b.group(1)
        else:         game_developer = ''

        return game_developer

    def _parse_plot(self, page_data):
        # <script type="application/ld+json">
        # {
        #     "name":"Super Metroid",
        #     "description":"Take on a legion of Space Pirates ....",
        #     "keywords":"" }
        # </script>
        m_plot = re.search('"description":"(.*?)",', page_data)
        if m_plot: game_plot = m_plot.group(1)

        return game_plot
        
    # Get ALL available assets for game.
    # Cache the results because this function may be called multiple times for the
    # same candidate game.
    def _scraper_get_assets_all(self, candidate, status_dic):
        cache_key = str(candidate['id'])
        if cache_key in self.all_asset_cache:
            log_debug('MobyGames._scraper_get_assets_all() Cache hit "{0}"'.format(cache_key))
            asset_list = self.all_asset_cache[cache_key]
        else:
            log_debug('MobyGames._scraper_get_assets_all() Cache miss "{0}"'.format(cache_key))
            asset_list = self._load_assets_from_page(candidate)
            log_debug('A total of {0} assets found for candidate ID {1}'.format(
                len(asset_list), candidate['id']))
            self.all_asset_cache[cache_key] = asset_list

        return asset_list
    
    # Load assets from assets web page.
    # The Game Images URL shows a page with boxart and screenshots thumbnails.
    # Boxart can be diferent depending on the ROM/game region. Each region has then a 
    # separate page with the full size artwork (boxfront, boxback, etc.)
    #
    # TODO In the assets web page only the Boxfront is shown. The Boxback and Spine are in the
    #      image web page. Currently I do not know how to solve this...
    #      The easiest thing to do is to support only Boxfront.
    #
    # https://gamefaqs.gamespot.com/snes/519824-super-mario-world/images
    # https://gamefaqs.gamespot.com/snes/588741-super-metroid/images
    # https://gamefaqs.gamespot.com/genesis/563316-chakan/images
    #
    # <div class="pod game_imgs">
    #   <div class="head"><h2 class="title">Game Box Shots</h2></div>
    #   <div class="body">
    #   <table class="contrib">
    #   <tr>
    #     <td class="thumb index:0 modded:0 iteration:1 modded:1">
    #       <div class="img boxshot">
    #         <a href="/genesis/563316-chakan/images/145463">
    #           <img class="img100 imgboxart" src="https://gamefaqs.akamaized.net/box/3/1/7/2317_thumb.jpg" alt="Chakan (US)" />
    #         </a>
    #         <div class="region">US 1992</div>
    #       </div>
    #     </td>
    #   ......
    #     <td></td>
    #   </tr>
    #   </table>
    #   </div>
    #   <div class="head"><h2 class="title">GameFAQs Reader Screenshots</h2></div>
    #   <div class="body"><table class="contrib">
    #   <tr>
    #     <td class="thumb">
    #     <a href="/genesis/563316-chakan/images/21">
    #       <img class="imgboxart" src="https://gamefaqs.akamaized.net/screens/f/c/b/gfs_45463_1_1_thm.jpg" />
    #     </a>
    #   </td>
    def _load_assets_from_page(self, candidate):
        url = 'https://gamefaqs.gamespot.com{}/images'.format(candidate['id'])
        log_debug('GameFAQs._scraper_get_assets_all() Get asset data from {}'.format(url))
        page_data = net_get_URL(url)
        self._dump_file_debug('GameFAQs_load_assets_from_page.html', page_data)

        # --- Parse all assets ---
        # findall() returns a list of strings OR a list of tuples of strings (re with groups).
        # This RE picks the contents inside the screenshoots tables.
        r_str = '<div class="head"><h2 class="title">([\w\s]+?)</h2></div><div class="body"><table class="contrib">(.*?)</table></div>'
        m_asset_blocks = re.findall(r_str, page_data)
        assets_list = []
        for asset_block in m_asset_blocks:
            asset_table_title = asset_block[0]
            asset_table_data = asset_block[1]
            log_debug('Collecting assets from "{}"'.format(asset_table_title))
            
            # --- Depending on the table title select assets ---
            title_snap_taken = True
            if 'Box' in asset_table_title:
                asset_infos = [ASSET_BOXFRONT_ID, ASSET_BOXBACK_ID]
            # Title is usually the first or first snapshots in GameFAQs.
            elif 'Screenshots' in asset_table_title:
                asset_infos = [ASSET_SNAP_ID]
                if not('?page=' in url):
                    asset_infos.append(ASSET_TITLE_ID)
                    title_snap_taken = False

            # --- Parse all image links in table ---
            # <a href="/nes/578318-castlevania/images/135454">
            # <img class="img100 imgboxart" src="https://gamefaqs.akamaized.net/box/2/7/6/2276_thumb.jpg" alt="Castlevania (US)" />
            # </a>
            r_str = '<a href="(?P<lnk>.+?)"><img class="(img100\s)?imgboxart" src="(?P<thumb>.+?)" (alt="(?P<alt>.+?)")?\s?/></a>'
            block_items = re.finditer(r_str, asset_table_data)
            for m in block_items:
                image_data = m.groupdict()
                # log_variable('image_data', image_data)
                for asset_id in asset_infos:
                    if asset_id == ASSET_TITLE_ID and title_snap_taken: continue
                    if asset_id == ASSET_TITLE_ID: title_snap_taken = True
                    asset_data = self._new_assetdata_dic()
                    asset_data['asset_ID']     = asset_id
                    asset_data['display_name'] = image_data['alt'] if image_data['alt'] else ''
                    asset_data['url_thumb']    = image_data['thumb']
                    asset_data['url']          = image_data['lnk']
                    asset_data['is_on_page']   = True
                    assets_list.append(asset_data)
                    # log_variable('asset_data', asset_data)

        # --- Recursively load more image pages ---
        # Deactivated for now. Images on the first page should me more than enough.
        # next_page_result = re.findall('<li><a href="(\S*?)">Next Page\s<i', page_data, re.MULTILINE)
        # if len(next_page_result) > 0:
        #     new_url = 'https://gamefaqs.gamespot.com{}'.format(next_page_result[0])
        #     assets_list = assets_list + self._load_assets_from_url(new_url)

        return assets_list
    
# -------------------------------------------------------------------------------------------------
# Arcade Database online scraper (for MAME).
# Implementation logic of this scraper is very similar to ScreenScraper.
#
# | Site     | http://adb.arcadeitalia.net/                    |
# | API info | http://adb.arcadeitalia.net/service_scraper.php |
# -------------------------------------------------------------------------------------------------
class ArcadeDB(Scraper):
    # --- Class variables ------------------------------------------------------------------------
    supported_metadata_list = [
        META_TITLE_ID,
        META_YEAR_ID,
        META_GENRE_ID,
        META_DEVELOPER_ID,
        META_NPLAYERS_ID,
        META_PLOT_ID,
    ]
    supported_asset_list = [
        ASSET_TITLE_ID,
        ASSET_SNAP_ID,
        ASSET_BOXFRONT_ID,
        ASSET_FLYER_ID,
    ]

    # --- Constructor ----------------------------------------------------------------------------
    def __init__(self, settings):
        # --- Pass down common scraper settings ---
        super(ArcadeDB, self).__init__(settings)

    # --- Base class abstract methods ------------------------------------------------------------
    def get_id(self): return SCRAPER_ARCADEDB_ID
    
    def get_name(self): return 'ArcadeDB'

    def get_filename(self): return 'ADB'

    def supports_disk_cache(self): return True

    def supports_search_string(self): return False

    def supports_metadata_ID(self, metadata_ID):
        return True if metadata_ID in ArcadeDB.supported_metadata_list else False

    def supports_metadata(self): return True

    def supports_asset_ID(self, asset_ID):
        return True if asset_ID in ArcadeDB.supported_asset_list else False

    def supports_assets(self): return True
            
    # ArcadeDB does not require any API keys.
    def check_before_scraping(self, status_dic): return status_dic

    # Search term is always None for this scraper.
    def get_candidates(self, search_term, rom_FN, rom_checksums_FN, platform, status_dic):
        # --- If scraper is disabled return immediately and silently ---
        if self.scraper_disabled:
            # If the scraper is disabled return None and do not mark error in status_dic.
            log_debug('ArcadeDB.get_candidates() Scraper disabled. Returning empty data.')
            return None

        # Prepare data for scraping.
        # rombase = rom_FN.getBase()
        rombase_noext = rom_FN.getBaseNoExt()

        # --- Request is not cached. Get candidates and introduce in the cache ---
        # ArcadeDB QUERY_MAME returns absolutely everything about a single ROM, including
        # metadata, artwork, etc. This data must be cached in this object for every request done.
        # See ScreenScraper comments for more info about the implementation.
        # log_debug('ArcadeDB.get_candidates() search_term   "{0}"'.format(search_term))
        # log_debug('ArcadeDB.get_candidates() rombase       "{0}"'.format(rombase))
        log_debug('ArcadeDB.get_candidates() rombase_noext "{0}"'.format(rombase_noext))
        log_debug('ArcadeDB.get_candidates() AEL platform  "{0}"'.format(platform))
        json_response_dic = self._get_QUERY_MAME(rombase_noext, platform, status_dic)
        if not status_dic['status']: return None

        # --- Return cadidate list ---
        num_games = len(json_response_dic['result'])
        candidate_list = []
        if num_games == 0:
            log_debug('ArcadeDB.get_candidates() Scraper found no game.')
        elif num_games == 1:
            log_debug('ArcadeDB.get_candidates() Scraper found one game.')
            gameinfo_dic = json_response_dic['result'][0]
            candidate = self._new_candidate_dic()
            candidate['id'] = rombase_noext
            candidate['display_name'] = gameinfo_dic['title']
            candidate['platform'] = platform
            candidate['scraper_platform'] = platform
            candidate['order'] = 1
            candidate_list.append(candidate)

            # --- Add candidate games to the cache ---
            log_debug('ArcadeDB.get_candidates() Adding to internal cache "{}"'.format(
                self.cache_key))
            self._update_disk_cache(Scraper.CACHE_INTERNAL, self.cache_key, json_response_dic)
        else:
            raise ValueError('Unexpected number of games returned (more than one).')

        return candidate_list

    def get_metadata(self, status_dic):
        # --- If scraper is disabled return immediately and silently ---
        if self.scraper_disabled:
            log_debug('ArcadeDB.get_metadata() Scraper disabled. Returning empty data.')
            return self._new_gamedata_dic()

        # --- Retrieve json_response_dic from internal cache ---
        if self._check_disk_cache(Scraper.CACHE_INTERNAL, self.cache_key):
            log_debug('ArcadeDB.get_metadata() Internal cache hit "{0}"'.format(self.cache_key))
            json_response_dic = self._retrieve_from_disk_cache(Scraper.CACHE_INTERNAL, self.cache_key)
        else:
            raise ValueError('Logic error')

        # --- Parse game metadata ---
        gameinfo_dic = json_response_dic['result'][0]
        gamedata = self._new_gamedata_dic()
        gamedata['title']     = gameinfo_dic['title']
        gamedata['year']      = gameinfo_dic['year']
        gamedata['genre']     = gameinfo_dic['genre']
        gamedata['developer'] = gameinfo_dic['manufacturer']
        gamedata['nplayers']  = str(gameinfo_dic['players'])
        gamedata['esrb']      = DEFAULT_META_ESRB
        gamedata['plot']      = gameinfo_dic['history']

        return gamedata

    def get_assets(self, asset_info, status_dic):
        # --- If scraper is disabled return immediately and silently ---
        if self.scraper_disabled:
            log_debug('ArcadeDB.get_assets() Scraper disabled. Returning empty data.')
            return []

        log_debug('ArcadeDB.get_assets() Getting assets {} (ID {}) for candidate ID "{}"'.format(
            asset_info.name, asset_info.id, self.candidate['id']))

        # --- Retrieve json_response_dic from internal cache ---
        if self._check_disk_cache(Scraper.CACHE_INTERNAL, self.cache_key):
            log_debug('ArcadeDB.get_assets() Internal cache hit "{0}"'.format(self.cache_key))
            json_response_dic = self._retrieve_from_disk_cache(Scraper.CACHE_INTERNAL, self.cache_key)
        else:
            raise ValueError('Logic error')

        # --- Parse game assets ---
        gameinfo_dic = json_response_dic['result'][0]
        all_asset_list = self._retrieve_all_assets(gameinfo_dic, status_dic)
        if not status_dic['status']: return None
        asset_list = [asset_dic for asset_dic in all_asset_list if asset_dic['asset_ID'] == asset_info.id]
        log_debug('ArcadeDB.get_assets() Total assets {0} / Returned assets {1}'.format(
            len(all_asset_list), len(asset_list)))

        return asset_list

    def resolve_asset_URL(self, selected_asset, status_dic):
        url = selected_asset['url']
        url_log = self._clean_URL_for_log(url)

        return url, url_log

    def resolve_asset_URL_extension(self, selected_asset, image_url, status_dic):
        # All ArcadeDB images are in PNG format?
        return 'png'

    # --- This class own methods -----------------------------------------------------------------
    # Plumbing function to get the cached jeu_dic dictionary returned by ScreenScraper.
    # Cache must be lazy loaded before calling this function.
    def debug_get_QUERY_MAME_dic(self, candidate):
        log_debug('ArcadeDB.debug_get_QUERY_MAME_dic() Internal cache retrieving "{}"'.format(
            self.cache_key))
        json_response_dic = self._retrieve_from_disk_cache(Scraper.CACHE_INTERNAL, self.cache_key)

        return json_response_dic

    # Call ArcadeDB API only function to retrieve all game metadata.
    def _get_QUERY_MAME(self, rombase_noext, platform, status_dic):
        game_name = rombase_noext
        log_debug('ArcadeDB._get_QUERY_MAME() game_name "{0}"'.format(game_name))

        # --- Build URL ---
        url_a = 'http://adb.arcadeitalia.net/service_scraper.php?ajax=query_mame'
        url_b = '&game_name={}'.format(game_name)
        url = url_a + url_b

        # --- Grab and parse URL data ---
        json_data = self._retrieve_URL_as_JSON(url, status_dic)
        if not status_dic['status']: return None
        self._dump_json_debug('ArcadeDB_get_QUERY_MAME.json', json_data)

        return json_data

    # Returns all assets found in the gameinfo_dic dictionary.
    def _retrieve_all_assets(self, gameinfo_dic, status_dic):
        all_asset_list = []

        # --- Banner (Marquee in MAME) ---
        asset_data = self._get_asset_simple(
            gameinfo_dic, ASSET_BANNER_ID, 'Banner (Marquee)', 'url_image_marquee')
        if asset_data is not None: all_asset_list.append(asset_data)

        # --- Title ---
        asset_data = self._get_asset_simple(
            gameinfo_dic, ASSET_TITLE_ID, 'Title screenshot', 'url_image_title')
        if asset_data is not None: all_asset_list.append(asset_data)

        # --- Snap ---
        asset_data = self._get_asset_simple(
            gameinfo_dic, ASSET_SNAP_ID, 'Snap screenshot', 'url_image_ingame')
        if asset_data is not None: all_asset_list.append(asset_data)

        # --- BoxFront (Cabinet in MAME) ---
        asset_data = self._get_asset_simple(
            gameinfo_dic, ASSET_BOXFRONT_ID, 'BoxFront (Cabinet)', 'url_image_cabinet')
        if asset_data is not None: all_asset_list.append(asset_data)

        # --- BoxBack (CPanel in MAME) ---
        # asset_data = self._get_asset_simple(
        #     gameinfo_dic, ASSET_BOXBACK_ID, 'BoxBack (CPanel)', '')
        # if asset_data is not None: all_asset_list.append(asset_data)

        # --- Cartridge (PCB in MAME) ---
        # asset_data = self._get_asset_simple(
        #     gameinfo_dic, ASSET_CARTRIDGE_ID, 'Cartridge (PCB)', '')
        # if asset_data is not None: all_asset_list.append(asset_data)

        # --- Flyer ---
        asset_data = self._get_asset_simple(
            gameinfo_dic, ASSET_FLYER_ID, 'Flyer', 'url_image_flyer')
        if asset_data is not None: all_asset_list.append(asset_data)

        return all_asset_list
    
    def _get_asset_simple(self, data_dic, asset_ID, title_str, key):
        if key in data_dic:
            asset_data = self._new_assetdata_dic()
            asset_data['asset_ID'] = asset_ID
            asset_data['display_name'] = title_str
            asset_data['url_thumb'] = data_dic[key]
            asset_data['url'] = data_dic[key]
            return asset_data
        else:
            return None

    # No need for URL cleaning in ArcadeDB.
    def _clean_URL_for_log(self, url): return url

    # Retrieve URL and decode JSON object.
    # ArcadeDB API info http://adb.arcadeitalia.net/service_scraper.php
    #
    # * ArcadeDB has no API restrictions.
    # * When a game search is not succesfull ArcadeDB returns valid JSON with an empty list.
    def _retrieve_URL_as_JSON(self, url, status_dic):
        page_data_raw, http_code = net_get_URL(url, self._clean_URL_for_log(url))
        # self._dump_file_debug('ArcadeDB_data_raw.txt', page_data_raw)

        # --- Check HTTP error codes ---
        if http_code != 200:
            try:
                json_data = json.loads(page_data_raw)
                error_msg = json_data['message']
            except:
                error_msg = 'Unknown/unspecified error.'
            log_error('ArcadeDB msg "{}"'.format(error_msg))
            self._handle_error(status_dic, 'HTTP code {} message "{}"'.format(http_code, error_msg))
            return None

        # If page_data_raw is None at this point is because of an exception in net_get_URL()
        # which is not urllib2.HTTPError.
        if page_data_raw is None:
            self._handle_error(status_dic, 'Network error/exception in net_get_URL()')
            return None

        # Convert data to JSON.
        try:
            json_data = json.loads(page_data_raw)
        except Exception as ex:
            self._handle_exception(ex, status_dic, 'Error decoding JSON data from ArcadeDB.')
            return None

        return json_data

# ------------------------------------------------------------------------------------------------
# SteamGridDB online scraper.
#
# | Site     | https://www.steamgriddb.com        |
# | API info | https://www.steamgriddb.com/api/v2 |
# ------------------------------------------------------------------------------------------------
class SteamGridDB(Scraper):
    # --- Class variables ------------------------------------------------------------------------
    supported_metadata_list = [
    ]
    supported_asset_list = [
        ASSET_BOXFRONT_ID,
        ASSET_CLEARLOGO_ID,
        ASSET_FANART_ID
    ]
    asset_name_mapping = {
        'grids'   : ASSET_BOXFRONT_ID,
        'logos'   : ASSET_CLEARLOGO_ID,
        'heroes'  : ASSET_FANART_ID
    }
    # --- Constructor ----------------------------------------------------------------------------
    def __init__(self, settings):
        # --- This scraper settings ---
        self.api_key = settings['scraper_steamgriddb_apikey']

        # --- Misc stuff ---
        self.cache_candidates = {}
        self.cache_metadata = {}
        self.cache_assets = {}
        self.all_asset_cache = {}
        # --- Pass down common scraper settings ---
        super(SteamGridDB, self).__init__(settings)

    # --- Base class abstract methods ------------------------------------------------------------
    def get_id(self): return SCRAPER_STEAMGRIDDB_ID
    
    def get_name(self): return 'SteamGridDB'

    def get_filename(self): return 'SteamGridDB'

    def supports_disk_cache(self): return True

    def supports_search_string(self): return True

    def supports_metadata_ID(self, metadata_ID): return False

    def supports_metadata(self): return False

    def supports_asset_ID(self, asset_ID):
        return True if asset_ID in SteamGridDB.supported_asset_list else False

    def supports_assets(self): return True

    # If the SteamGridDB API key is not configured in the settings then disable the scraper
    # and print an error.
    def check_before_scraping(self, status_dic):
        if self.api_key:
            log_error('SteamGridDB.check_before_scraping() SteamGridDB API key looks OK.')
            return
        log_error('SteamGridDB.check_before_scraping() SteamGridDB API key not configured.')
        log_error('SteamGridDB.check_before_scraping() Disabling SteamGridDB scraper.')
        self.scraper_disabled = True
        status_dic['status'] = False
        status_dic['dialog'] = KODI_MESSAGE_DIALOG
        status_dic['msg'] = (
            'AEL requires your SteamGridDB API key. '
            'Visit https://www.steamgriddb.com/api/v2#section/Authentication for directions about how to get your key '
            'and introduce the API key in AEL addon settings.'
        )

    def get_candidates(self, search_term, rom_FN, rom_checksums_FN, platform, status_dic):
        # --- If scraper is disabled return immediately and silently ---
        if self.scraper_disabled:
            # If the scraper is disabled return None and do not mark error in status_dic.
            log_debug('SteamGridDB.get_candidates() Scraper disabled. Returning empty data.')
            return None

        if platform <> 'Microsoft Windows':
            log_error('SteamGridDB.get_candidates() SteamGridDB called with incompatible platform')
            status_dic['status'] = False
            status_dic['dialog'] = KODI_MESSAGE_DIALOG
            status_dic['msg'] = (
                'SteamGridDB only supports Windows as a platform.'
            )

        # Prepare data for scraping.
        rombase_noext = rom_FN.getBaseNoExt()

        # --- Request is not cached. Get candidates and introduce in the cache ---
        log_debug('SteamGridDB.get_candidates() search_term          "{0}"'.format(search_term))
        log_debug('SteamGridDB.get_candidates() rombase_noext        "{0}"'.format(rombase_noext))
        log_debug('SteamGridDB.get_candidates() AEL platform         "{0}"'.format(platform))
        candidate_list = self._search_candidates(search_term, platform, status_dic)
        if not status_dic['status']: return None

        return candidate_list

    # SteamGridDB does not support metadata
    def get_metadata(self, status_dic):
        return None

    # This function may be called many times in the ROM Scanner.
    # See comments for this function in the Scraper abstract class.
    def get_assets(self, asset_info, status_dic):
        # --- If scraper is disabled return immediately and silently ---
        if self.scraper_disabled:
            log_debug('SteamGridDB.get_assets() Scraper disabled. Returning empty data.')
            return []

        log_debug('SteamGridDB.get_assets() Getting assets {} (ID {}) for candidate ID "{}"'.format(
            asset_info.name, asset_info.id, self.candidate['id']))

        # Get all assets for candidate. _retrieve_all_assets() caches all assets for a candidate.
        # Then select asset of a particular type.
        all_asset_list = self._retrieve_all_assets(self.candidate, status_dic)
        if not status_dic['status']: return None
        asset_list = [asset_dic for asset_dic in all_asset_list if asset_dic['asset_ID'] == asset_info.id]
        log_debug('SteamGridDB::get_assets() Total assets {0} / Returned assets {1}'.format(
            len(all_asset_list), len(asset_list)))

        return asset_list

    # SteamGridDB returns both the asset thumbnail URL and the full resolution URL so in
    # this scraper this method is trivial.
    def resolve_asset_URL(self, selected_asset, status_dic):
        url = selected_asset['url']
        return url, url

    def resolve_asset_URL_extension(self, selected_asset, image_url, status_dic):
        return text_get_URL_extension(image_url)

    def download_image(self, image_url, image_local_path):
        self._wait_for_API_request(100)
        # net_download_img() never prints URLs or paths.
        net_download_img(image_url, image_local_path)
        
        # failed? retry after 5 seconds
        if not image_local_path.exists():
            log_debug('Download failed. Retry after 5 seconds')
            self._wait_for_API_request(5000)
            net_download_img(image_url, image_local_path)

    # --- Retrieve list of games ---
    def _search_candidates(self, search_term, platform, status_dic):
        # --- Retrieve JSON data with list of games ---
        search_string_encoded = urllib.quote_plus(search_term.encode('utf8'))
        url = 'https://www.steamgriddb.com/api/v2/search/autocomplete/{}'.format(search_string_encoded)
        
        json_data = self._retrieve_URL_as_JSON(url, status_dic)
        if not status_dic['status']: return None
        self._dump_json_debug('SteamGridDB_get_candidates.json', json_data)

        # --- Parse game list ---
        games_json = json_data['data']
        candidate_list = []
        for item in games_json:
            title = item['name']
            candidate = self._new_candidate_dic()
            candidate['id'] = item['id']
            candidate['display_name'] = title
            candidate['platform'] = platform
            candidate['scraper_platform'] = platform
            candidate['order'] = 1

            # Increase search score based on our own search.
            if title.lower() == search_term.lower():          candidate['order'] += 2
            if title.lower().find(search_term.lower()) != -1: candidate['order'] += 1
            candidate_list.append(candidate)

        # --- Sort game list based on the score. High scored candidates go first ---
        candidate_list.sort(key = lambda result: result['order'], reverse = True)

        return candidate_list

    # Get ALL available assets for game.
    # Cache all assets in the internal disk cache.
    def _retrieve_all_assets(self, candidate, status_dic):
        # --- Cache hit ---
        if self._check_disk_cache(Scraper.CACHE_INTERNAL, self.cache_key):
            log_debug('SteamGridDB._retrieve_all_assets() Internal cache hit "{0}"'.format(self.cache_key))
            return self._retrieve_from_disk_cache(Scraper.CACHE_INTERNAL, self.cache_key)

        # --- Cache miss. Retrieve data and update cache ---
        log_debug('SteamGridDB._retrieve_all_assets() Internal cache miss "{0}"'.format(self.cache_key))
               
        cover_assets = self._retrieve_cover_assets(candidate, status_dic)
        if not status_dic['status']: return None
        fanart_assets = self._retrieve_fanart_assets(candidate, status_dic)
        if not status_dic['status']: return None
        logo_assets = self._retrieve_logo_assets(candidate, status_dic)
        if not status_dic['status']: return None
        
        asset_list = cover_assets + fanart_assets + logo_assets
        log_debug('SteamGridDB._retrieve_all_assets() A total of {0} assets found for candidate ID {1}'.format(
            len(asset_list), candidate['id']))

        # --- Put metadata in the cache ---
        log_debug('SteamGridDB._retrieve_all_assets() Adding to internal cache "{0}"'.format(self.cache_key))
        self._update_disk_cache(Scraper.CACHE_INTERNAL, self.cache_key, asset_list)

        return asset_list

    def _retrieve_cover_assets(self, candidate, status_dic):
        log_debug('SteamGridDB._retrieve_cover_assets() Getting Covers...')
        url = 'https://www.steamgriddb.com/api/v2/grids/game/{}'.format(candidate['id'])
        json_data = self._retrieve_URL_as_JSON(url, status_dic)
        if not status_dic['status']: return None
        self._dump_json_debug('SteamGridDB_assets_covers.json', json_data)

        # --- Parse images page data ---
        asset_list = []
        for image_data in json_data['data']:
            style = image_data['style'] if 'style' in image_data else 'image'
            asset_data = self._new_assetdata_dic()
            asset_data['asset_ID'] = ASSET_BOXFRONT_ID
            asset_data['display_name'] = "{} by {}".format(style, image_data['author']['name'])
            asset_data['url_thumb'] = image_data['thumb']
            asset_data['url'] = image_data['url']
            if self.verbose_flag: log_debug('Found cover {0}'.format(asset_data['url_thumb']))
            asset_list.append(asset_data)
            
        log_debug('SteamGridDB._retrieve_cover_assets() Found {} cover assets for candidate #{}'.format(
            len(asset_list), candidate['id']))

        return asset_list
    
    def _retrieve_logo_assets(self, candidate, status_dic):
        log_debug('SteamGridDB._retrieve_logo_assets() Getting Logos...')
        url = 'https://www.steamgriddb.com/api/v2/logos/game/{}'.format(candidate['id'])
        json_data = self._retrieve_URL_as_JSON(url, status_dic)
        if not status_dic['status']: return None
        self._dump_json_debug('SteamGridDB_assets_logos.json', json_data)

        # --- Parse images page data ---
        asset_list = []
        for image_data in json_data['data']:
            style = image_data['style'] if 'style' in image_data else 'image'
            asset_data = self._new_assetdata_dic()
            asset_data['asset_ID'] = ASSET_CLEARLOGO_ID
            asset_data['display_name'] = "{} by {}".format(style, image_data['author']['name'])
            asset_data['url_thumb'] = image_data['thumb']
            asset_data['url'] = image_data['url']
            if self.verbose_flag: log_debug('Found logo {0}'.format(asset_data['url_thumb']))
            asset_list.append(asset_data)
            
        log_debug('SteamGridDB._retrieve_logo_assets() Found {} logo assets for candidate #{}'.format(
            len(asset_list), candidate['id']))

        return asset_list
    
    def _retrieve_fanart_assets(self, candidate, status_dic):
        log_debug('SteamGridDB._retrieve_fanart_assets() Getting Fanarts...')
        url = 'https://www.steamgriddb.com/api/v2/heroes/game/{}'.format(candidate['id'])
        json_data = self._retrieve_URL_as_JSON(url, status_dic)
        if not status_dic['status']: return None
        self._dump_json_debug('SteamGridDB_assets_fanarts.json', json_data)

        # --- Parse images page data ---
        asset_list = []
        for image_data in json_data['data']:
            style = image_data['style'] if 'style' in image_data else 'image'
            asset_data = self._new_assetdata_dic()
            asset_data['asset_ID'] = ASSET_FANART_ID
            asset_data['display_name'] = "{} by {}".format(style, image_data['author']['name'])
            asset_data['url_thumb'] = image_data['thumb']
            asset_data['url'] = image_data['url']
            if self.verbose_flag: log_debug('Found fanart {0}'.format(asset_data['url_thumb']))
            asset_list.append(asset_data)
            
        log_debug('SteamGridDB._retrieve_fanart_assets() Found {} fanart assets for candidate #{}'.format(
            len(asset_list), candidate['id']))

        return asset_list

    # Retrieve URL and decode JSON object.
    # SteamGridDB API info https://www.steamgriddb.com/api/v2
    #
    # * When the API key is not configured or invalid SteamGridDB returns HTTP status code 401.
    def _retrieve_URL_as_JSON(self, url, status_dic, retry=0):
        self._wait_for_API_request(100)
        page_data_raw, http_code = net_get_URL(url, None, {"Authorization": "Bearer {}".format(self.api_key) })
        self.last_http_call = datetime.now()

        # --- Check HTTP error codes ---
        if http_code == 400:
            # Code 400 describes an error. See API description page.
            log_debug('SteamGridDB._retrieve_URL_as_JSON() HTTP status 400: general error.')
            self._handle_error(status_dic, 'Bad HTTP status code {}'.format(http_code))
            return None
        elif http_code == 429 and retry < Scraper.RETRY_THRESHOLD:
            log_debug('SteamGridDB._retrieve_URL_as_JSON() HTTP status 429: Limit exceeded.')
            # Number of requests limit, wait at least 2 minutes. Increments with every retry.
            amount_seconds = 120*(retry+1)
            wait_till_time = datetime.now() + timedelta(seconds=amount_seconds)
            kodi_dialog_OK('You\'ve exceeded the max rate limit.', 
                           'Respecting the website and we wait at least till {}.'.format(wait_till_time))
            self._wait_for_API_request(amount_seconds*1000)
            # waited long enough? Try again
            retry_after_wait = retry + 1
            return self._retrieve_URL_as_JSON(url, status_dic, retry_after_wait)
        elif http_code == 404:
            # Code 404 means the Game was not found. Return None but do not mark
            # error in status_dic.
            log_debug('SteamGridDB._retrieve_URL_as_JSON() HTTP status 404: no candidates found.')
            return None
        elif http_code != 200:
            # Unknown HTTP status code.
            self._handle_error(status_dic, 'Bad HTTP status code {}'.format(http_code))
            return None
        
        # If page_data_raw is None at this point is because of an exception in net_get_URL()
        # which is not urllib2.HTTPError.
        if page_data_raw is None:
            self._handle_error(status_dic, 'Network error/exception in net_get_URL()')
            return None

        # Convert data to JSON.
        try:
            return json.loads(page_data_raw)
        except Exception as ex:
            log_error('Error decoding JSON data from SteamGridDB.')
            self._handle_error(status_dic, 'Error decoding JSON data from SteamGridDB.')
            return None
        
class Libretro(Scraper):
    
    # --- Constructor ----------------------------------------------------------------------------
    def __init__(self, settings):
        # --- Pass down common scraper settings ---
        super(Libretro, self).__init__(settings)<|MERGE_RESOLUTION|>--- conflicted
+++ resolved
@@ -2017,18 +2017,10 @@
         # | youtube         | "youtube": "dR3Hm8scbEw"              | No   |
         # | alternates      | "alternates": null                    | No   |
         # |-----------------|---------------------------------------|------|
-<<<<<<< HEAD
-        log_debug('TheGamesDB.get_metadata() Metadata cache miss "{0}"'.format(self.cache_key))
-        url_a = 'https://api.thegamesdb.net/v1/Games/ByGameID?apikey={0}&id={1}'
-        url_b = '&fields=players%2Cgenres%2Coverview%2Crating'
-        url_a = url_a.format(self._get_API_key(), self.candidate['id'])
-        url = url_a + url_b
-=======
         log_debug('TheGamesDB.get_metadata() Metadata cache miss "{}"'.format(self.cache_key))
         url_tail = '?apikey={}&id={}&fields=players%2Cgenres%2Coverview%2Crating'.format(
             self._get_API_key(), self.candidate['id'])
         url = TheGamesDB.URL_ByGameID + url_tail
->>>>>>> 11f81767
         json_data = self._retrieve_URL_as_JSON(url, status_dic)
         if not status_dic['status']: return None
         self._dump_json_debug('TGDB_get_metadata.json', json_data)
@@ -2069,13 +2061,8 @@
         # candidate. Then select asset of a particular type.
         all_asset_list = self._retrieve_all_assets(self.candidate, status_dic)
         if not status_dic['status']: return None
-<<<<<<< HEAD
         asset_list = [asset_dic for asset_dic in all_asset_list if asset_dic['asset_ID'] == asset_info.id]
-        log_debug('TheGamesDB::get_assets() Total assets {0} / Returned assets {1}'.format(
-=======
-        asset_list = [asset_dic for asset_dic in all_asset_list if asset_dic['asset_ID'] == asset_ID]
-        log_debug('TheGamesDB.get_assets() Total assets {} / Returned assets {}'.format(
->>>>>>> 11f81767
+        log_debug('TheGamesDB::get_assets() Total assets {} / Returned assets {}'.format(
             len(all_asset_list), len(asset_list)))
 
         return asset_list
@@ -2092,11 +2079,7 @@
     # --- This class own methods -----------------------------------------------------------------
     def debug_get_platforms(self, status_dic):
         log_debug('TheGamesDB.debug_get_platforms() BEGIN...')
-<<<<<<< HEAD
-        url = 'https://api.thegamesdb.net/v1/Platforms?apikey={}'.format(self._get_API_key())
-=======
         url = TheGamesDB.URL_Platforms + '?apikey={}'.format(self._get_API_key())
->>>>>>> 11f81767
         json_data = self._retrieve_URL_as_JSON(url, status_dic)
         if not status_dic['status']: return None
         self._dump_json_debug('TGDB_get_platforms.json', json_data)
@@ -2105,11 +2088,7 @@
 
     def debug_get_genres(self, status_dic):
         log_debug('TheGamesDB.debug_get_genres() BEGIN...')
-<<<<<<< HEAD
-        url = 'https://api.thegamesdb.net/v1/Genres?apikey={}'.format(self._get_API_key())
-=======
         url = TheGamesDB.URL_Genres + '?apikey={}'.format(self._get_API_key())
->>>>>>> 11f81767
         json_data = self._retrieve_URL_as_JSON(url, status_dic)
         if not status_dic['status']: return None
         self._dump_json_debug('TGDB_get_genres.json', json_data)
@@ -2126,12 +2105,7 @@
         # UTF-8 encoded string and does not work with Unicode strings.
         # https://stackoverflow.com/questions/22415345/using-pythons-urllib-quote-plus-on-utf-8-strings-with-safe-arguments
         search_string_encoded = urllib.quote_plus(search_term.encode('utf8'))
-<<<<<<< HEAD
-        url_a = 'https://api.thegamesdb.net/v1/Games/ByGameName?'
-        url_b = 'apikey={0}&name={1}&filter[platform]={2}'.format(
-=======
         url_tail = '?apikey={}&name={}&filter[platform]={}'.format(
->>>>>>> 11f81767
             self._get_API_key(), search_string_encoded, scraper_platform)
         url = TheGamesDB.URL_ByGameName + url_tail
         # _retrieve_games_from_url() may load files recursively from several pages so this code
@@ -2280,11 +2254,7 @@
 
         # --- Cache miss. Retrieve data ---
         log_debug('TheGamesDB._retrieve_genres() Genres global cache miss. Retrieving genres...')
-<<<<<<< HEAD
-        url = 'https://api.thegamesdb.net/v1/Genres?apikey={}'.format(self._get_API_key())
-=======
         url = TheGamesDB.URL_Genres + '?apikey={}'.format(self._get_API_key())
->>>>>>> 11f81767
         page_data = self._retrieve_URL_as_JSON(url, status_dic)
         if not status_dic['status']: return None
         self._dump_json_debug('TGDB_get_genres.json', page_data)
@@ -2309,11 +2279,7 @@
 
         # --- Cache miss. Retrieve data ---
         log_debug('TheGamesDB._retrieve_developers() Developers global cache miss. Retrieving developers...')
-<<<<<<< HEAD
-        url = 'https://api.thegamesdb.net/v1/Developers?apikey={}'.format(self._get_API_key())
-=======
         url = TheGamesDB.URL_Developers + '?apikey={}'.format(self._get_API_key())
->>>>>>> 11f81767
         page_data = self._retrieve_URL_as_JSON(url, status_dic)
         if not status_dic['status']: return None
         self._dump_json_debug('TGDB_get_developers.json', page_data)
@@ -2331,15 +2297,9 @@
     # THIS FUNCTION CODE MUST BE UPDATED.
     def _retrieve_publishers(self, publisher_ids):
         if publisher_ids is None: return ''
-<<<<<<< HEAD
-        if self.publishers_cached is None:
-            log_debug('TheGamesDB:: No cached publishers. Retrieving from online.')
-            url = 'https://api.thegamesdb.net/v1/Publishers?apikey={}'.format(self._get_API_key())
-=======
         if self.publishers is None:
             log_debug('TheGamesDB. No cached publishers. Retrieving from online.')
             url = TheGamesDB.URL_Publishers + '?apikey={}'.format(self._get_API_key())
->>>>>>> 11f81767
             page_data_raw = net_get_URL(url, self._clean_URL_for_log(url))
             publishers_json = json.loads(page_data_raw)
             self.publishers_cached = {}
@@ -2359,13 +2319,8 @@
 
         # --- Cache miss. Retrieve data and update cache ---
         log_debug('TheGamesDB._retrieve_all_assets() Internal cache miss "{0}"'.format(self.cache_key))
-<<<<<<< HEAD
-        url = 'https://api.thegamesdb.net/v1/Games/Images?apikey={}&games_id={}'.format(
-            self._get_API_key(), candidate['id'])
-=======
         url_tail = '?apikey={}&games_id={}'.format(self._get_API_key(), candidate['id'])
         url = TheGamesDB.URL_Images + url_tail
->>>>>>> 11f81767
         asset_list = self._retrieve_assets_from_url(url, candidate['id'], status_dic)
         if not status_dic['status']: return None
         log_debug('A total of {0} assets found for candidate ID {1}'.format(
