--- conflicted
+++ resolved
@@ -3,13 +3,7 @@
 # Advanced Emulator Launcher scraping engine
 #
 
-<<<<<<< HEAD
-# Copyright (c) 2016-2018 Wintermute0110 <wintermute0110@gmail.com>
-=======
-# MAKE THIS CODE AS 0.10.0 READY AS POSSIBLE.
-
 # Copyright (c) 2016-2019 Wintermute0110 <wintermute0110@gmail.com>
->>>>>>> a755c8c7
 #
 # This program is free software; you can redistribute it and/or modify
 # it under the terms of the GNU General Public License as published by
@@ -24,21 +18,14 @@
 from __future__ import unicode_literals
 from __future__ import division
 import abc
-<<<<<<< HEAD
-from datetime import datetime
-from time import time
-
-from urllib import quote_plus, urlencode
+import datetime
+import time
+import urllib
 
 # --- AEL packages ---
-from resources.constants import *
-from resources.platforms import *
-from resources.utils import *
-from resources.net_IO import *
-from resources.disk_IO import FileName, fs_import_ROM_NFO_file_scanner
-
-from resources.objects import LauncherABC, ROMLauncherABC, ROM
-from resources.objects import g_assetFactory, assets_get_path_noext_DIR, ASSET_SETTING_KEYS
+from .constants import *
+from .utils import *
+from .assets import *
 
 class ScraperFactory(KodiProgressDialogStrategy):
     def __init__(self, PATHS, settings):
@@ -47,8 +34,8 @@
         super(ScraperFactory, self).__init__()
 
     def create(self, launcher):
-        scan_metadata_policy    = self.settings['scan_metadata_policy']
-        scan_asset_policy       = self.settings['scan_asset_policy']
+        scan_metadata_policy = self.settings['scan_metadata_policy']
+        scan_asset_policy    = self.settings['scan_asset_policy']
 
         if self._hasDuplicateArtworkDirs(launcher):
             return None
@@ -63,306 +50,7 @@
         unconfigured_name_list = []
         rom_asset_infos = g_assetFactory.get_asset_kinds_for_roms()
         i = 0
-
-        asset_scrapers = {}
-        for asset_info in rom_asset_infos:
-            
-            asset_path = launcher.get_asset_path(asset_info)
-            if not asset_path:
-                unconfigured_name_list.append(asset_info.name)
-                log_verb('ScraperFactory.create() {0:<9} path unconfigured'.format(asset_info.name))
-            else:
-                log_debug('ScraperFactory.create() {0:<9} path configured'.format(asset_info.name))
-                asset_scraper = self._get_asset_scraper(scan_asset_policy, asset_info, launcher, available_scrapers)
-                
-                if asset_scraper:
-                    asset_scrapers[asset_info] = asset_scraper
-                
-            self._updateProgress((100*i)/len(ROM_ASSET_ID_LIST))
-            i += 1
-
-        self._endProgressPhase()
-        
-        if unconfigured_name_list:
-            unconfigured_asset_srt = ', '.join(unconfigured_name_list)
-            kodi_dialog_OK('Assets directories not set: {0}. '.format(unconfigured_asset_srt) +
-                           'Asset scanner will be disabled for this/those.')
-
-        strategy = ScrapingStrategy(metadata_scraper, asset_scrapers)
-        return strategy
-
-    # ~~~ Ensure there is no duplicate asset dirs ~~~
-    # >> Abort scanning of assets if duplicates found
-    def _hasDuplicateArtworkDirs(self, launcher):
-        log_info('Checking for duplicated artwork directories ...')
-        duplicated_name_list = launcher.get_duplicated_asset_dirs()
-
-        if duplicated_name_list:
-            duplicated_asset_srt = ', '.join(duplicated_name_list)
-            log_info('Duplicated asset dirs: {0}'.format(duplicated_asset_srt))
-            kodi_dialog_OK('Duplicated asset directories: {0}. '.format(duplicated_asset_srt) +
-                           'Change asset directories before continuing.')
-            return True
-
-        log_info('No duplicated asset dirs found')
-        return False
-
-    #
-    # Initializes all the possible scraper instances beforehand for the launcher.
-    # This way the same instances can be reused between metadata and different asset types
-    # when the user wants the same scraper source for those. 
-    # This way the cached search hits and asset hits will be reused and less web calls need
-    # to be performed.
-    #
-    def _initialize_possible_scrapers(self, launcher):
-
-        # default scrapers
-        cleanTitleScraper = CleanTitleScraper(self.settings, launcher)
-
-        available_scrapers = {}
-        available_scrapers[0] = cleanTitleScraper
-        available_scrapers[1] = TheGamesDbScraper(self.settings, launcher, cleanTitleScraper)
-        available_scrapers[2] = GameFaqScraper(self.settings, launcher, cleanTitleScraper)
-        available_scrapers[3] = MobyGamesScraper(self.settings, launcher, cleanTitleScraper)
-        available_scrapers[3] = ArcadeDbScraper(self.settings, launcher, cleanTitleScraper)
-        
-        return available_scrapers
-    
-    # >> Determine metadata action based on configured metadata policy
-    # >> scan_metadata_policy -> values="None|NFO Files|NFO Files + Scrapers|Scrapers"    
-    # 
-    def _get_metadata_scraper(self, scan_metadata_policy, launcher, available_scrapers):
-        
-        if scan_metadata_policy == 0:
-            log_verb('Metadata policy: No NFO reading, no scraper. Only cleaning ROM name.')
-            return available_scrapers[0]
-
-        elif scan_metadata_policy == 1:
-            log_verb('Metadata policy: Read NFO file only | Scraper OFF')
-            return NfoScraper(self.settings, launcher, available_scrapers[0])
-
-        elif scan_metadata_policy == 2:
-            log_verb('Metadata policy: Read NFO file ON, if not NFO then Scraper ON')
-            
-            # --- Metadata scraper ---
-            scraper_index = self.settings['scraper_metadata']
-            onlineScraper = available_scrapers[scraper_index]
-            log_verb('Loaded metadata scraper "{0}"'.format(onlineScraper.getName()))
-            return NfoScraper(self.settings, launcher, onlineScraper)
-
-        elif scan_metadata_policy == 3:
-            log_verb('Metadata policy: Read NFO file OFF | Scraper ON')
-            log_verb('Metadata policy: Forced scraper ON')
-            
-            # --- Metadata scraper ---
-            scraper_index = self.settings['scraper_metadata']
-            onlineScraper = available_scrapers[scraper_index]
-            log_verb('Loaded metadata scraper "{0}"'.format(onlineScraper.getName()))            
-            return onlineScraper
-
-        log_error('Invalid scan_metadata_policy value = {0}. Fallback on clean title only'.format(scan_metadata_policy))
-        return available_scrapers[0]
-    
-    # todo
-    # NOTE: previously AEL had per asset type (and MAME) an array with possible scrapers.
-    # The actual scraper was selected by getting the correct index from the settings for that particular type.
-    # I propose we give each scraper class an unique id and just store that id in the settings. 
-    #
-    # >> Scrapers for MAME platform are different than rest of the platforms
-    def _get_asset_scraper(self, scan_asset_policy, asset_info, launcher, available_scrapers):
-
-        
-        # ~~~ Asset scraping ~~~~~~~~~~~~~~~~~~~~~~~~~~~~~~~~~~~~~~~~~~~~~~~~~~~~~~~~~~~~~~~~~~~~~~
-        # settings.xml -> id="scan_asset_policy" default="0" values="Local Assets|Local Assets + Scrapers|Scrapers only"
-        if scan_asset_policy == 0:
-            log_verb('Asset policy: local images only | Scraper OFF')
-            return LocalAssetScraper(self.settings, launcher)
-                
-        key = ASSET_SETTING_KEYS[asset_info.id]
-        if key == '':
-            return None
-            
-        if key not in self.settings:
-            log_warning("Scraper with key {} not set in settings".format(key))
-            return None
-
-        scraper_index = self.settings[key]
-
-        # --- Asset scraper ---
-        onlineScraper = available_scrapers[scraper_index]
-
-        if not onlineScraper:
-            log_verb('Loaded {0:<10} asset scraper "NONE"'.format(asset_info.name))
-            return NullScraper()
-
-        # --- If scraper does not support particular asset return inmediately ---
-        if not onlineScraper.supports_asset_type(asset_info):
-            log_debug('ScraperFactory._get_asset_scraper() Scraper {0} does not support asset {1}. '
-                      'Skipping.'.format(onlineScraper.getName(), asset_info.name))
-            return NullScraper()
-                
-        log_verb('Loaded {0:<10} asset scraper "{1}"'.format(asset_info.name, onlineScraper.getName()))
-                
-        if scan_asset_policy == 1:
-            log_verb('Asset policy: if not Local Image then Scraper ON')
-            return LocalAssetScraper(self.settings, launcher, onlineScraper)
-        
-        # >> Initialise options of the thumb scraper (NOT SUPPORTED YET)
-        # region = self.settings['scraper_region']
-        # thumb_imgsize = self.settings['scraper_thumb_size']
-        # self.scraper_asset.set_options(region, thumb_imgsize)
-        return NullScraper()
-
-class ScrapingStrategy(object):
-
-    # metadata_scraper = single instance of a scraper
-    # assets_scrapers = dictionary of asset info id & scraper to use
-    def __init__(self, metadata_scraper, asset_scrapers):
-        self.metadata_scraper = metadata_scraper
-        self.asset_scrapers = asset_scrapers
-
-    # Actual scrape process
-    # Leave assets_to_scrape with none value if you want to scrape all available assets
-    def scrape(self, search_term, rom_path, rom, scrape_metadata = True, assets_to_scrape = None):
-                
-        #self._updateProgressMessage(file_text, 'Scraping {0}...'.format(scraper.getName()))
-        if scrape_metadata and self.metadata_scraper:
-            log_debug('ScrapingStrategy:: Scraping metadata with scraper \'{0}\''.format(self.metadata_scraper.getName()))
-            self.metadata_scraper.scrape_metadata(search_term, rom_path, rom)
-
-        for asset_info in self.asset_scrapers.keys():
-            
-            if assets_to_scrape is not None and not asset_info in assets_to_scrape:
-                continue
-                
-            scraper = self.asset_scrapers[asset_info]
-
-            log_debug('ScrapingStrategy:: Scraping asset {} with scraper \'{}\''.format(asset_info.name, scraper.getName()))
-            scraper.scrape_asset(search_term, asset_info, rom_path, rom)
-            
-        romdata = rom.get_data_dic()
-        log_verb('Set Title     file "{0}"'.format(romdata['s_title']))
-        log_verb('Set Snap      file "{0}"'.format(romdata['s_snap']))
-        log_verb('Set Boxfront  file "{0}"'.format(romdata['s_boxfront']))
-        log_verb('Set Boxback   file "{0}"'.format(romdata['s_boxback']))
-        log_verb('Set Cartridge file "{0}"'.format(romdata['s_cartridge']))
-        log_verb('Set Fanart    file "{0}"'.format(romdata['s_fanart']))
-        log_verb('Set Banner    file "{0}"'.format(romdata['s_banner']))
-        log_verb('Set Clearlogo file "{0}"'.format(romdata['s_clearlogo']))
-        log_verb('Set Flyer     file "{0}"'.format(romdata['s_flyer']))
-        log_verb('Set Map       file "{0}"'.format(romdata['s_map']))
-        log_verb('Set Manual    file "{0}"'.format(romdata['s_manual']))
-        log_verb('Set Trailer   file "{0}"'.format(romdata['s_trailer']))
-
-
-class ScraperSettings(object):
-    
-    def __init__(self, metadata_scraping_mode=1, asset_scraping_mode=1, ignore_scraped_title=False, scan_clean_tags=True):        
-        # --- Set scraping mode ---
-        # values="Semi-automatic|Automatic"
-        self.metadata_scraping_mode  = metadata_scraping_mode
-        self.asset_scraping_mode = asset_scraping_mode
-        self.ignore_scraped_title = ignore_scraped_title
-        self.scan_clean_tags = scan_clean_tags
-
-    @staticmethod
-    def create_from_settings(settings):        
-        return ScraperSettings(
-            settings['metadata_scraper_mode'] if 'metadata_scraper_mode' in settings else 1,
-            settings['asset_scraper_mode'] if 'asset_scraper_mode' in settings else 1,
-            settings['scan_ignore_scrap_title'] if 'scan_ignore_scrap_title' in settings else False,
-            settings['scan_clean_tags'] if 'scan_clean_tags' in settings else True)
-
-class Scraper(object):
-    __metaclass__ = abc.ABCMeta
-    
-    def __init__(self, scraper_settings, launcher, fallbackScraper = None):
-        
-        self.cache = {}
-        self.assets_cache = {}
-        
-        self.scraper_settings = scraper_settings
-        self.launcher = launcher
-                
-        self.fallbackScraper = fallbackScraper
-
-    def scrape_metadata(self, search_term, rom_path, rom):
-        
-        candidates = self._get_candidates(search_term, rom_path, rom)
-        log_debug('Scraper \'{0}\' found {1} result/s'.format(self.getName(), len(candidates)))
-
-        if not candidates or len(candidates) == 0:
-            log_verb('Scraper \'{0}\' found no games after searching.'.format(self.getName()))
-            
-            if self.fallbackScraper:
-                return self.fallbackScraper.scrape_metadata(search_term, rom_path, rom)
-
-            return False
-        
-=======
-import datetime
-import time
-import urllib
-
-# --- AEL packages ---
-from .constants import *
-from .utils import *
-from .assets import *
-
-class KodiProgressDialogStrategy(object):
-    def __init__(self):
-        self.progress = 0
-        self.progressDialog = xbmcgui.DialogProgress()
-        self.verbose = True
-
-    def _startProgressPhase(self, title, message):
-        self.progressDialog.create(title, message)
-
-    def _updateProgress(self, progress, message1 = None, message2 = None):
-        self.progress = progress
-        if not self.verbose:
-            self.progressDialog.update(progress)
-        else:
-            self.progressDialog.update(progress, message1, message2)
-
-    def _updateProgressMessage(self, message1, message2 = None):
-        if not self.verbose:
-            return
-
-        self.progressDialog.update(self.progress, message1, message2)
-
-    def _isProgressCanceled(self):
-        return self.progressDialog.iscanceled()
-
-    def _endProgressPhase(self, canceled = False):
-        if not canceled:
-            self.progressDialog.update(100)
-        self.progressDialog.close()
-
-class ScraperFactory(KodiProgressDialogStrategy):
-    def __init__(self, PATHS, settings):
-        self.settings = settings
-        self.addon_dir = PATHS.ADDON_DATA_DIR
-        super(ScraperFactory, self).__init__()
-
-    def create(self, launcher):
-        scan_metadata_policy = self.settings['scan_metadata_policy']
-        scan_asset_policy    = self.settings['scan_asset_policy']
-
-        if self._hasDuplicateArtworkDirs(launcher):
-            return None
-
-        available_scrapers = self._initialize_possible_scrapers(launcher)
-        metadata_scraper = self._get_metadata_scraper(scan_metadata_policy, launcher, available_scrapers)
-
-        self._startProgressPhase('Advanced Emulator Launcher', 'Preparing scrapers ...')
-
-        # --- Assets/artwork stuff ----------------------------------------------------------------
-        # ~~~ Check asset dirs and disable scanning for unset dirs ~~~
-        unconfigured_name_list = []
-        rom_asset_infos = g_assetFactory.get_asset_kinds_for_roms()
-        i = 0;
-
+        
         asset_scrapers = {}
         for asset_info in rom_asset_infos:
             asset_path = launcher.get_asset_path(asset_info)
@@ -604,7 +292,6 @@
             return False
 
         # --- Step 2: select which candidate to fetch the metadata from ---
->>>>>>> a755c8c7
         selected_candidate = 0
         if len(candidates) > 1 and self.scraper_settings.metadata_scraping_mode == 0:
             log_debug('Metadata semi-automatic scraping')
@@ -617,51 +304,13 @@
             for game in candidates: 
                 rom_name_list.append(game['display_name'])
 
-<<<<<<< HEAD
             selected_candidate = dialog.select('Select game for ROM {0}'.format(rom_path.getBaseNoExt()), rom_name_list)
-=======
-            selected_candidate = dialog.select(
-                'Select game for ROM {0}'.format(rom_path.getBase_noext()),
-                rom_name_list)
->>>>>>> a755c8c7
             if selected_candidate < 0: 
                 selected_candidate = 0
 
             # >> Open progress dialog again
             # ?? todo again
 
-<<<<<<< HEAD
-        
-            
-        candidate = candidates[selected_candidate]
-
-        # Update cache so future searches will automatically select this candidate for this particular search term
-        self._update_cache(search_term, candidate)
-        
-        game_data = self._load_metadata(candidate, rom_path, rom)        
-        scraper_applied = self._apply_candidate_on_metadata(rom_path, rom, game_data)
-                
-        if not scraper_applied and self.fallbackScraper is not None:
-            log_verb('Scraper \'{0}\' did not get the correct data. Using fallback scraping method: {1}.'.format(self.getName(), self.fallbackScraper.getName()))
-            return self.fallbackScraper.scrape_metadata(search_term, rom_path, rom)
-        
-        return scraper_applied
-
-    def scrape_asset(self, search_term, asset_info_to_scrape, rom_path, rom):
-        
-        log_debug('Scraper \'{0}\' searching for asset {1}'.format(self.getName(), asset_info_to_scrape.name))
-        candidates = self._get_candidates(search_term, rom_path, rom)
-        log_debug('Scraper \'{0}\' found {1} result/s'.format(self.getName(), len(candidates)))
-
-        if not candidates or len(candidates) == 0:
-            log_verb('Scraper \'{0}\' found no games after searching.'.format(self.getName()))
-            
-            if self.fallbackScraper:
-                return self.fallbackScraper.scrape_asset(search_term, rom_path, rom)
-
-            return False
-        
-=======
         candidate = candidates[selected_candidate]
 
         # Update cache so future searches will automatically select this candidate for this
@@ -687,7 +336,6 @@
                 return self.fallbackScraper.scrape_asset(search_term, rom_path, rom)
             return False
 
->>>>>>> a755c8c7
         selected_candidate = 0
         if len(candidates) > 1 and self.scraper_settings.asset_scraping_mode == 0:
             log_debug('Asset semi-automatic scraping')
@@ -700,12 +348,7 @@
             for game in candidates: 
                 rom_name_list.append(game['display_name'])
 
-<<<<<<< HEAD
             selected_candidate = dialog.select('Select game for ROM {0}'.format(rom_path.getBaseNoExt()), rom_name_list)
-=======
-            selected_candidate = dialog.select(
-                'Select game for ROM {0}'.format(rom_path.getBase_noext()), rom_name_list)
->>>>>>> a755c8c7
             if selected_candidate < 0: selected_candidate = 0
 
             # >> Open progress dialog again
@@ -715,10 +358,6 @@
 
         # Update cache so future searches will automatically select this candidate for this particular search term
         self._update_cache(search_term, candidate)
-<<<<<<< HEAD
-        
-=======
->>>>>>> a755c8c7
         found_assets = self._get_from_assets_cache(candidate['id'])
 
         # Cache hit?
@@ -729,41 +368,6 @@
             self._update_assets_cache(candidate['id'], found_assets)
         else:
             log_debug('Found cached asset candidates.')
-<<<<<<< HEAD
-            
-        scraper_applied = self._apply_candidate_on_asset(rom_path, rom, asset_info_to_scrape, found_assets)
-                
-        if not scraper_applied and self.fallbackScraper is not None:
-            log_verb('Scraper \'{0}\' did not get the correct data. Using fallback scraping method: {1}.'.format(self.getName(), self.fallbackScraper.getName()))
-            return self.fallbackScraper.scrape_asset(search_term, rom_path, rom)
-        
-        return scraper_applied
-        
-    @abc.abstractmethod
-    def getName(self):
-        return ''
-
-    @abc.abstractmethod
-    def supports_asset_type(self, asset_info):
-        return True
-
-    # search for candidates and return list with following item data:
-    # { 'id' : <unique id>, 'display_name' : <name to be displayed>, 'order': <number to sort by/relevance> }
-    @abc.abstractmethod
-    def _get_candidates(self, search_term, romPath, rom):
-        return []
-            
-    @abc.abstractmethod
-    def _load_metadata(self, candidate, romPath, rom):        
-        return self._new_gamedata_dic()
-    
-    @abc.abstractmethod
-    def _load_assets(self, candidate, romPath, rom):        
-        pass
-    
-    def _apply_candidate_on_metadata(self, rom_path, rom, candidate_data):
-
-=======
 
         scraper_applied = self._apply_candidate_on_asset(rom_path, rom, asset_info_to_scrape, found_assets)
 
@@ -796,17 +400,12 @@
     def _load_assets(self, candidate, romPath, rom): pass
 
     def _apply_candidate_on_metadata(self, rom_path, rom, candidate_data):
->>>>>>> a755c8c7
         if candidate_data is None:
             return False
 
         # --- Put metadata into ROM dictionary ---
         if self.scraper_settings.ignore_scraped_title:
-<<<<<<< HEAD
             rom_name = text_format_ROM_title(rom_path.getBaseNoExt(), self.scraper_settings.scan_clean_tags)
-=======
-            rom_name = text_format_ROM_title(rom.getBase_noext(), self.scraper_settings.scan_clean_tags)
->>>>>>> a755c8c7
             rom.set_name(rom_name)
             log_debug("User wants to ignore scraper name. Setting name to '{0}'".format(rom_name))
         else:
@@ -822,16 +421,6 @@
         rom.set_plot(candidate_data['plot'])                  # <plot>
 
         return True
-<<<<<<< HEAD
-    
-    def _apply_candidate_on_asset(self, rom_path, rom, asset_info, found_assets):
-   
-        if not found_assets:
-            log_debug('{0} scraper has not collected images.'.format(self.getName()))
-            return False
-                
-        asset_directory     = self.launcher.get_asset_path(asset_info)
-=======
 
     def _apply_candidate_on_asset(self, rom_path, rom, asset_info, found_assets):
         if not found_assets:
@@ -839,7 +428,6 @@
             return False
 
         asset_directory = self.launcher.get_asset_path(asset_info)
->>>>>>> a755c8c7
         asset_path_noext_FN = assets_get_path_noext_DIR(asset_info, asset_directory, rom_path)
         log_debug('Scraper.apply_candidate_on_asset() asset_path_noext "{0}"'.format(asset_path_noext_FN.getPath()))
 
@@ -847,11 +435,7 @@
 
         log_debug('{} scraper has collected {} assets of type {}.'.format(self.getName(), len(specific_images_list), asset_info.name))
         if len(specific_images_list) == 0:
-<<<<<<< HEAD
             log_debug('{0} scraper has not collected images for asset {1}.'.format(self.getName(), asset_info.name))
-=======
-            log_debug('{0} scraper has not collected images for asset {}.'.format(self.getName(), asset_info.name))
->>>>>>> a755c8c7
             return False
 
         # --- Semi-automatic scraping (user choses an image from a list) ---
@@ -907,7 +491,6 @@
                 image_path = self._download_image(asset_info, image_url, asset_path_noext_FN)
 
             else:
-<<<<<<< HEAD
                 log_debug('{0} scraper: user chose local image "{1}"'.format(asset_info.name, selected_image['url']))
                 image_path = FileName(selected_image['url'])
 
@@ -918,17 +501,6 @@
  
     def _apply_candidate(self, romPath, rom):
         
-=======
-                log_debug('{0} scraper: user chose local image "{1}"'.format(self.asset_info.name, selected_image['url']))
-                image_path = FileNameFactory.create(selected_image['url'])
-
-            if image_path:
-                rom.set_asset(asset_info, image_path)
-
-        return True
-
-    def _apply_candidate(self, romPath, rom):
->>>>>>> a755c8c7
         if not self.gamedata:
             log_verb('Scraper did not get the correct data.')
             return False
@@ -936,11 +508,7 @@
         if self.scrape_metadata:
             # --- Put metadata into ROM dictionary ---
             if self.scraper_settings.ignore_scraped_title:
-<<<<<<< HEAD
                 rom_name = text_format_ROM_title(rom.getBaseNoExt(), self.scraper_settings.scan_clean_tags)
-=======
-                rom_name = text_format_ROM_title(rom.getBase_noext(), self.scraper_settings.scan_clean_tags)
->>>>>>> a755c8c7
                 rom.set_name(rom_name)
                 log_debug("User wants to ignore scraper name. Setting name to '{0}'".format(rom_name))
             else:
@@ -954,11 +522,7 @@
             rom.set_number_of_players(self.gamedata['nplayers']) # <nplayers>
             rom.set_esrb_rating(self.gamedata['esrb'])           # <esrb>
             rom.set_plot(self.gamedata['plot'])                  # <plot>
-<<<<<<< HEAD
-        
-=======
-
->>>>>>> a755c8c7
+        
         if self.assets_to_scrape is not None and len(self.assets_to_scrape) > 0:
             image_list = self.gamedata['assets']    
             if not image_list:
@@ -966,16 +530,10 @@
                 return False
 
             for asset_info in self.assets_to_scrape:
-<<<<<<< HEAD
                 
                 asset_directory     = self.launcher.get_asset_path(asset_info)
                 asset_path_noext_FN = assets_get_path_noext_DIR(asset_info, asset_directory, romPath)
                 log_debug('Scraper._apply_candidate() asset_path_noext "{0}"'.format(asset_path_noext_FN.getPath()))
-=======
-                asset_directory = self.launcher.get_asset_path(asset_info)
-                asset_path_noext_FN = assets_get_path_noext_DIR(asset_info, asset_directory, romPath)
-                log_debug('Scraper._apply_candidate() asset_path_noext "{0}"'.format(asset_path_noext_FN.getOriginalPath()))
->>>>>>> a755c8c7
 
                 specific_images_list = [image_entry for image_entry in image_list if image_entry['type'].kind == asset_info.kind]
 
@@ -1037,7 +595,6 @@
 
                 else:
                     log_debug('{0} scraper: user chose local image "{1}"'.format(self.asset_info.name, selected_image['url']))
-<<<<<<< HEAD
                     image_path = FileName(selected_image['url'])
 
                 if image_path:
@@ -1047,26 +604,12 @@
 
     def _download_image(self, asset_info, image_url, destination_folder):
 
-=======
-                    image_path = FileNameFactory.create(selected_image['url'])
-
-                if image_path:
-                    rom.set_asset(asset_info, image_path)
-
-        return True
-
-    def _download_image(self, asset_info, image_url, destination_folder):
->>>>>>> a755c8c7
         if image_url is None or image_url == '':
             log_debug('No image to download. Skipping')
             return None
 
         image_ext = text_get_image_URL_extension(image_url)
-<<<<<<< HEAD
         log_debug('Downloading  {} from image URL "{}"'.format(asset_info.name, image_url))
-=======
-        log_debug('Downloading image URL "{1}"'.format(asset_info.name, image_url))
->>>>>>> a755c8c7
 
         # ~~~ Download image ~~~
         image_path = destination_folder.append(image_ext)
@@ -1080,25 +623,6 @@
             return None
 
         return image_path
-<<<<<<< HEAD
-    
-    @abc.abstractmethod
-    def _get_image_url_from_page(self, candidate, asset_info):        
-        return ''
-
-    def _get_from_cache(self, search_term):
-
-        if search_term in self.cache:
-            return self.cache[search_term]
-        
-        return None
-
-    def _get_from_assets_cache(self, candidate_id):
-
-        if candidate_id in self.assets_cache:
-            return self.assets_cache[candidate_id]
-        
-=======
 
     @abc.abstractmethod
     def _get_image_url_from_page(self, candidate, asset_info):
@@ -1112,31 +636,20 @@
     def _get_from_assets_cache(self, candidate_id):
         if candidate_id in self.assets_cache:
             return self.assets_cache[candidate_id]
->>>>>>> a755c8c7
         return None
 
     def _update_cache(self, search_term, data):
         self.cache[search_term] = data
-<<<<<<< HEAD
-        
-=======
-
->>>>>>> a755c8c7
+        
     def _update_assets_cache(self, candidate_id, data):
         self.assets_cache[candidate_id] = data
 
     def _reset_cache(self):
         self.cache = {}
         self.assets_cache = {}
-<<<<<<< HEAD
-        
-    def _new_gamedata_dic(self):
-        gamedata = {
-=======
-
+        
     def _new_gamedata_dic(self):
         return {
->>>>>>> a755c8c7
             'title'     : '',
             'year'      : '',
             'genre'     : '',
@@ -2115,7 +1628,6 @@
 
         return gamedata
 
-<<<<<<< HEAD
     def _new_assetdata_dic(self):
         assetdata = {
             'type': '',
@@ -3137,12 +2649,6 @@
                 
         assets_list = []
 
-=======
-    def _load_assets(self, candidate, romPath, rom):
-                
-        assets_list = []
-
->>>>>>> a755c8c7
         #
         # <li class="mostra_archivio cursor_pointer" title="Show all images, videos and documents archived for this game"> 
         # <a href="javascript:void mostra_media_archivio();"> <span>Other files</span> </a>
