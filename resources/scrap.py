--- conflicted
+++ resolved
@@ -356,11 +356,7 @@
 
     def check_launcher_unset_asset_dirs(self):
         log_debug('ScrapeStrategy::check_launcher_unset_asset_dirs() BEGIN ...')
-<<<<<<< HEAD
         self.enabled_asset_list = self.launcher.get_enabled_asset_list()
-=======
-        self.enabled_asset_list = asset_get_enabled_asset_list(self.launcher)
->>>>>>> b9ae92f9
         self.unconfigured_name_list = asset_get_unconfigured_name_list(self.enabled_asset_list)
  
     # Determine the actions to be carried out by process_ROM_metadata() and process_ROM_assets().
@@ -531,31 +527,13 @@
         # --- Process asset by asset actions ---
         # --- Asset scraping ---
         for i, asset_ID in enumerate(ROM_ASSET_ID_LIST):
-<<<<<<< HEAD
             AInfo = g_assetFactory.get_asset_info(asset_ID)
-                        
-            # Remove this action. It is equivalent to ACTION_ASSET_LOCAL_ASSET
-            if self.asset_action_list[i] == ScrapeStrategy.ACTION_ASSET_UNSET:
-                log_debug('Unsetting asset {}'.format(AInfo.name))
-                ROM.set_asset(asset_info, None)
-
-            elif self.asset_action_list[i] == ScrapeStrategy.ACTION_ASSET_LOCAL_ASSET:
-                log_debug('Using local asset for {}'.format(AInfo.name))
-                ROM.set_asset(asset_info, local_asset_list[i])
-
-            elif self.asset_action_list[i] == ScrapeStrategy.ACTION_ASSET_SCRAPER:
-                log_verb('Scraping {}...'.format(AInfo.name))
-                ROM.set_asset(asset_info, self._scanner_scrap_ROM_asset(asset_info, self.local_asset_list[i], ROM))
-
-=======
-            AInfo = assets_get_info_scheme(asset_ID)
             if self.asset_action_list[i] == ScrapeStrategy.ACTION_ASSET_LOCAL_ASSET:
                 log_debug('Using local asset for {}'.format(AInfo.name))
-                romdata[AInfo.key] = self.local_asset_list[i]
-            elif self.asset_action_list[i] == ScrapeStrategy.ACTION_ASSET_SCRAPER:
-                romdata[AInfo.key] = self._scanner_scrap_ROM_asset(
-                    asset_ID, self.local_asset_list[i], ROM)
->>>>>>> b9ae92f9
+                ROM.set_asset(AInfo, self.local_asset_list[i])
+            elif self.asset_action_list[i] == ScrapeStrategy.ACTION_ASSET_SCRAPER:                
+                ROM.set_asset(AInfo, self._scanner_scrap_ROM_asset(
+                    AInfo, self.local_asset_list[i], ROM))
             else:
                 raise ValueError('Asset {} index {} ID {} unknown action {}'.format(
                     AInfo.name, i, asset_ID, self.asset_action_list[i]))
@@ -671,16 +649,10 @@
     def _scrap_ROM_asset_scanner(self, asset_info, local_asset_path, ROM):
         # --- Cached frequent used things ---
         asset_name = asset_info.name
-<<<<<<< HEAD
         asset_dir_FN  = self.launcher.get_asset_path(asset_info)
         asset_path_noext_FN = assets_get_path_noext_DIR(asset_info, asset_dir_FN, ROM.get_file())
-        log_debug('ScrapeStrategy::_scrap_ROM_asset_scanner() Scraping {0}...'.format(asset_name))
-=======
-        asset_dir_FN  = FileName(self.launcher[asset_info.path_key])
-        asset_path_noext_FN = assets_get_path_noext_DIR(asset_info, asset_dir_FN, ROM)
         log_debug('ScrapeStrategy::_scanner_scrap_ROM_asset() Scraping {} with scraper {}...'.format(
             asset_name, self.asset_scraper_name))
->>>>>>> b9ae92f9
         status_dic = kodi_new_status_dic('No error')
         
         # By default always use local image if found in case scraper fails.
@@ -696,14 +668,9 @@
             return
 
         # --- If scraper does not support particular asset return inmediately ---
-<<<<<<< HEAD
-        if not scraper_obj.supports_asset(asset_info.id):
-            log_debug('Scraper {0} does not support asset {1}.'.format(scraper_name, asset_name))
-=======
-        if not self.asset_scraper_obj.supports_asset_ID(asset_ID):
+        if not self.asset_scraper_obj.supports_asset_ID(asset_info.id):
             log_debug('Scraper {0} does not support asset {1}.'.format(
                 self.asset_scraper_name, asset_name))
->>>>>>> b9ae92f9
             return ret_asset_path
 
         # --- Update scanner progress dialog ---
@@ -713,11 +680,7 @@
             self.pdialog.updateMessage2(scraper_text)
 
         # --- Grab list of images/assets for the selected candidate ---
-<<<<<<< HEAD
-        assetdata_list = scraper_obj.get_assets(candidate, asset_info, status_dic)
-=======
-        assetdata_list = self.asset_scraper_obj.get_assets(candidate, asset_ID, status_dic)
->>>>>>> b9ae92f9
+        assetdata_list = self.asset_scraper_obj.get_assets(candidate, asset_info, status_dic)
         if not status_dic['status']:
             self.pdialog.close()
             kodi_dialog_OK(status_dic['msg'])
@@ -725,13 +688,8 @@
             self.pdialog.reopen()
         if assetdata_list is None or not assetdata_list:
             # If scraper returns no images return current local asset.
-<<<<<<< HEAD
-            log_debug('{0} {1} found no images.'.format(scraper_name, asset_name))
-            return ret_asset_path        
-=======
             log_debug('{0} {1} found no images.'.format(self.asset_scraper_name, asset_name))
             return ret_asset_path
->>>>>>> b9ae92f9
         log_verb('{0} scraper returned {1} images.'.format(asset_name, len(assetdata_list)))
 
         # --- Semi-automatic scraping (user choses an image from a list) ---
@@ -785,11 +743,7 @@
             scraper_text = 'Scraping {0} with {1} (Resolving URL...)'.format(
                 asset_name, self.asset_scraper_name)
             self.pdialog.updateMessage2(scraper_text)
-<<<<<<< HEAD
-        image_url = scraper_obj.resolve_asset_URL(selected_asset)
-=======
         image_url = self.asset_scraper_obj.resolve_asset_URL(selected_asset, status_dic)
->>>>>>> b9ae92f9
         if not status_dic['status']:
             self.pdialog.close()
             kodi_dialog_OK(status_dic['msg'])
@@ -1752,12 +1706,8 @@
         url = url_a + url_b
         page_data = self._retrieve_URL_as_JSON(url, status_dic)
         if not status_dic['status']: return None
-<<<<<<< HEAD
-        
-=======
         self._dump_json_debug('TGDB_get_metadata.json', page_data)
 
->>>>>>> b9ae92f9
         # --- Parse game page data ---
         log_debug('TheGamesDB::get_metadata() Parsing game metadata...')
         online_data = page_data['data']['games'][0]
@@ -2088,17 +2038,12 @@
 
     # Retrieve URL and decode JSON object.
     def _retrieve_URL_as_JSON(self, url, status_dic):
-<<<<<<< HEAD
-        try:
-            page_data = net_get_URL_as_json(url, self._clean_URL_for_log(url))
-=======
         page_data_raw, http_code = net_get_URL(url, self._clean_URL_for_log(url))
         if page_data_raw is None:
             self._handle_error(status_dic, 'Network error in net_get_URL()')
             return None
         try:
             json_data = json.loads(page_data_raw)
->>>>>>> b9ae92f9
         except Exception as ex:
             self._handle_exception(ex, status_dic, 'Error decoding JSON data from TheGamesDB.')
             return None
