# -*- coding: utf-8 -*-

# Advanced Emulator Launcher scraping engine.
#
# --- Information about scraping ---
# https://github.com/muldjord/skyscraper
# https://github.com/muldjord/skyscraper/blob/master/docs/SCRAPINGMODULES.md

# Copyright (c) 2016-2019 Wintermute0110 <wintermute0110@gmail.com>
#
# This program is free software; you can redistribute it and/or modify
# it under the terms of the GNU General Public License as published by
# the Free Software Foundation; version 2 of the License.
#
# This program is distributed in the hope that it will be useful,
# but WITHOUT ANY WARRANTY; without even the implied warranty of
# MERCHANTABILITY or FITNESS FOR A PARTICULAR PURPOSE.
# See the GNU General Public License for more details.

# --- Python standard library ---
from __future__ import unicode_literals
from __future__ import division
import abc
import base64
import collections
import copy
import datetime
import json
import socket
import time
import urllib
import urlparse
<<<<<<< HEAD
import socket
=======
import zipfile
>>>>>>> 21610994

# --- AEL packages ---
from .constants import *
from .platforms import *
from .utils import *
from .disk_IO import *
from .net_IO import *
from .objects import *
from .rom_audit import *

# --- Scraper use cases ---------------------------------------------------------------------------
# THIS DOCUMENTATION IS OBSOLETE, IT MUST BE UPDATED TO INCLUDE THE SCRAPER DISK CACHE.
#
# The ScraperFactory class is resposible to create a ScraperStrategy object according to the
# addon settings and to keep a cached dictionary of Scraper objects.
#
# The actual scraping is done by the ScraperStrategy object, which has the logic to download
# images, rename them, etc., and to interact with the scraped object (ROM, Std Launchers).
#
# The Scraper objects only know of to pull information from websites or offline XML databases.
# Scraper objects do not need to reference Launcher or ROM objects. Pass to them the required
# properties like platform. Launcher and ROM objects are know by the ScraperStrategy but not
# by the Scraper objects.
#
# --- NOTES ---
# 1) There is one and only one global ScraperFactory object named g_scraper_factory.
#
# 2) g_scraper_factory keeps a list of instantiated scraper objects. Scrapers are identified
#    with a numerical list index. This is required to identify a concrete scraper object
#    from the addon settings.
#
# 3) g_scraper_factory must be able to report each scraper capabilities.
#
# 4) The actual object metadata/asset scraping is done by an scrap_strategy object instance.
#
# 5) progress_dialog_obj object instance is passed to the scrap_strategy instance.
#    In the ROM scanner the progress dialog is created in the scanner instance and 
#    changed by the scanner/scraper objects.
#
# --- Use case A: ROM scanner ---------------------------------------------------------------------
# The ROM scanner case also applies when the user selects "Rescrape ROM assets" in the Launcher
# context menu.
#
# --- Algorithm ---
# 1) Create a ScraperFactory global object g_scraper_factory.
# 1.1) For each scraper class one and only one object is instantiated and initialised.
#      This per-scraper unique object simplifies the coding of the scraper cache.
#      The unique scraper objects are stored inside the global g_scraper_factory and can
#      be reused.
#
# 2) Create a ScraperStrategy object with the g_scraper_factory object.
# 2.1) g_scraper_factory checks for unset artwork directories. Disable unconfigured assets.
# 2.2) Check for duplicate artwork directories. Disable assets for duplicated directories.
# 2.3) Read the addon settings and create the metadata scraper to process ROMs.
# 2.4) For each asset type not disabled create the asset scraper.
# 2.5) Finally, create and return the ScraperStrategy object.
#
# 3) For each ROM object scrape the metadata and assets with the ScraperStrategy object.
#
# --- Code example ---
# scrap_strategy.process_ROM_assets() scrapes all enabled assets in sequence using all the
# configured scrapers (primary, secondary).
#
# g_scraper_factory = ScraperFactory(g_PATHS, g_settings)
# scrap_strategy = g_scraper_factory.create_scanner(launcher_obj, progress_dialog_obj)
# scrap_strategy.process_ROM_metadata(rom_obj)
# scrap_strategy.process_ROM_assets(rom_obj)
#
# --- Use case B: ROM context menu ---------------------------------------------------------------
# In the ROM context menu the scraper object may be called multiple times by the recursive
# context menu.
#
# Scrapers should report the assets they support to build the dynamic context menu.
#
# The scraping mode when using the context menu is always manual.
#
# --- Code example METADATA ---
# >> g_scraper_factory is a global object created when the addon is initialised.
# g_scrap_factory = ScraperFactory(g_PATHS, self.settings)
# scraper_menu_list = g_scrap_factory.get_metadata_scraper_menu_list()
# scraper_index = dialog.select( ... )
# scraper_ID = g_scrap_factory.get_metadata_scraper_ID_from_menu_idx(scraper_index)
# scrap_strategy = g_scrap_factory.create_CM_metadata(scraper_ID)
# >> data_dic has auxiliar data to do the scraping process.
# scrap_strategy.scrap_CM_metadata_ROM(object_dic, data_dic)
# scrap_strategy.scrap_CM_metadata_Launcher(object_dic, data_dic)
#
# --- Code example ASSETS ---
# >> g_scraper_factory is a global object created when the addon is initialised.
# g_scrap_factory = ScraperFactory(g_PATHS, self.settings)
# scraper_menu_list = g_scrap_factory.get_asset_scraper_menu_list(asset_ID)
# scraper_index = dialog.select( ... )
# scraper_ID = g_scrap_factory.get_asset_scraper_ID_from_menu_idx(scraper_index)
# scrap_strategy = g_scrap_factory.create_CM_asset(scraper_ID)
# >> data_dic has auxiliar data to do the scraping process.
# scrap_strategy.scrap_CM_asset(object_dic, asset_ID, data_dic)
#
# --- Use case C: Standalone Launcher context menu -----------------------------------------------
# In the Standalone Launcher context menu the situation is similar to the ROM context menu.
# The difference is that rom_obj is a Launcher object instance instead of a ROM object.
# ------------------------------------------------------------------------------------------------
class ScraperFactory(object):
    def __init__(self, PATHS, settings):
        # log_debug('ScraperFactory.__init__() BEGIN ...')
        self.PATHS = PATHS
        self.settings = settings

        # Instantiate the scraper objects and cache them in a dictionary. Each scraper is a
        # unique object instance which is reused as many times as necessary. For example,
        # the cached search hits and asset hits will be reused and less web calls need
        # to be performed.
        #
        # Keep instantiated scrapers in an OrderedDictionary.
        # The order is necessary when checking the scraper capabilities and building menus for
        # the scrapers to show always in the same order.
        log_debug('ScraperFactory.__init__() Creating scraper objects...')
        self.scraper_objs = collections.OrderedDict()
        if SCRAPER_NULL_ID in SCRAPER_LIST:
            self.scraper_objs[SCRAPER_NULL_ID] = Null_Scraper(self.settings)
        if SCRAPER_AEL_OFFLINE_ID in SCRAPER_LIST:
            self.scraper_objs[SCRAPER_AEL_OFFLINE_ID] = AEL_Offline(self.settings)
        if SCRAPER_THEGAMESDB_ID in SCRAPER_LIST:
            self.scraper_objs[SCRAPER_THEGAMESDB_ID] = TheGamesDB(self.settings)
        if SCRAPER_MOBYGAMES_ID in SCRAPER_LIST:
            self.scraper_objs[SCRAPER_MOBYGAMES_ID] = MobyGames(self.settings)
        if SCRAPER_SCREENSCRAPER_ID in SCRAPER_LIST:
           self.scraper_objs[SCRAPER_SCREENSCRAPER_ID] = ScreenScraper(self.settings)
        if SCRAPER_GAMEFAQS_ID in SCRAPER_LIST:
            self.scraper_objs[SCRAPER_GAMEFAQS_ID] = GameFAQs(self.settings)
        if SCRAPER_ARCADEDB_ID in SCRAPER_LIST:
            self.scraper_objs[SCRAPER_ARCADEDB_ID] = ArcadeDB(self.settings)
        if SCRAPER_LIBRETRO_ID in SCRAPER_LIST:
           self.scraper_objs[SCRAPER_LIBRETRO_ID] = Libretro(self.settings)

    # Return a list with instantiated scrapers IDs. List always has same order.
    def get_scraper_list(self):
        return list(self.scraper_objs.keys())

    # Returns a scraper object reference.
    def get_scraper_object(self, scraper_ID):
        return self.scraper_objs[scraper_ID]

    def get_name(self, scraper_ID):
        return self.scraper_objs[scraper_ID].get_name()

    def supports_metadata(self, scraper_ID, metadata_ID):
        return self.scraper_objs[scraper_ID].supports_metadata_ID(metadata_ID)

    def supports_asset(self, scraper_ID, asset_ID):
        return self.scraper_objs[scraper_ID].supports_asset_ID(asset_ID)

    def get_metadata_scraper_menu_list(self):
        log_debug('ScraperFactory.get_metadata_scraper_menu_list() Building scraper list...')
        scraper_menu_list = []
        self.metadata_menu_ID_list = []
        for scraper_ID in self.scraper_objs:
            scraper_obj = self.scraper_objs[scraper_ID]
            s_name = scraper_obj.get_name()
            if scraper_obj.supports_metadata():
                scraper_menu_list.append('Scrape with {0}'.format(s_name))
                self.metadata_menu_ID_list.append(scraper_ID)
                log_verb('Scraper {0} supports metadata (ENABLED)'.format(s_name))
            else:
                log_verb('Scraper {0} lacks metadata (DISABLED)'.format(s_name))

        return scraper_menu_list

    def get_metadata_scraper_ID_from_menu_idx(self, menu_index):
        return self.metadata_menu_ID_list[menu_index]

    # Traverses all instantiated scraper objects and checks if the scraper supports the particular
    # kind of asset. If so, it adds the scraper name to the list.
    #
    # @return: [list of strings]
    def get_asset_scraper_menu_list(self, asset_ID):
        log_debug('ScraperFactory::get_asset_scraper_menu_list() Building scraper list...')
        AInfo = g_assetFactory.get_asset_info(asset_ID)
        scraper_menu_list = []
        self.asset_menu_ID_list = []
        for scraper_ID in self.scraper_objs:
            scraper_obj = self.scraper_objs[scraper_ID]
            s_name = scraper_obj.get_name()
            if scraper_obj.supports_asset_ID(asset_ID):
                scraper_menu_list.append('Scrape {0} with {1}'.format(AInfo.name, s_name))
                self.asset_menu_ID_list.append(scraper_ID)
                log_verb('Scraper {0} supports asset {1} (ENABLED)'.format(s_name, AInfo.name))
            else:
                log_verb('Scraper {0} lacks asset {1} (DISABLED)'.format(s_name, AInfo.name))

        return scraper_menu_list

    # You must call get_asset_scraper_menu_list before calling this function.
    def get_asset_scraper_ID_from_menu_idx(self, menu_index):
        return self.asset_menu_ID_list[menu_index]

    # 1) Create the ScraperStrategy object to be used in the ROM Scanner.
    #
    # 2) Read the addon settings and choose the metadata and asset scrapers selected
    #    by the user. Note that the scrapers used depend on the scraping policies.
    #
    # In AEL 0.9.x series launcher is a dictionary. In 0.10.x series it will be a Launcher object.
    #
    # Returns a ScrapeStrategy object which is used for the actual scraping.
    def create_scanner(self, launcher):
        # log_debug('ScraperFactory.create_scanner() BEGIN ...')
        self.strategy_obj = ScrapeStrategy(self.PATHS, self.settings)

        platform = launcher.get_platform()
        # --- Read addon settings and configure the scrapers selected -----------------------------
        if platform == 'MAME':
            log_debug('ScraperFactory::create_scanner() Platform is MAME.')
            log_debug('Using MAME scrapers from settings.xml')
            scraper_metadata_index = self.settings['scraper_metadata_MAME']
            scraper_asset_index = self.settings['scraper_asset_MAME']
            scraper_metadata_ID = SCRAP_METADATA_MAME_SETTINGS_LIST[scraper_metadata_index]
            scraper_asset_ID = SCRAP_ASSET_MAME_SETTINGS_LIST[scraper_asset_index]
        else:
            log_debug('ScraperFactory.create_scanner() Platform is NON-MAME.')
            log_debug('Using standard scrapers from settings.xml')
            scraper_metadata_index = self.settings['scraper_metadata']
            scraper_asset_index = self.settings['scraper_asset']
            scraper_metadata_ID = SCRAP_METADATA_SETTINGS_LIST[scraper_metadata_index]
            scraper_asset_ID = SCRAP_ASSET_SETTINGS_LIST[scraper_asset_index]
        log_debug('Metadata scraper name {} (index {}, ID {})'.format(
            self.scraper_objs[scraper_metadata_ID].get_name(), scraper_metadata_index, scraper_metadata_ID))
        log_debug('Asset scraper name    {} (index {}, ID {})'.format(
            self.scraper_objs[scraper_asset_ID].get_name(), scraper_asset_index, scraper_asset_ID))

        # Set scraper objects.
        self.strategy_obj.meta_scraper_obj   = self.scraper_objs[scraper_metadata_ID]
        self.strategy_obj.meta_scraper_name  = self.strategy_obj.meta_scraper_obj.get_name()
        self.strategy_obj.asset_scraper_obj  = self.scraper_objs[scraper_asset_ID]
        self.strategy_obj.asset_scraper_name = self.strategy_obj.asset_scraper_obj.get_name()

        flag = self.strategy_obj.meta_scraper_obj is self.strategy_obj.asset_scraper_obj
        self.strategy_obj.meta_and_asset_scraper_same = flag
        log_debug('Are metadata and asset scrapers the same? {}'.format(
            self.strategy_obj.meta_and_asset_scraper_same))

        # --- Add launcher properties to ScrapeStrategy object ---
        self.strategy_obj.launcher = launcher
        self.strategy_obj.platform = platform

        return self.strategy_obj

    # * Flush caches before dereferencing object.
    def destroy_scanner(self, pdialog = None):
        log_debug('ScraperFactory.destroy_scanner() Flushing disk caches...')
        if pdialog is None: pdialog = KodiProgressDialog()
        self.strategy_obj.meta_scraper_obj.flush_disk_cache(pdialog)
        # Only flush asset cache if object is different from metadata.
        if not self.strategy_obj.meta_scraper_obj is self.strategy_obj.asset_scraper_obj:
            self.strategy_obj.asset_scraper_obj.flush_disk_cache()
        else:
            log_debug('Metadata and asset scraper same. Not flushing asset scraper disk cache.')
        self.strategy_obj = None

    # * Create a ScraperStrategy object to be used in the "Edit metadata" context menu.
    # * The scraper disk cache is organised by platform. The scraper object is restricted
    #   to scrape one platform per session.
    def create_CM_metadata(self, scraper_ID):
        log_debug('ScraperFactory.create_CM_metadata() Creating ScrapeStrategy {}'.format(
            scraper_ID))
        self.scraper_ID = scraper_ID
        self.strategy_obj = ScrapeStrategy(self.PATHS, self.settings)

        # --- Choose scraper and set platform ---
        self.strategy_obj.scraper_obj = self.scraper_objs[scraper_ID]
        log_debug('User chose scraper "{0}"'.format(self.strategy_obj.scraper_obj.get_name()))

        # --- Load candidate cache ---
        # We do lazy loading when calling Scraper.check_candidates_cache
        # self.strategy_obj.scraper_obj.load_candidates_cache(platform)

        return self.strategy_obj

    # * Create a ScraperStrategy object to be used in the "Edit asset" context menu.
    #
    # Returns a ScrapeStrategy object which is used for the actual scraping.
    # In AEL 0.9.x this object will be used once. In AEL 0.10.x with recursive CM this object
    # may be used multiple times. Make sure cache works OK.
    def create_CM_asset(self, scraper_ID):
        log_debug('ScraperFactory.create_CM_asset() BEGIN ...')
        self.scraper_ID = scraper_ID
        self.strategy_obj = ScrapeStrategy(self.PATHS, self.settings)

        # --- Choose scraper ---
        self.strategy_obj.scraper_obj = self.scraper_objs[scraper_ID]
        log_debug('User chose scraper "{0}"'.format(self.strategy_obj.scraper_obj.get_name()))

        return self.strategy_obj

    # * Flush caches before dereferencing object.
    def destroy_CM(self, pdialog = None):
        log_debug('ScraperFactory.destroy_CM() Flushing disk caches...')
        if pdialog is None: pdialog = KodiProgressDialog()
        self.strategy_obj.scraper_obj.flush_disk_cache(pdialog)
        self.strategy_obj.scraper_obj = None
        self.strategy_obj = None

#
# Main scraping logic.
#
class ScrapeStrategy(object):
    # --- Class variables ------------------------------------------------------------------------
    # --- Metadata actions ---
    ACTION_META_TITLE_ONLY = 100
    ACTION_META_NFO_FILE   = 200
    ACTION_META_SCRAPER    = 300

    # --- Asset actions ---
    ACTION_ASSET_LOCAL_ASSET = 100
    ACTION_ASSET_SCRAPER     = 200

    SCRAPE_ROM      = 'ROM'
    SCRAPE_LAUNCHER = 'Launcher'

    # --- Constructor ----------------------------------------------------------------------------
    # @param PATHS: PATH object.
    # @param settings: [dict] Addon settings.
    def __init__(self, PATHS, settings):
        log_debug('ScrapeStrategy.__init__() Initializing ScrapeStrategy...')
        self.PATHS = PATHS
        self.settings = settings

        # --- Read addon settings and configure scraper setings ---
        self.scan_metadata_policy = self.settings['scan_metadata_policy']
        self.scan_asset_policy    = self.settings['scan_asset_policy']
        self.game_selection_mode  = self.settings['game_selection_mode']
        self.asset_selection_mode = self.settings['asset_selection_mode']

        # Boolean options used by the scanner.
        self.scan_ignore_scrap_title = self.settings['scan_ignore_scrap_title']
        self.scan_clean_tags         = self.settings['scan_clean_tags']
        self.scan_update_NFO_files   = self.settings['scan_update_NFO_files']

    # Call this function before the ROM Scanning starts.
    def scanner_set_progress_dialog(self, pdialog, pdialog_verbose):
        log_debug('ScrapeStrategy.scanner_set_progress_dialog() Setting progress dialog...')
        self.pdialog = pdialog
        self.pdialog_verbose = pdialog_verbose

        # DEBUG code, never use in a release.
        # log_debug('ScrapeStrategy.begin_ROM_scanner() DEBUG dumping of scraper data ON.')
        # self.meta_scraper_obj.set_debug_file_dump(True, '/home/kodi/')
        # self.asset_scraper_obj.set_debug_file_dump(True, '/home/kodi/')

    # Check if scraper is ready for operation (missing API keys, etc.). If not disable scraper.
    # Display error reported in status_dic as Kodi dialogs.
    def scanner_check_before_scraping(self):
        status_dic = kodi_new_status_dic('No error')
        self.meta_scraper_obj.check_before_scraping(status_dic)
        if not status_dic['status']: kodi_dialog_OK(status_dic['msg'])

        # Only check asset scraper if it's different from the metadata scraper.
        if not self.meta_and_asset_scraper_same:
            status_dic = kodi_new_status_dic('No error')
            self.asset_scraper_obj.check_before_scraping(status_dic)
            if not status_dic['status']: kodi_dialog_OK(status_dic['msg'])

    def scanner_check_launcher_unset_asset_dirs(self):
        log_debug('ScrapeStrategy::scanner_check_launcher_unset_asset_dirs() BEGIN ...')
        self.enabled_asset_list = self.launcher.get_enabled_asset_list()
        self.unconfigured_name_list = asset_get_unconfigured_name_list(self.enabled_asset_list)
 
    # Determine the actions to be carried out by process_ROM_metadata() and process_ROM_assets().
    # Must be called before the aforementioned methods.
    def scanner_process_ROM_begin(self, ROM, ROM_checksums):
        log_debug('ScrapeStrategy.scanner_process_ROM_begin() Determining metadata and asset actions...')

        # --- Determine metadata action ----------------------------------------------------------
        # --- Test if NFO file exists ---
        ROM_path = ROM.get_file()
        self.NFO_file = FileName(ROM_path.getPathNoExt() + '.nfo')
        NFO_file_found = True if self.NFO_file.exists() else False
        if NFO_file_found:
            log_debug('NFO file found "{0}"'.format(self.NFO_file.getPath()))
        else:
            log_debug('NFO file NOT found "{0}"'.format(self.NFO_file.getPath()))

        # Action depends configured metadata policy and wheter the NFO files was found or not.
        if self.scan_metadata_policy == 0:
            log_verb('Metadata policy: Read NFO file OFF | Scraper OFF')
            log_verb('Metadata policy: Only cleaning ROM name.')
            self.metadata_action = ScrapeStrategy.ACTION_META_TITLE_ONLY

        elif self.scan_metadata_policy == 1:
            log_verb('Metadata policy: Read NFO file ON | Scraper OFF')
            if NFO_file_found:
                log_verb('Metadata policy: NFO file found.')
                self.metadata_action = ScrapeStrategy.ACTION_META_NFO_FILE
            else:
                log_verb('Metadata policy: NFO file not found. Only cleaning ROM name')
                self.metadata_action = ScrapeStrategy.ACTION_META_TITLE_ONLY

        elif self.scan_metadata_policy == 2:
            log_verb('Metadata policy: Read NFO file ON | Scraper ON')
            if NFO_file_found:
                log_verb('Metadata policy: NFO file found. Scraper not used.')
                self.metadata_action = ScrapeStrategy.ACTION_META_NFO_FILE
            else:
                log_verb('Metadata policy: NFO file not found. Using scraper.')
                self.metadata_action = ScrapeStrategy.ACTION_META_SCRAPER

        elif self.scan_metadata_policy == 3:
            log_verb('Metadata policy: Read NFO file OFF | Scraper ON')
            log_verb('Metadata policy: Using metadata scraper {}'.format(self.meta_scraper_name))
            self.metadata_action = ScrapeStrategy.ACTION_META_SCRAPER

        else:
            raise ValueError('Invalid scan_metadata_policy value {0}'.format(self.scan_metadata_policy))

        # --- Determine Asset action -------------------------------------------------------------
        # --- Search for local artwork/assets ---
        # Always look for local assets whatever the scanner settings. For unconfigured assets
        # local_asset_list will have the default database value empty string ''.
        self.local_asset_list = assets_search_local_cached_assets(self.launcher, ROM, self.enabled_asset_list)
        self.asset_action_list = [ScrapeStrategy.ACTION_ASSET_LOCAL_ASSET] * len(ROM_ASSET_ID_LIST)
        # Print information to the log
        if self.scan_asset_policy == 0:
            log_debug('Asset policy: Local images ON | Scraper OFF')
        elif self.scan_asset_policy == 1:
            log_debug('Asset policy: Local images ON | Scraper ON')
        elif self.scan_asset_policy == 2:
            log_debug('Asset policy: Local images OFF | Scraper ON')
        else:
            raise ValueError('Invalid scan_asset_policy value {0}'.format(self.scan_asset_policy))
        # Process asset by asset
        for i, asset_ID in enumerate(ROM_ASSET_ID_LIST):
            AInfo = g_assetFactory.get_asset_info(asset_ID)
            # Local artwork.
            if self.scan_asset_policy == 0:
                if not self.enabled_asset_list[i]:
                    log_debug('Skipping {0} (dir not configured).'.format(AInfo.name))
                elif self.local_asset_list[i]:
                    log_debug('Local {0} FOUND'.format(AInfo.name))
                else:
                    log_debug('Local {0} NOT found.'.format(AInfo.name))
                self.asset_action_list[i] = ScrapeStrategy.ACTION_ASSET_LOCAL_ASSET
            # Local artwork + Scrapers.
            elif self.scan_asset_policy == 1:
                if not self.enabled_asset_list[i]:
                    log_debug('Skipping {0} (dir not configured).'.format(AInfo.name))
                    self.asset_action_list[i] = ScrapeStrategy.ACTION_ASSET_LOCAL_ASSET
                elif self.local_asset_list[i]:
                    log_debug('Local {0} FOUND'.format(AInfo.name))
                    self.asset_action_list[i] = ScrapeStrategy.ACTION_ASSET_LOCAL_ASSET
                elif self.asset_scraper_obj.supports_asset_ID(asset_ID):
                    # Scrape only if scraper supports asset.
                    log_debug('Local {0} NOT found. Scraping.'.format(AInfo.name))
                    self.asset_action_list[i] = ScrapeStrategy.ACTION_ASSET_SCRAPER
                else:
                    log_debug('Local {0} NOT found. No scraper support.'.format(AInfo.name))
                    self.asset_action_list[i] = ScrapeStrategy.ACTION_ASSET_LOCAL_ASSET
            # Scrapers.
            elif self.scan_asset_policy == 2:
                if not self.enabled_asset_list[i]:
                    log_debug('Skipping {0} (dir not configured).'.format(AInfo.name))
                    self.asset_action_list[i] = ScrapeStrategy.ACTION_ASSET_LOCAL_ASSET
                # Scraper does not support asset but local asset found.
                elif not self.asset_scraper_obj.supports_asset_ID(asset_ID) and self.local_asset_list[i]:
                    log_debug('Scraper {} does not support {}. Using local asset.'.format(
                        self.asset_scraper_name, AInfo.name))
                    self.asset_action_list[i] = ScrapeStrategy.ACTION_ASSET_LOCAL_ASSET
                # Scraper does not support asset and local asset not found.
                elif not self.asset_scraper_obj.supports_asset_ID(asset_ID) and not self.local_asset_list[i]:
                    log_debug('Scraper {} does not support {}. Local asset not found.'.format(
                        self.asset_scraper_name, AInfo.name))
                    self.asset_action_list[i] = ScrapeStrategy.ACTION_ASSET_LOCAL_ASSET
                # Scraper supports asset. Scrape wheter local asset is found or not.
                elif self.asset_scraper_obj.supports_asset_ID(asset_ID):
                    log_debug('Scraping {} with {}.'.format(AInfo.name, self.asset_scraper_name))
                    self.asset_action_list[i] = ScrapeStrategy.ACTION_ASSET_SCRAPER
                else:
                    raise ValueError('Logical error')

        # --- If metadata or any asset is scraped then select the game among the candidates ---
        # Note that the metadata and asset scrapers may be different. If so, candidates
        # must be selected for both scrapers.
        if self.metadata_action == ScrapeStrategy.ACTION_META_SCRAPER:
            log_debug('Getting metadata candidate game')
            # What if status_dic reports and error here? Is it ignored?
            status_dic = kodi_new_status_dic('No error')
            self._scanner_get_candidate(
                ROM, ROM_checksums, self.meta_scraper_obj, self.meta_scraper_name, status_dic)
        else:
            log_debug('Metadata candidate game is None')
            self.meta_scraper_obj.candidate = None

        # Asset scraper is needed and metadata and asset scrapers are the same.
        # Do nothing because both scraper objects are really the same object and candidate has been
        # set internally in the scraper object. Unless candidate selection was skipped for metadata.
        temp_asset_list = [x == ScrapeStrategy.ACTION_ASSET_SCRAPER for x in self.asset_action_list]
        if any(temp_asset_list):    
            if self.meta_and_asset_scraper_same and self.meta_scraper_obj.candidate is not None:
                log_debug('Asset candidate game same as metadata candidate. Doing nothing.')
            # Otherwise search for an asset scraper candidate if needed.
            else:
                log_debug('Getting asset candidate game.')
                # What if status_dic reports and error here? Is it ignored?
                status_dic = kodi_new_status_dic('No error')
                self._scanner_get_candidate(
                    ROM, ROM_checksums, self.asset_scraper_obj, self.asset_scraper_name, status_dic)
        # Asset scraper not needed.
        else:
            log_debug('Asset candidate game is None')

    # Called by the ROM scanner. Fills in the ROM metadata.
    #
    # @param ROM: [Rom] ROM object.
    def scanner_process_ROM_metadata(self, ROM):
        log_debug('ScrapeStrategy::process_ROM_metadata() Processing metadata action...')
        
        if self.metadata_action == ScrapeStrategy.ACTION_META_TITLE_ONLY:
            if self.pdialog_verbose:
                self.pdialog.updateMessage2('Formatting ROM name...')
            ROM_path = ROM.get_file()
            ROM.set_name(text_format_ROM_title(ROM_path.getBaseNoExt(), self.scan_clean_tags))

        elif self.metadata_action == ScrapeStrategy.ACTION_META_NFO_FILE:
            ROM_path = ROM.get_file()
            NFO_file = FileName(ROM_path.getPathNoExt() + '.nfo')
        
            if self.pdialog_verbose:
                self.pdialog.updateMessage2('Loading NFO file {0}'.format(self.NFO_file.getPath()))
            # If this point is reached the NFO file was found previosly.
            log_debug('Loading NFO P "{0}"'.format(self.NFO_file.getPath()))
            nfo_dic = fs_import_ROM_NFO_file_scanner(self.NFO_file)
            # NOTE <platform> is chosen by AEL, never read from NFO files. Indeed, platform
            #      is a Launcher property, not a ROM property.
            ROM.set_name(nfo_dic['title'])                  # <title>
            ROM.set_releaseyear(nfo_dic['year'])            # <year>
            ROM.set_genre(nfo_dic['genre'])                 # <genre>
            ROM.set_developer(nfo_dic['developer'])         # <developer>
            ROM.set_number_of_players(nfo_dic['nplayers'])  # <nplayers>
            ROM.set_esrb_rating(nfo_dic['esrb'])            # <esrb>
            ROM.set_rating(nfo_dic['rating'])               # <rating>
            ROM.set_plot(nfo_dic['plot'])                   # <plot>

        elif self.metadata_action == ScrapeStrategy.ACTION_META_SCRAPER:
            self._scanner_scrap_ROM_metadata(ROM)
        else:
            raise ValueError('Invalid metadata_action value {0}'.format(metadata_action))

    # Called by the ROM scanner. Fills in the ROM assets.
    #
    # @param ROM: [ROM] ROM data object. Mutable and edited by assignment.
    def scanner_process_ROM_assets(self, ROM):
        log_debug('ScrapeStrategy.scanner_process_ROM_assets() Processing asset actions...')
        # --- Process asset by asset actions ---
        # --- Asset scraping ---
        for i, asset_ID in enumerate(ROM_ASSET_ID_LIST):
            AInfo = g_assetFactory.get_asset_info(asset_ID)
            if self.asset_action_list[i] == ScrapeStrategy.ACTION_ASSET_LOCAL_ASSET:
                log_debug('Using local asset for {}'.format(AInfo.name))
                ROM.set_asset(AInfo, self.local_asset_list[i])
            elif self.asset_action_list[i] == ScrapeStrategy.ACTION_ASSET_SCRAPER:   
                asset_path = self._scanner_scrap_ROM_asset(AInfo, self.local_asset_list[i], ROM)                             
                ROM.set_asset(AInfo, asset_path)
            else:
                raise ValueError('Asset {} index {} ID {} unknown action {}'.format(
                    AInfo.name, i, asset_ID, self.asset_action_list[i]))

        romdata = ROM.get_data_dic()
        # --- Print some debug info ---
        log_verb('Set Title     file "{}"'.format(romdata['s_title']))
        log_verb('Set Snap      file "{}"'.format(romdata['s_snap']))
        log_verb('Set Boxfront  file "{}"'.format(romdata['s_boxfront']))
        log_verb('Set Boxback   file "{}"'.format(romdata['s_boxback']))
        log_verb('Set Cartridge file "{}"'.format(romdata['s_cartridge']))
        log_verb('Set Fanart    file "{}"'.format(romdata['s_fanart']))
        log_verb('Set Banner    file "{}"'.format(romdata['s_banner']))
        log_verb('Set Clearlogo file "{}"'.format(romdata['s_clearlogo']))
        log_verb('Set Flyer     file "{}"'.format(romdata['s_flyer']))
        log_verb('Set Map       file "{}"'.format(romdata['s_map']))
        log_verb('Set Manual    file "{}"'.format(romdata['s_manual']))
        log_verb('Set Trailer   file "{}"'.format(romdata['s_trailer']))

        return ROM

    # Get a candidate game in the ROM scanner.
    # Returns nothing.
    def _scanner_get_candidate(self, ROM, ROM_checksums_FN, scraper_obj, scraper_name, status_dic):
        # --- Update scanner progress dialog ---
        if self.pdialog_verbose:
            scraper_text = 'Searching games with scraper {}...'.format(scraper_name)
            self.pdialog.updateMessage2(scraper_text)
        log_debug('Searching games with scaper {}'.format(scraper_name))

        # * The scanner uses the cached ROM candidate always.
        # * If the candidate is empty it means it was previously searched and the scraper
        #   found no candidates. In this case, the context menu must be used to manually
        #   change the search string and set a valid candidate.
        ROM_path = ROM.get_file()
        if scraper_obj.check_candidates_cache(ROM_path, self.platform):
            log_debug('ROM "{}" in candidates cache.'.format(ROM_path.getPath()))
            candidate = scraper_obj.retrieve_from_candidates_cache(ROM_path, self.platform)
            if not candidate:
                log_debug('Candidate game is empty. ROM will not be scraped again by the scanner.')
            use_from_cache = True
        else:
            log_debug('ROM "{}" NOT in candidates cache.'.format(ROM_path.getPath()))
            use_from_cache = False
        log_debug('use_from_cache "{}"'.format(use_from_cache))

        if use_from_cache:
            scraper_obj.set_candidate_from_cache(ROM_path, self.platform)
        else:
            # Clear all caches to remove preexiting information, just in case user is rescraping.
            scraper_obj.clear_cache(ROM_path, self.platform)

            # --- Call scraper and get a list of games ---
            # In manual scanner mode should we ask the user for a search string
            # if the scraper supports it?
            # I think it is better to keep things like this. If the scraper does not
            # find a proper candidate game the user can fix the scraper cache with the
            # context menu.
            rom_name_scraping = text_format_ROM_name_for_scraping(ROM_path.getBaseNoExt())                
            candidates = scraper_obj.get_candidates(rom_name_scraping, ROM_path, ROM_checksums_FN, self.platform, status_dic)
            # * If the scraper produced an error notification show it and continue scanner operation.
            # * Note that if many errors/exceptions happen (for example, network is down) then
            #   the scraper will disable itself after a number of errors and only a limited number
            #   of messages will be displayed.
            # * In the scanner treat any scraper error message as a Kodi OK dialog.
            # * Once the error is displayed reset status_dic
            if not status_dic['status']:
                self.pdialog.close()
                # Close error message dialog automatically 1 minute to keep scanning.
                # kodi_dialog_OK(status_dic['msg'])
                kodi_dialog_yesno_timer(status_dic['msg'], 60000)
                status_dic = kodi_new_status_dic('No error')
                self.pdialog.reopen()
            # * If candidates is None some kind of error/exception happened.
            # * None is also returned if the scraper is disabled (also no error in status_dic).
            # * Set the candidate to None in the scraper object so later calls to get_metadata()
            #   and get_assets() do not fail (they will return None immediately).
            # * It will NOT be introduced in the cache to be rescraped. Objects with None value are
            #   never introduced in the cache.
            if candidates is None:
                log_debug('Error getting the candidate (None).')
                scraper_obj.set_candidate(ROM_path, self.platform, None)
                return
            # * If candidates list is empty scraper operation was correct but no candidate was
            # * found. In this case set the candidate in the scraper object to an empty
            # * dictionary and introduce it in the cache.
            if not candidates:
                log_debug('Found no candidates after searching.')
                scraper_obj.set_candidate(ROM_path, self.platform, dict())
                return
            log_debug('Scraper {} found {} candidate/s'.format(scraper_name, len(candidates)))

            # --- Choose game to download metadata ---
            if self.game_selection_mode == 0:
                log_debug('Metadata manual scraping')
                if len(candidates) == 1:
                    log_debug('get_candidates() returned 1 game. Automatically selected.')
                    select_candidate_idx = 0
                else:
                    # Display game list found so user choses.
                    log_debug('Metadata manual scraping. User chooses game.')
                    self.pdialog.close()
                    game_name_list = [candidate['display_name'] for candidate in candidates]
                    select_candidate_idx = xbmcgui.Dialog().select(
                        'Select game for ROM {}'.format(ROM_path.getBaseNoExt()), game_name_list)
                    if select_candidate_idx < 0: select_candidate_idx = 0
                    self.pdialog.reopen()
            elif self.game_selection_mode == 1:
                log_debug('Metadata automatic scraping. Selecting first result.')
                select_candidate_idx = 0
            else:
                raise ValueError('Invalid game_selection_mode {}'.format(self.game_selection_mode))
            candidate = candidates[select_candidate_idx]

            # --- Set candidate. This will introduce it in the cache ---
            scraper_obj.set_candidate(ROM_path, self.platform, candidate)

    # Scraps ROM metadata in the ROM scanner.
    def _scanner_scrap_ROM_metadata(self, ROM):
        log_debug('ScrapeStrategy._scanner_scrap_ROM_metadata() Scraping metadata...')

        # --- Update scanner progress dialog ---
        if self.pdialog_verbose:
            scraper_text = 'Scraping metadata with {}...'.format(self.meta_scraper_name)
            self.pdialog.updateMessage2(scraper_text)

        # --- If no candidates available just clean the ROM Title and return ---
        if self.meta_scraper_obj.candidate is None:
            log_verb('Medatada candidates is None. Cleaning ROM name only.')
            ROM_file = ROM.get_file()
            ROM.set_name(text_format_ROM_title(ROM_file.getBaseNoExt(), self.scan_clean_tags))
            return
        if not self.meta_scraper_obj.candidate:
            log_verb('Medatada candidate is empty (no candidates found). Cleaning ROM name only.')
            ROM_file = ROM.get_file()
            ROM.set_name(text_format_ROM_title(ROM_file.getBaseNoExt(), self.scan_clean_tags))
            # Update the empty NFO file to mark the ROM as scraped and avoid rescraping
            # if launcher is scanned again.
            self._scanner_update_NFO_file(ROM)
            return

        # --- Grab metadata for selected game and put into ROM ---
        status_dic = kodi_new_status_dic('No error')
        game_data = self.meta_scraper_obj.get_metadata(status_dic)
        if not status_dic['status']:
            self.pdialog.close()
            # Close error message dialog automatically 1 minute to keep scanning.
            # kodi_dialog_OK(status_dic['msg'])
            kodi_dialog_yesno_timer(status_dic['msg'], 60000)
            self.pdialog.reopen()
            return
        scraper_applied = self._apply_candidate_on_metadata(game_data, ROM)
        self._scanner_update_NFO_file(ROM)

    # Update ROM NFO file after scraping.
    def _scanner_update_NFO_file(self, ROM):
        if self.scan_update_NFO_files:
            log_debug('User wants to update NFO file after scraping.')
            fs_export_ROM_NFO(ROM.get_data_dic(), False)
        else:
            log_debug('User wants to NOT update NFO file after scraping. Doing nothing.')

    #
    # Returns a valid filename of the downloaded scrapped image, filename of local image
    # or empty string if scraper finds nothing or download failed.
    #
    # @param asset_info [AssetInfo object]
    # @param local_asset_path: [str]
    # @param ROM: [Rom object]
    # @return: [str] Filename string with the asset path.
    def _scanner_scrap_ROM_asset(self, asset_info, local_asset_path, ROM):
        # --- Cached frequent used things ---
        asset_name = asset_info.name
        asset_dir_FN  = self.launcher.get_asset_path(asset_info)
        asset_path_noext_FN = assets_get_path_noext_DIR(asset_info, asset_dir_FN, ROM.get_file())
        t = 'ScrapeStrategy._scanner_scrap_ROM_asset() Scraping {} with scraper {} ------------------------------'
        log_debug(t.format(asset_name, self.asset_scraper_name))
        status_dic = kodi_new_status_dic('No error')
        
        # By default always use local image if found in case scraper fails.
        ret_asset_path = local_asset_path
        log_debug('local_asset_path "{}"'.format(local_asset_path))
        log_debug('asset_path_noext "{}"'.format(asset_path_noext_FN.getPath()))

        # --- If no candidates available just clean the ROM Title and return ---
        if self.asset_scraper_obj.candidate is None:
            log_verb('Asset candidate is None (previous error). Doing nothing.')
            return ret_asset_path
        if not self.asset_scraper_obj.candidate:
            log_verb('Asset candidate is empty (no candidates found). Doing nothing.')
            return ret_asset_path

        # --- If scraper does not support particular asset return inmediately ---
        if not self.asset_scraper_obj.supports_asset_ID(asset_info.id):
            log_debug('Scraper {} does not support asset {}.'.format(
                self.asset_scraper_name, asset_name))
            return ret_asset_path

        # --- Update scanner progress dialog ---
        if self.pdialog_verbose:
            scraper_text = 'Getting {} images from {}...'.format(
                asset_name, self.asset_scraper_name)
            self.pdialog.updateMessage2(scraper_text)

        # --- Grab list of images/assets for the selected candidate ---
        assetdata_list = self.asset_scraper_obj.get_assets(asset_info, status_dic)
        if not status_dic['status']:
            self.pdialog.close()
            # Close error message dialog automatically 1 minute to keep scanning.
            # kodi_dialog_OK(status_dic['msg'])
            kodi_dialog_yesno_timer(status_dic['msg'], 60000)
            status_dic = kodi_new_status_dic('No error')
            self.pdialog.reopen()
        if assetdata_list is None or not assetdata_list:
            # If scraper returns no images return current local asset.
            log_debug('{} {} found no images.'.format(self.asset_scraper_name, asset_name))
            return ret_asset_path
        # log_verb('{} scraper returned {} images.'.format(asset_name, len(assetdata_list)))

        # --- Semi-automatic scraping (user choses an image from a list) ---
        if self.asset_selection_mode == 0:
            # If there is a local image add it to the list and show it to the user
            local_asset_in_list_flag = False
            if local_asset_path:
                local_asset = {
                    'asset_ID'     : asset_info.id,
                    'display_name' : 'Current local image',
                    'url_thumb'    : local_asset_path,
                }
                assetdata_list.insert(0, local_asset)
                local_asset_in_list_flag = True

            # Convert list returned by scraper into a list the select window uses.
            ListItem_list = []
            for item in assetdata_list:
                listitem_obj = xbmcgui.ListItem(label = item['display_name'], label2 = item['url_thumb'])
                listitem_obj.setArt({'icon' : item['url_thumb']})
                ListItem_list.append(listitem_obj)
            # ListItem_list has 1 or more elements at this point.
            # If assetdata_list has only 1 element do not show select dialog. Note that the
            # length of assetdata_list is 1 only if scraper returned 1 image and a local image
            # does not exist. If the scraper returned no images this point is never reached.
            if len(ListItem_list) == 1:
                image_selected_index = 0
            else:
                self.pdialog.close()
                image_selected_index = xbmcgui.Dialog().select(
                    'Select {0} image'.format(asset_name), list = ListItem_list, useDetails = True)
                log_debug('{0} dialog returned index {1}'.format(asset_name, image_selected_index))
                if image_selected_index < 0: image_selected_index = 0
                self.pdialog.reopen()
            # User chose to keep current asset.
            if local_asset_in_list_flag and image_selected_index == 0:
                log_debug('User chose local asset. Returning.')
                return ret_asset_path
        # --- Automatic scraping. Pick first image. ---
        elif self.asset_selection_mode == 1:
            image_selected_index = 0
        else:
            raise AddonError('Invalid asset_selection_mode {0}'.format(self.asset_selection_mode))

        # --- Download scraped image --------------------------------------------------------------
        selected_asset = assetdata_list[image_selected_index]

        # --- Resolve asset URL ---
        log_debug('Resolving asset URL...')
        if self.pdialog_verbose:
            scraper_text = 'Scraping {0} with {1} (Resolving URL...)'.format(
                asset_name, self.asset_scraper_name)
            self.pdialog.updateMessage2(scraper_text)
        image_url, image_url_log = self.asset_scraper_obj.resolve_asset_URL(
            selected_asset, status_dic)
        if not status_dic['status']:
            self.pdialog.close()
            # Close error message dialog automatically 1 minute to keep scanning.
            # kodi_dialog_OK(status_dic['msg'])
            kodi_dialog_yesno_timer(status_dic['msg'], 60000)
            status_dic = kodi_new_status_dic('No error')
            self.pdialog.reopen()
        if image_url is None or not image_url:
            log_debug('Error resolving URL')
            return ret_asset_path
        log_debug('Resolved {0} to URL "{1}"'.format(asset_name, image_url_log))

        # --- Resolve URL extension ---
        log_debug('Resolving asset URL extension...')
        image_ext = self.asset_scraper_obj.resolve_asset_URL_extension(
            selected_asset, image_url, status_dic)
        if not status_dic['status']:
            self.pdialog.close()
            # Close error message dialog automatically 1 minute to keep scanning.
            # kodi_dialog_OK(status_dic['msg'])
            kodi_dialog_yesno_timer(status_dic['msg'], 60000)
            status_dic = kodi_new_status_dic('No error')
            self.pdialog.reopen()
        if image_ext is None or not image_ext:
            log_debug('Error resolving URL')
            return ret_asset_path
        log_debug('Resolved URL extension "{0}"'.format(image_ext))

        # --- Download image ---
        if self.pdialog_verbose:
            scraper_text = 'Downloading {} from {}...'.format(
                asset_name, self.asset_scraper_name)
            self.pdialog.updateMessage2(scraper_text)
        image_local_path = asset_path_noext_FN.append('.' + image_ext)
        log_verb('Download  "{0}"'.format(image_url_log))
        log_verb('Into file "{0}"'.format(image_local_path.getPath()))
        try:
            # net_download_img() never prints URLs or paths.
            net_download_img(image_url, image_local_path)
        except socket.timeout:
            self.pdialog.close()
            # Close error message dialog automatically 1 minute to keep scanning.
            # kodi_dialog_OK(status_dic['msg'])
            kodi_dialog_yesno_timer('Cannot download {} image (Timeout)'.format(asset_name), 60000)
            self.pdialog.reopen()

        # --- Update Kodi cache with downloaded image ---
        # Recache only if local image is in the Kodi cache, this function takes care of that.
        # kodi_update_image_cache(image_path)

        # --- Check if downloaded image file is OK ---
        # For example, check if a PNG image is really a PNG, a JPG is really JPG, etc.
        # Check for 0 byte files and delete them.
        # Etc.

        # --- Return value is downloaded image ---
        return image_local_path
    
    # This function to be used in AEL 0.9.x series.
    #
    # @param gamedata: Dictionary with game data.
    # @param romdata: ROM/Launcher data dictionary.
    # @return: True if metadata is valid an applied, False otherwise.
    def _apply_candidate_on_metadata_old(self, gamedata, romdata, ROM):
        if not gamedata: return False

        # --- Put metadata into ROM/Launcher dictionary ---
        if self.scan_ignore_scrap_title:
            romdata['m_name'] = text_format_ROM_title(ROM.getBaseNoExt(), self.scan_clean_tags)
            log_debug('User wants to ignore scraped name and use filename.')
        else:
            romdata['m_name'] = gamedata['title']
            log_debug('User wants scrapped name and not filename.')
        log_debug('Setting ROM name to "{0}"'.format(romdata['m_name']))
        romdata['m_year']      = gamedata['year']
        romdata['m_genre']     = gamedata['genre']
        romdata['m_developer'] = gamedata['developer']
        romdata['m_nplayers']  = gamedata['nplayers']
        romdata['m_esrb']      = gamedata['esrb']
        romdata['m_plot']      = gamedata['plot']

        return True

    # This function to be used in AEL 0.10.x series.
    #
    # @param gamedata: Dictionary with game data.
    # @param rom: ROM/Launcher object to apply metadata.
    # @return: True if metadata is valid an applied, False otherwise.
    def _apply_candidate_on_metadata(self, gamedata, rom):
        if not gamedata: return False

        # --- Put metadata into ROM/Launcher object ---
        if self.scan_ignore_scrap_title:
            rom_file = rom.get_file()
            rom_name = text_format_ROM_title(rom_file.getBaseNoExt(), self.scan_clean_tags)
            rom.set_name(rom_name)
            log_debug("User wants to ignore scraper name. Setting name to '{0}'".format(rom_name))
        else:
            rom_name = gamedata['title']
            rom.set_name(rom_name)
            log_debug("User wants scrapped name. Setting name to '{0}'".format(rom_name))

        rom.set_releaseyear(gamedata['year'])           # <year>
        rom.set_genre(gamedata['genre'])                # <genre>
        rom.set_developer(gamedata['developer'])        # <developer>
        rom.set_number_of_players(gamedata['nplayers']) # <nplayers>
        rom.set_esrb_rating(gamedata['esrb'])           # <esrb>
        rom.set_plot(gamedata['plot'])                  # <plot>

        return True
    
    # Called when editing a ROM by _command_edit_rom()
    # Always do MANUAL scraping mode when editing ROMs/Launchers.
    # In the future object_dic will be a Launcher/ROM object, not a dictionary.
    # TODO Merge scrap_CM_metadata_ROM() and scrap_CM_metadata_launcher() into a generic function.
    #
    # @return: [dic] kodi_new_status_dic() status dictionary.
    def scrap_CM_metadata_ROM(self, object_dic, data_dic):
        log_debug('ScrapeStrategy.scrap_CM_metadata_ROM() BEGIN ...')
        # In AEL 0.10.x this data is grabed from the objects, not passed using a dictionary.
        rom_FN = data_dic['rom_FN']
        rom_base_noext = rom_FN.getBaseNoExt()
        status_dic = kodi_new_status_dic('ROM metadata updated')
        scraper_name = self.scraper_obj.get_name()

        # --- Check if scraper is OK (API keys configured, etc.) ---
        self.scraper_obj.check_before_scraping(status_dic)
        if not status_dic['status']: return status_dic

        # --- Grab and set candidate game ---
        self._scrap_CM_get_candidate(ScrapeStrategy.SCRAPE_ROM, object_dic, data_dic, status_dic)
        if not status_dic['status']: return status_dic

        # --- Grab metadata ---
        pdialog = KodiProgressDialog()
        pdialog.startProgress('Scraping metadata with {}...'.format(scraper_name))
        gamedata = self.scraper_obj.get_metadata(status_dic)
        pdialog.endProgress()
        if not status_dic['status']: return status_dic

        # --- Put metadata into ROM dictionary ---
        if self.scan_ignore_scrap_title:
            log_debug('User wants to ignore scraper name.')
            object_dic['m_name'] = text_format_ROM_title(rom_base_noext, self.scan_clean_tags)
        else:
            log_debug('User wants scrapped name.')
            object_dic['m_name'] = gamedata['title']
        log_debug('Setting ROM title to "{0}"'.format(object_dic['m_name']))
        object_dic['m_year']      = gamedata['year']
        object_dic['m_genre']     = gamedata['genre']
        object_dic['m_developer'] = gamedata['developer']
        object_dic['m_nplayers']  = gamedata['nplayers']
        object_dic['m_esrb']      = gamedata['esrb']
        object_dic['m_plot']      = gamedata['plot']

        return status_dic

    # Called when editing a launcher by _command_edit_launcher()
    # Note that launcher maybe a ROM launcher or a Standalone Launcher (game, app)
    #
    # @return: [dic] kodi_new_status_dic() status dictionary.
    def scrap_CM_metadata_Launcher(self, object_dic, data_dic):
        log_debug('ScrapeStrategy.scrap_CM_metadata_Launcher() BEGIN ...')
        status_dic = kodi_new_status_dic('Launcher metadata updated')
        scraper_name = self.scraper_obj.get_name()

        # --- Check if scraper is OK (API keys configured, etc.) ---
        self.scraper_obj.check_before_scraping(status_dic)
        if not status_dic['status']: return status_dic

        # --- Grab candidate game ---
        self._scrap_CM_get_candidate(ScrapeStrategy.SCRAPE_LAUNCHER, object_dic, data_dic, status_dic)
        if not status_dic['status']: return status_dic

        # --- Grab metadata ---
        pdialog = KodiProgressDialog()
        pdialog.startProgress('Scraping metadata with {}...'.format(scraper_name))
        gamedata = self.scraper_obj.get_metadata(candiate)
        pdialog.endProgress()
        if not status_dic['status']: return status_dic

        # --- Put metadata into launcher dictionary ---
        # Scraper should not change launcher title.
        # 'nplayers' and 'esrb' ignored for launchers
        launcher.set_releaseyear(gamedata['year'])           # <year>
        launcher.set_genre(gamedata['genre'])                # <genre>
        launcher.set_developer(gamedata['developer'])        # <developer>
        launcher.set_plot(gamedata['plot'])                  # <plot>

        return status_dic

    # Called when scraping an asset in the context menu.
    # In the future object_dic will be a Launcher/ROM object, not a dictionary.
    #
    # @return: [dic] kodi_new_status_dic() status dictionary.
    def scrap_CM_asset(self, object_dic, asset_ID, data_dic):
        # log_debug('ScrapeStrategy.scrap_CM_asset() BEGIN...')

        # --- Cached frequent used things ---
        asset_info = g_assetFactory.get_asset_info(asset_ID)
        asset_name = asset_info.name
        # In AEL 0.10.x this data is grabed from the objects, not passed using a dictionary.
        platform = data_dic['platform']
        current_asset_FN = data_dic['current_asset_FN']
        asset_path_noext_FN = data_dic['asset_path_noext']
        log_info('ScrapeStrategy.scrap_CM_asset() Scraping {0}...'.format(object_dic['m_name']))
        status_dic = kodi_new_status_dic('Asset updated')
        scraper_name = self.scraper_obj.get_name()

        # --- Check if scraper is OK (API keys configured, etc.) ---
        self.scraper_obj.check_before_scraping(status_dic)
        if not status_dic['status']: return status_dic

        # --- Grab candidate game ---
        self._scrap_CM_get_candidate(ScrapeStrategy.SCRAPE_ROM, object_dic, data_dic, status_dic)
        if not status_dic['status']: return status_dic

        # --- Grab list of images for the selected game -------------------------------------------
        pdialog = KodiProgressDialog()
        pdialog.startProgress('Getting {} images from {}...'.format(asset_name, scraper_name))
        assetdata_list = self.scraper_obj.get_assets(asset_ID, status_dic)
        pdialog.endProgress()
        # Error/exception.
        if not status_dic['status']: return status_dic
        log_verb('{0} {1} scraper returned {2} images'.format(
            scraper_name, asset_name, len(assetdata_list)))
        # Scraper found no assets. Return immediately.
        if not assetdata_list:
            status_dic['status'] = False
            status_dic['dialog'] = KODI_MESSAGE_DIALOG
            status_dic['msg'] = '{} scraper found no {} images.'.format(scraper_name, asset_name)

            return status_dic

        # If there is a local image add it to the list and show it to the user.
        local_asset_in_list_flag = False
        if current_asset_FN.exists():
            local_asset = {
                'asset_ID'     : asset_ID,
                'display_name' : 'Current local image',
                'url_thumb'    : current_asset_FN.getPath(),
            }
            # Make a copy of the asset list to not mess up with the asset cache.
            assetdata_list_returned = assetdata_list
            assetdata_list = copy.deepcopy(assetdata_list)
            assetdata_list.insert(0, local_asset)
            local_asset_in_list_flag = True

        # Convert list returned by scraper into a list the Kodi select dialog uses.
        ListItem_list = []
        for item in assetdata_list:
            listitem_obj = xbmcgui.ListItem(label = item['display_name'], label2 = item['url_thumb'])
            listitem_obj.setArt({'icon' : item['url_thumb']})
            ListItem_list.append(listitem_obj)
        # ListItem_list has 1 or more elements at this point.
        # If there is only one item in the list do not show select dialog.
        if len(ListItem_list) == 1:
            log_debug('_gui_edit_asset() ListItem_list has one element. Do not show select dialog.')
            image_selected_index = 0
        else:
            image_selected_index = xbmcgui.Dialog().select(
                'Select image', list = ListItem_list, useDetails = True)
            log_debug('{0} dialog returned index {1}'.format(asset_name, image_selected_index))
        # User cancelled dialog
        if image_selected_index < 0:
            log_debug('_gui_edit_asset() User cancelled image select dialog. Returning.')
            status_dic['status'] = False
            status_dic['msg'] = 'Image not changed'
            return status_dic
        # User chose to keep current asset.
        if local_asset_in_list_flag and image_selected_index == 0:
            log_debug('_gui_edit_asset() Selected current image "{0}"'.format(current_asset_FN.getPath()))
            status_dic['status'] = False
            status_dic['msg'] = 'Image not changed'
            return status_dic

        # --- Download scraped image (or use local image) ----------------------------------------
        selected_asset = assetdata_list[image_selected_index]
        log_debug('Selected asset_ID {0}'.format(selected_asset['asset_ID']))
        log_debug('Selected display_name {0}'.format(selected_asset['display_name']))

        # --- Resolve asset URL ---
        pdialog.startProgress('Resolving asset URL with {}...'.format(scraper_name))
        image_url, image_url_log = self.scraper_obj.resolve_asset_URL(selected_asset, status_dic)
        pdialog.endProgress()
        log_debug('Resolved {} to URL "{}"'.format(asset_name, image_url_log))
        if not image_url:
            log_error('_gui_edit_asset() Error in scraper.resolve_asset_URL()')
            status_dic['status'] = False
            status_dic['msg'] = 'Error downloading asset'
            return status_dic
        pdialog.startProgress('Resolving URL extension with {}...'.format(scraper_name))
        image_ext = self.scraper_obj.resolve_asset_URL_extension(selected_asset, image_url, status_dic)
        pdialog.endProgress()        
        log_debug('Resolved URL extension "{}"'.format(image_ext))
        if not image_ext:
            log_error('_gui_edit_asset() Error in scraper.resolve_asset_URL_extension()')
            status_dic['status'] = False
            status_dic['msg'] = 'Error downloading asset'
            return status_dic

        # --- Download image ---
        log_debug('Downloading image from {}...'.format(scraper_name))
        image_local_path = asset_path_noext_FN.append('.' + image_ext).getPath()
        log_verb('Download  "{0}"'.format(image_url_log))
        log_verb('Into file "{0}"'.format(image_local_path))
        pdialog.startProgress('Downloading {} from {}...'.format(asset_name, scraper_name))
        try:
            self.scraper_obj.download_image(image_url, image_local_path)
        except socket.timeout:
            pdialog.endProgress()
            kodi_notify_warn('Cannot download {0} image (Timeout)'.format(asset_name))
            status_dic['status'] = False
            status_dic['msg'] = 'Network timeout'
            return status_dic
        else:
            pdialog.endProgress()

        # --- Update Kodi cache with downloaded image ---
        # Recache only if local image is in the Kodi cache, this function takes care of that.
        # kodi_update_image_cache(image_local_path)

        # --- Edit using Python pass by assigment ---
        # If we reach this point is because an image was downloaded.
        # Caller is responsible to save Categories/Launchers/ROMs databases.
        object_dic[asset_info.key] = image_local_path
        status_dic['msg'] = 'Downloaded {} with {} scraper'.format(asset_name, scraper_name)

        return status_dic

    # This function is used when scraping stuff from the context menu.
    # Introduce the search string, grab candidate games, and select a candidate for scraping.
    #
    # * Scraping from the context menu is always in manual mode.
    #
    # @param object_name: [str] SCRAPE_ROM, SCRAPE_LAUNCHER.
    def _scrap_CM_get_candidate(self, object_name, object_dic, data_dic, status_dic):
        # log_debug('ScrapeStrategy._scrap_CM_get_candidate() BEGIN...')

        # In AEL 0.10.x this data is grabed from the objects, not passed using a dictionary.
        rom_FN = data_dic['rom_FN']
        rom_checksums_FN = data_dic['rom_checksums_FN']
        platform = data_dic['platform']
        scraper_name = self.scraper_obj.get_name()

        # * Note that empty candidates may be in the cache. An empty candidate means that
        #   the scraper search was unsucessful. For some scrapers, changing the search
        #   string may produce a valid candidate.
        # * In the context menu always rescrape empty candidates.
        # * In the ROM scanner empty candidates are never rescraped. In that cases
        #   the user must use the context menu to find a valid candidate.
        if self.scraper_obj.check_candidates_cache(rom_FN, platform):
            log_debug('ROM "{}" in candidates cache.'.format(rom_FN.getBaseNoExt()))
            candidate = self.scraper_obj.retrieve_from_candidates_cache(rom_FN, platform)
            if not candidate:
                kodi_dialog_OK(
                    'Candidate game in the scraper disk cache but empty. '
                    'Forcing rescraping.')
                log_debug('ROM "{}" candidate is empting. Force rescraping.')
                use_from_cache = False
            else:
                ret = kodi_dialog_yesno_custom(
                    'Candidate game in the scraper disk cache. '
                    'Use candidate from cache or rescrape?',
                    'Scrape', 'Use from cache')
                use_from_cache = False if ret else True
        else:
            log_debug('ROM "{}" NOT in candidates cache.'.format(rom_FN.getBaseNoExt()))
            use_from_cache = False
        log_debug('use_from_cache "{}"'.format(use_from_cache))

        if use_from_cache:
            self.scraper_obj.set_candidate_from_cache(rom_FN, platform)
        else:
            # Clear all caches to remove preexiting information, just in case user is rescraping.
            self.scraper_obj.clear_cache(rom_FN, platform)

            # --- Ask user to enter ROM metadata search term ---
            # Only ask user for a search term if the scraper supports it.
            # Scrapers that do exact matches, like AEL Offline, ScreenScraper and ArcadeDB
            # do not need this so set the search term to None.
            if self.scraper_obj.supports_search_string():
                log_debug('Asking user for a search string.')
                # If ROM title has tags remove them for scraping.
                search_term = text_format_ROM_name_for_scraping(object_dic['m_name'])
                keyboard = xbmc.Keyboard(search_term, 'Enter the search term ...')
                keyboard.doModal()
                if not keyboard.isConfirmed():
                    status_dic['status'] = False
                    status_dic['dialog'] = KODI_MESSAGE_NOTIFY
                    status_dic['msg'] = '{0} metadata unchanged'.format(object_name)
                    return
                search_term = keyboard.getText().decode('utf-8')
            else:
                log_debug('Scraper does not support search strings. Setting it to None.')
                search_term = None

            # --- Do a search and get a list of games ---
            pdialog = KodiProgressDialog()
            pdialog.startProgress('Searching games with scaper {}...'.format(scraper_name))
            candidate_list = self.scraper_obj.get_candidates(
                search_term, rom_FN, rom_checksums_FN, platform, status_dic)
            # If the there was an error/exception in the scraper return immediately.
            if not status_dic['status']: return status_dic
            # If the scraper is disabled candidate_list will be None. However, it is impossible
            # that the scraper is disabled when scraping from the context menu.
            log_verb('Scraper found {0} result/s'.format(len(candidate_list)))
            if not candidate_list:
                status_dic['status'] = False
                status_dic['dialog'] = KODI_MESSAGE_NOTIFY_WARN
                status_dic['msg'] = 'Scraper found no matching games'
                return

            # --- Display corresponding game list found so user choses ---
            # If there is only one item in the list then don't show select dialog
            game_name_list = [c['display_name'] for c in candidate_list]
            if len(game_name_list) == 1:
                select_candidate_idx = 0
            else:
                select_candidate_idx = xbmcgui.Dialog().select(
                    'Select game for ROM "{0}"'.format(object_dic['m_name']), game_name_list)
                if select_candidate_idx < 0:
                    status_dic['status'] = False
                    status_dic['dialog'] = KODI_MESSAGE_NOTIFY
                    status_dic['msg'] = '{0} metadata unchanged'.format(object_name)
                    return
            # log_debug('select_candidate_idx {0}'.format(select_candidate_idx))
            candidate = candidate_list[select_candidate_idx]
            log_verb('User chose game "{0}"'.format(candidate['display_name']))

            # --- Set candidate. This will introduce it in the cache ---
            self.scraper_obj.set_candidate(rom_FN, platform, candidate)

#
# Abstract base class for all scrapers (offline or online, metadata or asset).
# The scrapers are Launcher and ROM agnostic. All the required Launcher/ROM properties are
# stored in the strategy object.
#
class Scraper(object):
    __metaclass__ = abc.ABCMeta

    # --- Class variables ------------------------------------------------------------------------
    # When then number of network error/exceptions is bigger than this threshold the scraper
    # is deactivated. This is useful in the ROM Scanner to not flood the user with error
    # messages in case something is wrong (for example, the internet connection is broken or
    # the number of API calls is exceeded).
    EXCEPTION_COUNTER_THRESHOLD = 5
    
    # Maximum amount of retries of certain requests
    RETRY_THRESHOLD = 4

    # Disk cache types. These string will be part of the cache file names.
    CACHE_CANDIDATES = 'candidates'
    CACHE_METADATA   = 'metadata'
    CACHE_ASSETS     = 'assets'
    CACHE_INTERNAL   = 'internal'
    CACHE_LIST = [
        CACHE_CANDIDATES, CACHE_METADATA, CACHE_ASSETS, CACHE_INTERNAL,
    ]

    GLOBAL_CACHE_TGDB_GENRES     = 'TGDB_genres'
    GLOBAL_CACHE_TGDB_DEVELOPERS = 'TGDB_developers'
    GLOBAL_CACHE_LIST = [
        GLOBAL_CACHE_TGDB_GENRES, GLOBAL_CACHE_TGDB_DEVELOPERS,
    ]

    JSON_indent = 1
    JSON_separators = (',', ':')

    # --- Constructor ----------------------------------------------------------------------------
    # @param settings: [dict] Addon settings.
    def __init__(self, settings, fallbackScraper = None):
        self.settings = settings
        self.verbose_flag = False
        self.dump_file_flag = False
        self.debug_checksums_flag = False
        # Record the number of network error/exceptions. If this number is bigger than a
        # threshold disable the scraper.
        self.exception_counter = 0
        # If this is True the scraper is internally disabled. A disabled scraper alwats returns
        # empty data like the NULL scraper.
        self.scraper_disabled = False
        # Directory to store on-disk scraper caches.
        self.scraper_cache_dir = settings['scraper_cache_dir']
        # Do not log here. Otherwise the same thing will be printed for every scraper instantiated.
        # log_debug('Scraper.__init__() scraper_cache_dir "{}"'.format(self.scraper_cache_dir))

        # --- Disk caches ---
        self.disk_caches = {}
        self.disk_caches_loaded = {}
        self.disk_caches_dirty = {}
        for cache_name in Scraper.CACHE_LIST:
            self.disk_caches[cache_name] = {}
            self.disk_caches_loaded[cache_name] = False
            self.disk_caches_dirty[cache_name] = False
        # Candidate game is set with functions set_candidate_from_cache() or set_candidate()
        # and used by functions get_metadata() and get_assets()
        self.candidate = None

        # --- Global disk caches ---
        self.global_disk_caches = {}
        self.global_disk_caches_loaded = {}
        self.global_disk_caches_dirty = {}
        for cache_name in Scraper.GLOBAL_CACHE_LIST:
            self.global_disk_caches[cache_name] = {}
            self.global_disk_caches_loaded[cache_name] = False
            self.global_disk_caches_dirty[cache_name] = False

    # --- Methods --------------------------------------------------------------------------------
    # Scraper is much more verbose (even more than AEL Debug level).
    def set_verbose_mode(self, verbose_flag):
        log_debug('Scraper.set_verbose_mode() verbose_flag {0}'.format(verbose_flag))
        self.verbose_flag = verbose_flag

    # Dump scraper data into files for debugging. Used in the development scripts.
    def set_debug_file_dump(self, dump_file_flag, dump_dir):
        log_debug('Scraper.set_debug_file_dump() dump_file_flag {0}'.format(dump_file_flag))
        log_debug('Scraper.set_debug_file_dump() dump_dir {0}'.format(dump_dir))
        self.dump_file_flag = dump_file_flag
        self.dump_dir = dump_dir

    # ScreenScraper needs the checksum of the file scraped. This function sets the checksums
    # externally for debugging purposes, for example when debugging the scraper with
    # fake filenames.
    def set_debug_checksums(self, debug_checksums, crc_str = '', md5_str = '', sha1_str = '', size = 0):
        log_debug('Scraper.set_debug_checksums() debug_checksums {0}'.format(debug_checksums))
        self.debug_checksums_flag = debug_checksums
        self.debug_crc  = crc_str
        self.debug_md5  = md5_str
        self.debug_sha1 = sha1_str
        self.debug_size = size

    # Dump dictionary as JSON file for debugging purposes.
    # This function is used internally by the scrapers if the flag self.dump_file_flag is True.
    def _dump_json_debug(self, file_name, data_dic):
        if not self.dump_file_flag: return
        file_path = os.path.join(self.dump_dir, file_name)
        if SCRAPER_CACHE_HUMAN_JSON:
            json_str = json.dumps(data_dic, indent = 4, separators = (', ', ' : '))
        else:
            json_str = json.dumps(data_dic)
        text_dump_str_to_file(file_path, json_str)

    def _dump_file_debug(self, file_name, page_data):
        if not self.dump_file_flag: return
        file_path = os.path.join(self.dump_dir, file_name)
        text_dump_str_to_file(file_path, page_data)

    @abc.abstractmethod
    def get_name(self): pass

    @abc.abstractmethod
    def get_filename(self): pass

    @abc.abstractmethod
    def supports_disk_cache(self): pass

    @abc.abstractmethod
    def supports_search_string(self): pass

    @abc.abstractmethod
    def supports_metadata_ID(self, metadata_ID): pass

    @abc.abstractmethod
    def supports_metadata(self): pass

    @abc.abstractmethod
    def supports_asset_ID(self, asset_ID): pass

    @abc.abstractmethod
    def supports_assets(self): pass

    # Check if the scraper is ready to work. For example, check if required API keys are
    # configured, etc. If there is some fatal errors then deactivate the scraper.
    #
    # @return: [dic] kodi_new_status_dic() status dictionary.
    @abc.abstractmethod
    def check_before_scraping(self, status_dic): pass

    # The *_candidates_cache_*() functions use the low level cache functions which are internal
    # to the Scraper object. The functions next are public, however.

    # Returns True if candidate is in disk cache, False otherwise.
    # Lazy loads candidate cache from disk.
    def check_candidates_cache(self, rom_FN, platform):
        self.cache_key = rom_FN.getBase()
        self.platform = platform

        return self._check_disk_cache(Scraper.CACHE_CANDIDATES, self.cache_key)

    # Not necesary to lazy load the cache because before calling this function
    # check_candidates_cache() must be called.
    def retrieve_from_candidates_cache(self, rom_FN, platform):
        self.cache_key = rom_FN.getBase()

        return self._retrieve_from_disk_cache(Scraper.CACHE_CANDIDATES, self.cache_key)

    def set_candidate_from_cache(self, rom_FN, platform):
        self.cache_key = rom_FN.getBase()
        self.platform  = platform
        self.candidate = self._retrieve_from_disk_cache(Scraper.CACHE_CANDIDATES, self.cache_key)

    def set_candidate(self, rom_FN, platform, candidate):
        self.cache_key = rom_FN.getBase()
        self.platform  = platform
        self.candidate = candidate
        log_debug('Scrape.set_candidate() Setting "{}" "{}"'.format(self.cache_key, platform))
        # Do not introduce None candidates in the cache so the game will be rescraped later.
        # Keep the None candidate in the object internal variables so later calls to 
        # get_metadata() and get_assets() will know an error happened.
        if candidate is None: return
        self._update_disk_cache(Scraper.CACHE_CANDIDATES, self.cache_key, candidate)
        log_debug('Scrape.set_candidate() Added "{}" to cache'.format(self.cache_key))

    # When the user decides to rescrape an item that was in the cache make sure all
    # the caches are purged.
    def clear_cache(self, rom_FN, platform):
        self.cache_key = rom_FN.getBase()
        self.platform = platform
        log_debug('Scraper.clear_cache() Clearing caches "{}" "{}"'.format(
            self.cache_key, platform))
        for cache_type in Scraper.CACHE_LIST:
            if self._check_disk_cache(cache_type, self.cache_key):
                self._delete_from_disk_cache(cache_type, self.cache_key)

    # Only write to disk non-empty caches.
    # Only write to disk dirty caches. If cache has not been modified then do not write it.
    def flush_disk_cache(self, pdialog = None):
        # If scraper does not use disk cache (notably AEL Offline) return.
        if not self.supports_disk_cache():
            log_debug('Scraper.flush_disk_cache() Scraper {} does not use disk cache.'.format(
                self.get_name()))
            return

        # Create progress dialog.
        num_steps = len(Scraper.CACHE_LIST) + len(Scraper.GLOBAL_CACHE_LIST)
        step_count = 0
        if pdialog is not None:
            pdialog.startProgress('Flushing scraper disk caches...', num_steps)

        # --- Scraper caches ---
        log_debug('Scraper.flush_disk_cache() Saving scraper {} disk cache...'.format(
            self.get_name()))
        for cache_type in Scraper.CACHE_LIST:
            if pdialog is not None:
                pdialog.updateProgress(step_count)
                step_count += 1

            # Skip unloaded caches
            if not self.disk_caches_loaded[cache_type]:
                log_debug('Skipping {} (Unloaded)'.format(cache_type))
                continue
            # Skip empty caches
            if not self.disk_caches[cache_type]:
                log_debug('Skipping {} (Empty)'.format(cache_type))
                continue
            # Skip clean caches.
            if not self.disk_caches_dirty[cache_type]:
                log_debug('Skipping {} (Clean)'.format(cache_type))
                continue

            # Get JSON data.
            json_data = json.dumps(
                self.disk_caches[cache_type], ensure_ascii = False, sort_keys = True,
                indent = Scraper.JSON_indent, separators = Scraper.JSON_separators)

            # Write to disk
            json_file_path, json_fname = self._get_scraper_file_name(cache_type, self.platform)
            file = io.open(json_file_path, 'w', encoding = 'utf-8')
            file.write(unicode(json_data))
            file.close()
            # log_debug('Saved "{}"'.format(json_file_path))
            log_debug('Saved "<SCRAPER_CACHE_DIR>/{}"'.format(json_fname))

            # Cache written to disk is clean gain.
            self.disk_caches_dirty[cache_type] = False

        # --- Global caches ---
        log_debug('Scraper.flush_disk_cache() Saving scraper {} global disk cache...'.format(
                self.get_name()))
        for cache_type in Scraper.GLOBAL_CACHE_LIST:
            if pdialog is not None:
                pdialog.updateProgress(step_count)
                step_count += 1

            # Skip unloaded caches
            if not self.global_disk_caches_loaded[cache_type]:
                log_debug('Skipping global {} (Unloaded)'.format(cache_type))
                continue
            # Skip empty caches
            if not self.global_disk_caches[cache_type]:
                log_debug('Skipping global {} (Empty)'.format(cache_type))
                continue
            # Skip clean caches.
            if not self.global_disk_caches_dirty[cache_type]:
                log_debug('Skipping global {} (Clean)'.format(cache_type))
                continue

            # Get JSON data.
            json_data = json.dumps(
                self.global_disk_caches[cache_type], ensure_ascii = False, sort_keys = True,
                indent = Scraper.JSON_indent, separators = Scraper.JSON_separators)

            # Write to disk
            json_file_path, json_fname = self._get_global_file_name(cache_type)
            file = io.open(json_file_path, 'w', encoding = 'utf-8')
            file.write(unicode(json_data))
            file.close()
            # log_debug('Saved global "{}"'.format(json_file_path))
            log_debug('Saved global "<SCRAPER_CACHE_DIR>/{}"'.format(json_fname))

            # Cache written to disk is clean gain.
            self.global_disk_caches_dirty[cache_type] = False
        if pdialog is not None: pdialog.endProgress()

    # Search for candidates and return a list of dictionaries _new_candidate_dic().
    #
    # * This function is never cached. What is cached is the chosen candidate games.
    # * If no candidates found by the scraper return an empty list and status is True.
    # * If there is an error/exception (network error, bad data returned) return None,
    #   the cause is printed in the log, status is False and the status dictionary contains
    #   a user notification.
    # * The number of network error/exceptions is recorded internally by the scraper. If the
    #   number of errors is **bigger than a threshold**, **the scraper is deactivated** (no more
    #   errors reported in the future, just empty data is returned).
    # * If the scraper is overloaded (maximum number of API/web requests) it is considered and
    #   error and the scraper is internally deactivated immediately. The error message associated
    #   with the scraper overloading must be printed once like any other error.
    #
    # @param search_term: [str] String to be searched.
    # @param rom_FN: [FileName] Scraper will get whatever part of the filename they want.
    # @param rom_checksums_FN: [FileName] File to be used when computing checksums. For
    #                          multidisc ROMs rom_FN is a fake file but rom_checksums_FN is a real
    #                          file belonging to the set.
    # @param platform: [str] AEL platform.
    # @param status_dic: [dict] kodi_new_status_dic() status dictionary.
    # @return: [list] or None.
    @abc.abstractmethod
    def get_candidates(self, search_term, rom_FN, rom_checksums_FN, platform, status_dic): pass

    # Returns the metadata for a candidate (search result).
    #
    # * See comments in get_candidates()
    #
    # @param status_dic: [dict] kodi_new_status_dic() status dictionary.
    # @return: [dict] Dictionary self._new_gamedata_dic(). If no metadata found (very unlikely)
    #          then a dictionary with default values is returned. If there is an error/exception
    #          None is returned, the cause printed in the log and status_dic has a message to show.
    @abc.abstractmethod
    def get_metadata(self, status_dic): pass

    # Returns a list of assets for a candidate (search result).
    #
    # * See comments in get_candidates()
    #
    # @param status_dic: [dict] kodi_new_status_dic() status dictionary.
    # @return: [list] List of _new_assetdata_dic() dictionaries. If no assets found then an empty
    #          list is returned. If there is an error/exception None is returned, the cause printed
    #          in the log and status_dic has a message to show.
    @abc.abstractmethod
    def get_assets(self, asset_info, status_dic): pass

    # When returning the asset list with get_assets(), some sites return thumbnails images
    # because the real assets are on a single dedicated page. For this sites, resolve_asset_URL()
    # returns the true, full size URL of the asset.
    #
    # Other scrapers, for example MobyGames, return both the thumbnail and the true asset URLs
    # in get_assets(). In such case, the implementation of this method is trivial.
    #
    # @param selected_asset: 
    # @param status_dic: [dict] kodi_new_status_dic() status dictionary.
    # @return: [tuple of strings] or None 
    #          First item, string with the URL to download the asset.
    #          Second item, string with the URL for printing in logs. URL may have sensitive
    #          information in some scrapers.
    #          None is returned in case of error and status_dic updated.
    @abc.abstractmethod
    def resolve_asset_URL(self, selected_asset, status_dic): pass

    # Get the URL image extension. In some scrapers the type of asset cannot be obtained by
    # the asset URL and must be resolved to save the asset in the filesystem.
    #
    # @param selected_asset: 
    # @param image_url: 
    # @param status_dic: [dict] kodi_new_status_dic() status dictionary.
    # @return: [str] String with the image extension in lowercase 'png', 'jpg', etc.
    #          None is returned in case or error/exception and status_dic updated.
    @abc.abstractmethod
    def resolve_asset_URL_extension(self, selected_asset, image_url, status_dic): pass

    # Downloads an image from the given url to the local path.
    # Can overwrite this method in scraper implementation to support extra actions, like
    # request throttling.
    def download_image(self, image_url, image_local_path):
        # net_download_img() never prints URLs or paths.
        net_download_img(image_url, image_local_path)

    # Not used now. candidate['id'] is used as hash value for the whole candidate dictionary.
    # candidate['id'] must be unique for each game.
    # def _dictionary_hash(self, my_dict):
    #     return hash(frozenset(sorted(my_dict.items())))

    # Nested dictionaries are not allowed. All the dictionaries here must be "hashable".
    # If your dictionary is not nested, you could make a frozenset with the dict's items
    # and use hash():
    #
    # hash(frozenset(sorted(my_dict.items())))
    #
    # This is much less computationally intensive than generating the JSON string
    # or representation of the dictionary.
    # See https://stackoverflow.com/questions/5884066/hashing-a-dictionary
    def _new_candidate_dic(self):
        return {
            'id'               : '',
            'display_name'     : '',
            'platform'         : '',
            'scraper_platform' : '',
            'order'            : 0,
        }

    def _new_gamedata_dic(self):
        return {
            'title'     : '',
            'year'      : '',
            'genre'     : '',
            'developer' : '',
            'nplayers'  : '',
            'esrb'      : '',
            'plot'      : ''
        }

    # url_thumb is always returned by get_assets().
    # url is returned by resolve_asset_URL().
    # Note that some scrapers (MobyGames) return both url_thumb and url in get_assets(). Always
    # call resolve_asset_URL() for compabilitity with all scrapers.
    def _new_assetdata_dic(self):
        return {
            'asset_ID'     : None,
            'display_name' : '',
            'url_thumb'    : '',
            'url'          : '',
        }

    # This functions is called when an error that is not an exception and needs to increase
    # the scraper error limit happens.
    # All messages generated in the scrapers are KODI_MESSAGE_DIALOG.
    def _handle_error(self, status_dic, user_msg):
        # Print error message to the log.
        log_error('Scraper._handle_error() user_msg "{}"'.format(user_msg))

        # Fill in the status dictionary so the error message will be propagated up in the
        # stack and the error message printed in the GUI.
        status_dic['status'] = False
        status_dic['dialog'] = KODI_MESSAGE_DIALOG
        status_dic['msg'] = user_msg
        
        # Record the number of error/exceptions produced in the scraper and disable the scraper
        # if the number of errors is higher than a threshold.
        self.exception_counter += 1
        if self.exception_counter > Scraper.EXCEPTION_COUNTER_THRESHOLD:
            err_m = 'Maximum number of errors exceeded. Disabling scraper.'
            log_error(err_m)
            self.scraper_disabled = True
            # Replace error message witht the one that the scraper is disabled.
            status_dic['msg'] = err_m

    # This function is called when an exception in the scraper code happens.
    # All messages from the scrapers are KODI_MESSAGE_DIALOG.
    def _handle_exception(self, ex, status_dic, user_msg):
        log_error('(Exception) Object type "{}"'.format(type(ex)))
        log_error('(Exception) Message "{}"'.format(str(ex)))
        self._handle_error(status_dic, user_msg)

    # --- Private disk cache functions -----------------------------------------------------------
    def _get_scraper_file_name(self, cache_type, platform):
        scraper_filename = self.get_filename()
        json_fname = scraper_filename + '__' + platform + '__' + cache_type + '.json'
        json_full_path = os.path.join(self.scraper_cache_dir, json_fname).decode('utf-8')

        return json_full_path, json_fname

    def _lazy_load_disk_cache(self, cache_type):
        if not self.disk_caches_loaded[cache_type]:
            self._load_disk_cache(cache_type, self.platform)

    def _load_disk_cache(self, cache_type, platform):
        # --- Get filename ---
        json_file_path, json_fname = self._get_scraper_file_name(cache_type, platform)
        log_debug('Scraper._load_disk_cache() Loading cache "{}"'.format(cache_type))

        # --- Load cache if file exists ---
        if os.path.isfile(json_file_path):
            file = open(json_file_path)
            file_contents = file.read()
            file.close()
            self.disk_caches[cache_type] = json.loads(file_contents)
            # log_debug('Loaded "{}"'.format(json_file_path))
            log_debug('Loaded "<SCRAPER_CACHE_DIR>/{}"'.format(json_fname))
        else:
            log_debug('Cache file not found. Resetting cache.')
            self.disk_caches[cache_type] = {}
        self.disk_caches_loaded[cache_type] = True
        self.disk_caches_dirty[cache_type] = False

    # Returns True if item is in the cache, False otherwise.
    # Lazy loads cache files from disk.
    def _check_disk_cache(self, cache_type, cache_key):
        self._lazy_load_disk_cache(cache_type)

        return True if cache_key in self.disk_caches[cache_type] else False

    # _check_disk_cache() must be called before this.
    def _retrieve_from_disk_cache(self, cache_type, cache_key):
        return self.disk_caches[cache_type][cache_key]

    # _check_disk_cache() must be called before this.
    def _delete_from_disk_cache(self, cache_type, cache_key):
        del self.disk_caches[cache_type][cache_key]
        self.disk_caches_dirty[cache_type] = True

    # Lazy loading should be done here because the internal cache for ScreenScraper
    # could be updated withouth being loaded first with _check_disk_cache().
    def _update_disk_cache(self, cache_type, cache_key, data):
        self._lazy_load_disk_cache(cache_type)
        self.disk_caches[cache_type][cache_key] = data
        self.disk_caches_dirty[cache_type] = True

    # --- Private global disk caches -------------------------------------------------------------
    def _get_global_file_name(self, cache_type):
        json_fname = cache_type + '.json'
        json_full_path = os.path.join(self.scraper_cache_dir, json_fname).decode('utf-8')

        return json_full_path, json_fname

    def _lazy_load_global_disk_cache(self, cache_type):
        if not self.global_disk_caches_loaded[cache_type]:
            self._load_global_cache(cache_type)

    def _load_global_cache(self, cache_type):
        # --- Get filename ---
        json_file_path, json_fname = self._get_global_file_name(cache_type)
        log_debug('Scraper._load_global_cache() Loading cache "{}"'.format(cache_type))

        # --- Load cache if file exists ---
        if os.path.isfile(json_file_path):
            file = open(json_file_path)
            file_contents = file.read()
            file.close()
            self.global_disk_caches[cache_type] = json.loads(file_contents)
            # log_debug('Loaded "{}"'.format(json_file_path))
            log_debug('Loaded "<SCRAPER_CACHE_DIR>/{}"'.format(json_fname))
        else:
            log_debug('Cache file not found. Resetting cache.')
            self.global_disk_caches[cache_type] = {}
        self.global_disk_caches_loaded[cache_type] = True
        self.global_disk_caches_dirty[cache_type] = False

    def _check_global_cache(self, cache_type):
        self._lazy_load_global_disk_cache(cache_type)

        return self.global_disk_caches[cache_type]

    # _check_global_cache() must be called before this.
    def _retrieve_global_cache(self, cache_type):
        return self.global_disk_caches[cache_type]

    # _check_global_cache() must be called before this.
    def _reset_global_cache(self, cache_type):
        self.global_disk_caches[cache_type] = {}
        self.global_disk_caches_dirty[cache_type] = True

    def _update_global_cache(self, cache_type, data):
        self._lazy_load_global_disk_cache(cache_type)
        self.global_disk_caches[cache_type] = data
        self.global_disk_caches_dirty[cache_type] = True

# ------------------------------------------------------------------------------------------------
# NULL scraper, does nothing.
# ------------------------------------------------------------------------------------------------
class Null_Scraper(Scraper):
    # @param settings: [dict] Addon settings. Particular scraper settings taken from here.
    def __init__(self, settings): super(Null_Scraper, self).__init__(settings)

    def get_name(self): return 'Null'

    def get_filename(self): return 'Null'

    def supports_disk_cache(self): return False

    def supports_search_string(self): return True

    def supports_metadata_ID(self, metadata_ID): return False

    def supports_metadata(self): return False

    def supports_asset_ID(self, asset_ID): return False

    def supports_assets(self): return False

    def check_before_scraping(self, status_dic): return status_dic

    # Null scraper never finds candidates.
    def get_candidates(self, search_term, rom_FN, rom_checksums_FN, platform, status_dic): return []

    # Null scraper never returns valid scraped metadata.
    def get_metadata(self, status_dic): return self._new_gamedata_dic()

    def get_assets(self, asset_info, status_dic): return []

    def resolve_asset_URL(self, selected_asset, status_dic): return ('', '')

    def resolve_asset_URL_extension(self, selected_asset, image_url, status_dic): return ''

    def download_image(self, image_url, image_local_path): pass
    
# ------------------------------------------------------------------------------------------------
# AEL offline metadata scraper.
# ------------------------------------------------------------------------------------------------
class AEL_Offline(Scraper):
    # --- Class variables ------------------------------------------------------------------------
    supported_metadata_list = [
        META_TITLE_ID,
        META_YEAR_ID,
        META_GENRE_ID,
        META_DEVELOPER_ID,
        META_NPLAYERS_ID,
        META_ESRB_ID,
        META_PLOT_ID,
    ]

    # --- Constructor ----------------------------------------------------------------------------
    # @param settings: [dict] Addon settings. Particular scraper settings taken from here.
    def __init__(self, settings):
        # --- This scraper settings ---
        self.addon_dir = settings['scraper_aeloffline_addon_code_dir']
        log_debug('AEL_Offline.__init__() Setting addon dir "{}"'.format(self.addon_dir))

        # --- Cached TGDB metadata ---
        self._reset_cached_games()

        # --- Pass down common scraper settings ---
        super(AEL_Offline, self).__init__(settings)

    # --- Base class abstract methods ------------------------------------------------------------
    def get_name(self): return 'AEL Offline'

    def get_filename(self): return 'AEL_Offline'

    def supports_disk_cache(self): return False

    def supports_search_string(self): return False

    def supports_metadata_ID(self, metadata_ID):
        return True if metadata_ID in ScreenScraper.supported_metadata_list else False

    def supports_metadata(self): return True

    def supports_asset_ID(self, asset_ID): return False

    def supports_assets(self): return False

    def check_before_scraping(self, status_dic): return status_dic

    # Search term is always None for this scraper.
    def get_candidates(self, search_term, rom_FN, rom_checksums_FN, platform, status_dic):
        # AEL Offline cannot be disabled.
        # Prepare data for scraping.
        rombase_noext = rom_FN.getBaseNoExt()
        log_debug('AEL_Offline.get_candidates() rombase_noext "{0}"'.format(rombase_noext))
        log_debug('AEL_Offline.get_candidates() AEL platform  "{0}"'.format(platform))

        # If not cached XML data found (maybe offline scraper does not exist for this platform or 
        # cannot be loaded) return an empty list of candidates.
        self._initialise_platform(platform)
        if not self.cached_games: return []

        if platform == 'MAME':
            # --- Search MAME games ---
            candidate_list = self._get_MAME_candidates(rombase_noext, platform)
        else:
            # --- Search No-Intro games ---
            candidate_list = self._get_NoIntro_candidates(rombase_noext, platform)

        return candidate_list

    def get_metadata(self, status_dic):
        gamedata = self._new_gamedata_dic()

        if self.cached_platform == 'MAME':
            # --- MAME scraper ---
            key_id = self.candidate['id']
            log_verb("AEL_Offline.get_metadata() Mode MAME id = '{0}'".format(key_id))
            gamedata['title']     = self.cached_games[key_id]['description']
            gamedata['year']      = self.cached_games[key_id]['year']
            gamedata['genre']     = self.cached_games[key_id]['genre']
            gamedata['developer'] = self.cached_games[key_id]['manufacturer']
        elif self.cached_platform == 'Unknown':
            # --- Unknown platform. Behave like NULL scraper ---
            log_verb("AEL_Offline.get_metadata() Mode Unknown. Doing nothing.")
        else:
            # --- No-Intro scraper ---
            key_id = self.candidate['id']
            log_verb("AEL_Offline.get_metadata() Mode No-Intro id = '{0}'".format(key_id))
            gamedata['title']     = self.cached_games[key_id]['description']
            gamedata['year']      = self.cached_games[key_id]['year']
            gamedata['genre']     = self.cached_games[key_id]['genre']
            gamedata['developer'] = self.cached_games[key_id]['manufacturer']
            gamedata['nplayers']  = self.cached_games[key_id]['player']
            gamedata['esrb']      = self.cached_games[key_id]['rating']
            gamedata['plot']      = self.cached_games[key_id]['story']

        return gamedata

    def get_assets(self, asset_info, status_dic): return []

    def resolve_asset_URL(self, selected_asset, status_dic): pass

    def resolve_asset_URL_extension(self, selected_asset, image_url, status_dic): pass
        
    # --- This class own methods -----------------------------------------------------------------
    def _get_MAME_candidates(self, rombase_noext, platform):
        log_verb("AEL_Offline._get_MAME_candidates() Scraper working in MAME mode.")

        # --- MAME rombase_noext is exactly the rom name ---
        # MAME offline scraper either returns one candidate game or nothing at all.
        rom_base_noext_lower = rombase_noext.lower()
        if rom_base_noext_lower in self.cached_games:
            candidate = self._new_candidate_dic()
            candidate['id'] = self.cached_games[rom_base_noext_lower]['name']
            candidate['display_name'] = self.cached_games[rom_base_noext_lower]['description']
            candidate['platform'] = platform
            candidate['scraper_platform'] = platform
            candidate['order'] = 1
            return [candidate]
        else:
            return []

    def _get_NoIntro_candidates(self, rombase_noext, platform):
        # --- First try an exact match using rombase_noext ---
        log_verb("AEL_Offline._get_NoIntro_candidates() Scraper working in No-Intro mode.")
        log_verb("AEL_Offline._get_NoIntro_candidates() Trying exact search for '{0}'".format(
            rombase_noext))
        candidate_list = []
        if rombase_noext in self.cached_games:
            log_verb("AEL_Offline._get_NoIntro_candidates() Exact match found.")
            candidate = self._new_candidate_dic()
            candidate['id'] = rombase_noext
            candidate['display_name'] = self.cached_games[rombase_noext]['name']
            candidate['platform'] = platform
            candidate['scraper_platform'] = platform
            candidate['order'] = 1
            candidate_list.append(candidate)
        else:
            # --- If nothing found, do a fuzzy search ---
            # Here implement a Levenshtein distance algorithm.
            search_term = text_format_ROM_name_for_scraping(rombase_noext)
            log_verb("AEL_Offline._get_NoIntro_candidates() No exact match found.")
            log_verb("AEL_Offline._get_NoIntro_candidates() Trying fuzzy search '{0}'".format(
                search_term))
            search_string_lower = rombase_noext.lower()
            regexp = '.*{}.*'.format(search_string_lower)
            try:
                # Sometimes this produces: raise error, v # invalid expression
                p = re.compile(regexp)
            except:
                log_info('AEL_Offline._get_NoIntro_candidates() Exception in re.compile(regexp)')
                log_info('AEL_Offline._get_NoIntro_candidates() regexp = "{0}"'.format(regexp))
                return []

            for key in self.cached_games:
                this_game_name = self.cached_games[key]['name']
                this_game_name_lower = this_game_name.lower()
                match = p.match(this_game_name_lower)
                if not match: continue
                # --- Add match to candidate list ---
                candidate = self._new_candidate_dic()
                candidate['id'] = self.cached_games[key]['name']
                candidate['display_name'] = self.cached_games[key]['name']
                candidate['platform'] = platform
                candidate['scraper_platform'] = platform
                candidate['order'] = 1
                # If there is an exact match of the No-Intro name put that candidate game first.
                if search_term == this_game_name:                          candidate['order'] += 1
                if rombase_noext == this_game_name:                        candidate['order'] += 1
                if self.cached_games[key]['name'].startswith(search_term): candidate['order'] += 1
                candidate_list.append(candidate)
            candidate_list.sort(key = lambda result: result['order'], reverse = True)

        return candidate_list

    # Load XML database and keep it cached in memory.
    def _initialise_platform(self, platform):
        # Check if we have data already cached in object memory for this platform
        if self.cached_platform == platform:
            log_debug('AEL_Offline._initialise_platform() platform = "{0}" is cached in object.'.format(
                platform))
            return
        else:
            log_debug('AEL_Offline._initialise_platform() platform = "{0}" not cached. Loading XML.'.format(
                platform))

        # What if platform is not in the official list dictionary? Then load
        # nothing and behave like the NULL scraper.
        try:
            xml_file = platform_AEL_to_Offline_GameDBInfo_XML[platform]
        except:
            log_debug('AEL_Offline._initialise_platform() Platform {0} not found'.format(platform))
            log_debug('AEL_Offline._initialise_platform() Defaulting to Unknown')
            self._reset_cached_games()
            return

        # Load XML database and keep it in memory for subsequent calls
        xml_path = os.path.join(self.addon_dir, xml_file)
        # log_debug('AEL_Offline._initialise_platform() Loading XML {0}'.format(xml_path))
        self.cached_games = audit_load_OfflineScraper_XML(xml_path)
        if not self.cached_games:
            self._reset_cached_games()
            return
        self.cached_xml_path = xml_path
        self.cached_platform = platform
        log_debug('AEL_Offline._initialise_platform() cached_xml_path = {0}'.format(self.cached_xml_path))
        log_debug('AEL_Offline._initialise_platform() cached_platform = {0}'.format(self.cached_platform))

    def _reset_cached_games(self):
        self.cached_games = {}
        self.cached_xml_path = ''
        self.cached_platform = 'Unknown'

# ------------------------------------------------------------------------------------------------
# LaunchBox offline metadata scraper.
# Do not implement this scraper. It is better to have one good offline scraper than many bad.
# Users will be encouraged to improve the AEL Offline scraper.
# ------------------------------------------------------------------------------------------------
# class LB_Offline(Scraper): pass

# ------------------------------------------------------------------------------------------------
# TheGamesDB online scraper (metadata and assets).
# TheGamesDB is the scraper reference implementation. Always look here for comments when
# developing other scrapers.
#
# | Site     | https://thegamesdb.net      |
# | API info | https://api.thegamesdb.net/ |
# ------------------------------------------------------------------------------------------------
class TheGamesDB(Scraper):
    # --- Class variables ------------------------------------------------------------------------
    supported_metadata_list = [
        META_TITLE_ID,
        META_YEAR_ID,
        META_GENRE_ID,
        META_DEVELOPER_ID,
        META_NPLAYERS_ID,
        META_ESRB_ID,
        META_PLOT_ID,
    ]
    supported_asset_list = [
        ASSET_FANART_ID,
        ASSET_BANNER_ID,
        ASSET_CLEARLOGO_ID,
        ASSET_SNAP_ID,
        ASSET_BOXFRONT_ID,
        ASSET_BOXBACK_ID,
    ]
    asset_name_mapping = {
        'screenshot': ASSET_SNAP_ID,
        'boxart' : ASSET_BOXFRONT_ID,
        'boxartfront': ASSET_BOXFRONT_ID,
        'boxartback': ASSET_BOXBACK_ID,
        'fanart' : ASSET_FANART_ID,
        'clearlogo': ASSET_CLEARLOGO_ID,
        'banner': ASSET_BANNER_ID,
    }

    # --- Constructor ----------------------------------------------------------------------------
    def __init__(self, settings):
        # --- This scraper settings ---
        # Make sure this is the public key (limited by IP) and not the private key.
        self.api_public_key = '828be1fb8f3182d055f1aed1f7d4da8bd4ebc160c3260eae8ee57ea823b42415'
        if settings['scraper_thegamesdb_apikey'] is not None:
            self.api_public_key = settings['scraper_thegamesdb_apikey']
            
        # --- Cached TGDB metadata ---
        self.cache_candidates = {}
        self.cache_metadata = {}
        self.cache_assets = {}
        self.all_asset_cache = {}

        self.genres_cached = {}
        self.developers_cached = {}
        self.publishers_cached = {}

        # --- Pass down common scraper settings ---
        super(TheGamesDB, self).__init__(settings)

    # --- Base class abstract methods ------------------------------------------------------------
    def get_name(self): return 'TheGamesDB'

    def get_filename(self): return 'TGDB'

    def supports_disk_cache(self): return True

    def supports_search_string(self): return True

    def supports_metadata_ID(self, metadata_ID):
        return True if metadata_ID in TheGamesDB.supported_metadata_list else False

    def supports_metadata(self): return True

    def supports_asset_ID(self, asset_ID):
        return True if asset_ID in TheGamesDB.supported_asset_list else False

    def supports_assets(self): return True

    # TGDB does not require any API keys. By default status_dic is configured for successful
    # operation so return it as it is.
    def check_before_scraping(self, status_dic): return status_dic

    def get_candidates(self, search_term, rom_FN, rom_checksums_FN, platform, status_dic):
        # If the scraper is disabled return None and do not mark error in status_dic.
        # Candidate will not be introduced in the disk cache and will be scraped again.
        if self.scraper_disabled:
            log_debug('TheGamesDB.get_candidates() Scraper disabled. Returning empty data.')
            return None

        # Prepare data for scraping.
        rombase_noext = rom_FN.getBaseNoExt()

        # --- Get candidates ---
        scraper_platform = AEL_platform_to_TheGamesDB(platform)
        log_debug('TheGamesDB.get_candidates() search_term         "{0}"'.format(search_term))
        log_debug('TheGamesDB.get_candidates() rombase_noext       "{0}"'.format(rombase_noext))
        log_debug('TheGamesDB.get_candidates() AEL platform        "{0}"'.format(platform))
        log_debug('TheGamesDB.get_candidates() TheGamesDB platform "{0}"'.format(scraper_platform))
        candidate_list = self._search_candidates(
            search_term, platform, scraper_platform, status_dic)
        if not status_dic['status']: return None

        # --- Deactivate this for now ---
        # if len(candidate_list) == 0:
        #     altered_search_term = self._cleanup_searchterm(search_term, rombase_noext, platform)
        #     log_debug('Cleaning search term. Before "{0}"'.format(search_term))
        #     log_debug('After "{0}"'.format(altered_search_term))
        #     if altered_search_term != search_term:
        #         log_debug('No matches, trying again with altered search terms: {0}'.format(
        #             altered_search_term))
        #         return self._get_candidates(altered_search_term, rombase_noext, platform)

        return candidate_list
    
    # This function may be called many times in the ROM Scanner. All calls to this function
    # must be cached. See comments for this function in the Scraper abstract class.
    def get_metadata(self, status_dic):
        # --- If scraper is disabled return immediately and silently ---
        if self.scraper_disabled:
            log_debug('TheGamesDB.get_metadata() Scraper disabled. Returning empty data.')
            return self._new_gamedata_dic()

        # --- Check if search term is in the cache ---
        if self._check_disk_cache(Scraper.CACHE_METADATA, self.cache_key):
            log_debug('TheGamesDB.get_metadata() Metadata cache hit "{0}"'.format(self.cache_key))
            return self._retrieve_from_disk_cache(Scraper.CACHE_METADATA, self.cache_key)

        # --- Request is not cached. Get candidates and introduce in the cache ---
        # | Mandatory field | JSON example                          | Used |
        # |-----------------|---------------------------------------|------|
        # | id              | "id": 1                               | N/A  |
        # | game_title      | "game_title": "Halo: Combat Evolved"  | N/A  |
        # | release_date    | "release_date": "2001-11-15"          | N/A  |
        # | developers      | "developers": [ 1389 ]                | N/A  |
        # |-----------------|---------------------------------------|------|
        # | Optional field  | JSON example                          | Used |
        # |-----------------|---------------------------------------|------|
        # | players         | "players" : 1                         | Yes  |
        # | publishers      | "publishers": [ 1 ]                   | No   |
        # | genres          | "genres": [ 8 ]                       | Yes  |
        # | overview        | "overview": "In Halo's ..."           | Yes  |
        # | last_updated    | "last_updated": "2018-07-11 21:05:01" | No   |
        # | rating          | "rating": "M - Mature"                | Yes  |
        # | platform        | "platform": 1                         | No   |
        # | coop            | "coop": "No"                          | No   |
        # | youtube         | "youtube": "dR3Hm8scbEw"              | No   |
        # | alternates      | "alternates": null                    | No   |
        # |-----------------|---------------------------------------|------|
        log_debug('TheGamesDB.get_metadata() Metadata cache miss "{0}"'.format(self.cache_key))
        url_a = 'https://api.thegamesdb.net/v1/Games/ByGameID?apikey={0}&id={1}'
        url_b = '&fields=players%2Cgenres%2Coverview%2Crating'
        url_a = url_a.format(self._get_API_key(), self.candidate['id'])
        url = url_a + url_b
        json_data = self._retrieve_URL_as_JSON(url, status_dic)
        if not status_dic['status']: return None
        self._dump_json_debug('TGDB_get_metadata.json', json_data)

        # --- Parse game page data ---
        log_debug('TheGamesDB.get_metadata() Parsing game metadata...')
        online_data = json_data['data']['games'][0]
        gamedata = self._new_gamedata_dic()
        gamedata['title']     = self._parse_metadata_title(online_data)
        gamedata['year']      = self._parse_metadata_year(online_data)
        gamedata['genre']     = self._parse_metadata_genres(online_data, status_dic)
        if not status_dic['status']: return None
        gamedata['developer'] = self._parse_metadata_developer(online_data, status_dic)
        if not status_dic['status']: return None
        gamedata['nplayers']  = self._parse_metadata_nplayers(online_data)
        gamedata['esrb']      = self._parse_metadata_esrb(online_data)
        gamedata['plot']      = self._parse_metadata_plot(online_data)

        # --- Put metadata in the cache ---
        log_debug('TheGamesDB.get_metadata() Adding to metadata cache "{0}"'.format(self.cache_key))
        self._update_disk_cache(Scraper.CACHE_METADATA, self.cache_key, gamedata)

        return gamedata
 
    # This function may be called many times in the ROM Scanner. All calls to this function
    # must be cached. See comments for this function in the Scraper abstract class.
    def get_assets(self, asset_info, status_dic):
        # --- If scraper is disabled return immediately and silently ---
        if self.scraper_disabled:
            log_debug('TheGamesDB.get_assets() Scraper disabled. Returning empty data.')
            return []

        log_debug('TheGamesDB.get_assets() Getting assets {} (ID {}) for candidate ID "{}"'.format(
            asset_info.name, asset_info.id, self.candidate['id']))

        # --- Request is not cached. Get candidates and introduce in the cache ---
        # Get all assets for candidate. _scraper_get_assets_all() caches all assets for a
        # candidate. Then select asset of a particular type.
        all_asset_list = self._retrieve_all_assets(self.candidate, status_dic)
        if not status_dic['status']: return None
        asset_list = [asset_dic for asset_dic in all_asset_list if asset_dic['asset_ID'] == asset_info.id]
        log_debug('TheGamesDB::get_assets() Total assets {0} / Returned assets {1}'.format(
            len(all_asset_list), len(asset_list)))

        return asset_list

    def resolve_asset_URL(self, selected_asset, status_dic):
        url = selected_asset['url']
        url_log = self._clean_URL_for_log(url)

        return url, url_log

    def resolve_asset_URL_extension(self, selected_asset, image_url, status_dic):
        return text_get_URL_extension(image_url)

    # --- This class own methods -----------------------------------------------------------------
    def debug_get_platforms(self, status_dic):
        log_debug('TheGamesDB.debug_get_platforms() BEGIN...')
        url = 'https://api.thegamesdb.net/v1/Platforms?apikey={}'.format(self._get_API_key())
        json_data = self._retrieve_URL_as_JSON(url, status_dic)
        if not status_dic['status']: return None
        self._dump_json_debug('TGDB_get_platforms.json', json_data)

        return json_data

    def debug_get_genres(self, status_dic):
        log_debug('TheGamesDB.debug_get_genres() BEGIN...')
        url = 'https://api.thegamesdb.net/v1/Genres?apikey={}'.format(self._get_API_key())
        json_data = self._retrieve_URL_as_JSON(url, status_dic)
        if not status_dic['status']: return None
        self._dump_json_debug('TGDB_get_genres.json', json_data)

        return json_data

    # Always use the developer public key which is limited per IP address. This function
    # may return the private key during scraper development for debugging purposes.
    def _get_API_key(self): return self.api_public_key

    # --- Retrieve list of games ---
    def _search_candidates(self, search_term, platform, scraper_platform, status_dic):
        # quote_plus() will convert the spaces into '+'. Note that quote_plus() requires an
        # UTF-8 encoded string and does not work with Unicode strings.
        # https://stackoverflow.com/questions/22415345/using-pythons-urllib-quote-plus-on-utf-8-strings-with-safe-arguments
        search_string_encoded = urllib.quote_plus(search_term.encode('utf8'))
        url_a = 'https://api.thegamesdb.net/v1/Games/ByGameName?'
        url_b = 'apikey={0}&name={1}&filter[platform]={2}'.format(
            self._get_API_key(), search_string_encoded, scraper_platform)
        url = url_a + url_b
        # _retrieve_games_from_url() may load files recursively from several pages so this code
        # must be in a separate function.
        candidate_list = self._retrieve_games_from_url(
            url, search_term, platform, scraper_platform, status_dic)
        if not status_dic['status']: return None

        # --- Sort game list based on the score. High scored candidates go first ---
        candidate_list.sort(key = lambda result: result['order'], reverse = True)

        return candidate_list

    # Return a list of candiate games.
    # Return None if error/exception.
    # Return empty list if no candidates found.
    def _retrieve_games_from_url(self, url, search_term, platform, scraper_platform, status_dic):
        # --- Get URL data as JSON ---
        json_data = self._retrieve_URL_as_JSON(url, status_dic)
        # If status_dic mark an error there was an exception. Return None.
        if not status_dic['status']: return None
        # If no games were found status_dic['status'] is True and json_data is None.
        # Return empty list of candidates.
        self._dump_json_debug('TGDB_get_candidates.json', json_data)

        # --- Parse game list ---
        games_json = json_data['data']['games']
        candidate_list = []
        for item in games_json:
            title = item['game_title']
            candidate = self._new_candidate_dic()
            candidate['id'] = item['id']
            candidate['display_name'] = title
            candidate['platform'] = platform
            # Candidate platform may be different from scraper_platform if scraper_platform = 0
            # Always trust TGDB API about the platform of the returned candidates.
            candidate['scraper_platform'] = item['platform']
            candidate['order'] = 1
            # Increase search score based on our own search.
            if title.lower() == search_term.lower():                  candidate['order'] += 2
            if title.lower().find(search_term.lower()) != -1:         candidate['order'] += 1
            if scraper_platform > 0 and platform == scraper_platform: candidate['order'] += 1
            candidate_list.append(candidate)

        log_debug('TheGamesDB:: Found {0} titles with last request'.format(len(candidate_list)))
        # --- Recursively load more games ---
        next_url = json_data['pages']['next']
        if next_url is not None:
            log_debug('TheGamesDB._retrieve_games_from_url() Recursively loading game page')
            candidate_list = candidate_list + self._retrieve_games_from_url(
                next_url, search_term, platform, scraper_platform, status_dic)
            if not status_dic['status']: return None

        return candidate_list

    # Not used at the moment, I think.
    def _cleanup_searchterm(self, search_term, rom_path, rom):
        altered_term = search_term.lower().strip()
        for ext in self.launcher.get_rom_extensions():
            altered_term = altered_term.replace(ext, '')
        return altered_term

    # Search for the game title.
    # "noms" : [
    #     { "text" : "Super Mario World", "region" : "ss" },
    #     { "text" : "Super Mario World", "region" : "us" },
    #     ...
    # ]
    def _parse_metadata_title(self, jeu_dic):
        if 'game_title' in jeu_dic and jeu_dic['game_title'] is not None:
            title_str = jeu_dic['game_title']
        else:
            title_str = DEFAULT_META_TITLE

        return title_str

    def _parse_metadata_year(self, online_data):
        if 'release_date' in online_data and online_data['release_date'] is not None and \
           online_data['release_date'] != '':
            year_str = online_data['release_date'][:4]
        else:
            year_str = DEFAULT_META_YEAR
        return year_str

    def _parse_metadata_genres(self, online_data, status_dic):
        if 'genres' not in online_data: return ''
        # "genres" : [ 1 , 15 ],
        genre_ids = online_data['genres']
        # log_variable('genre_ids', genre_ids)
        # For some games genre_ids is None. In that case return an empty string (default DB value).
        if not genre_ids: return DEFAULT_META_GENRE
        # Convert integers to strings because the cached genres dictionary keys are strings.
        # This is because a JSON limitation.
        genre_ids = [str(id) for id in genre_ids]
        TGDB_genres = self._retrieve_genres(status_dic)
        if not status_dic['status']: return None
        genre_list = [TGDB_genres[genre_id] for genre_id in genre_ids]
        return ', '.join(genre_list)

    def _parse_metadata_developer(self, online_data, status_dic):
        if 'developers' not in online_data: return ''
        # "developers" : [ 7979 ],
        developers_ids = online_data['developers']
        # For some games developers_ids is None. In that case return an empty string (default DB value).
        if not developers_ids: return DEFAULT_META_DEVELOPER
        # Convert integers to strings because the cached genres dictionary keys are strings.
        # This is because a JSON limitation.
        developers_ids = [str(id) for id in developers_ids]
        TGDB_developers = self._retrieve_developers(status_dic)
        if not status_dic['status']: return None
        developer_list = [TGDB_developers[dev_id] for dev_id in developers_ids]

        return ', '.join(developer_list)

    def _parse_metadata_nplayers(self, online_data):
        if 'players' in online_data and online_data['players'] is not None:
            nplayers_str = str(online_data['players'])
        else:
            nplayers_str = DEFAULT_META_NPLAYERS

        return nplayers_str

    def _parse_metadata_esrb(self, online_data):
        if 'rating' in online_data and online_data['rating'] is not None:
            esrb_str = online_data['rating']
        else:
            esrb_str = DEFAULT_META_ESRB

        return esrb_str

    def _parse_metadata_plot(self, online_data):
        if 'overview' in online_data and online_data['overview'] is not None:
            plot_str = online_data['overview']
        else:
            plot_str = DEFAULT_META_PLOT

        return plot_str

    # Get a dictionary of TGDB genres (integers) to AEL genres (strings).
    # TGDB genres are cached in an object variable.
    def _retrieve_genres(self, status_dic):
        # --- Cache hit ---
        if self._check_global_cache(Scraper.GLOBAL_CACHE_TGDB_GENRES):
            log_debug('TheGamesDB._retrieve_genres() Genres global cache hit.')
            return self._retrieve_global_cache(Scraper.GLOBAL_CACHE_TGDB_GENRES)

        # --- Cache miss. Retrieve data ---
        log_debug('TheGamesDB._retrieve_genres() Genres global cache miss. Retrieving genres...')
        url = 'https://api.thegamesdb.net/v1/Genres?apikey={}'.format(self._get_API_key())
        page_data = self._retrieve_URL_as_JSON(url, status_dic)
        if not status_dic['status']: return None
        self._dump_json_debug('TGDB_get_genres.json', page_data)

        # --- Update cache ---
        genres = {}
        # Keep genres dictionary keys as strings and not integers. Otherwise, Python json
        # module will conver the integers to strings.
        # https://stackoverflow.com/questions/1450957/pythons-json-module-converts-int-dictionary-keys-to-strings/34346202
        for genre_id in page_data['data']['genres']:
            genres[genre_id] = page_data['data']['genres'][genre_id]['name']
        log_debug('TheGamesDB._retrieve_genres() There are {} genres'.format(len(genres)))
        self._update_global_cache(Scraper.GLOBAL_CACHE_TGDB_GENRES, genres)

        return genres

    def _retrieve_developers(self, status_dic):
        # --- Cache hit ---
        if self._check_global_cache(Scraper.GLOBAL_CACHE_TGDB_DEVELOPERS):
            log_debug('TheGamesDB._retrieve_developers() Genres global cache hit.')
            return self._retrieve_global_cache(Scraper.GLOBAL_CACHE_TGDB_DEVELOPERS)

        # --- Cache miss. Retrieve data ---
        log_debug('TheGamesDB._retrieve_developers() Developers global cache miss. Retrieving developers...')
        url = 'https://api.thegamesdb.net/v1/Developers?apikey={}'.format(self._get_API_key())
        page_data = self._retrieve_URL_as_JSON(url, status_dic)
        if not status_dic['status']: return None
        self._dump_json_debug('TGDB_get_developers.json', page_data)

        # --- Update cache ---
        developers = {}
        for developer_id in page_data['data']['developers']:
            developers[developer_id] = page_data['data']['developers'][developer_id]['name']
        log_debug('TheGamesDB._retrieve_developers() There are {} developers'.format(len(developers)))
        self._update_global_cache(Scraper.GLOBAL_CACHE_TGDB_DEVELOPERS, developers)

        return developers

    # Publishers is not used in AEL at the moment.
    # THIS FUNCTION CODE MUST BE UPDATED.
    def _retrieve_publishers(self, publisher_ids):
        if publisher_ids is None: return ''
        if self.publishers_cached is None:
            log_debug('TheGamesDB:: No cached publishers. Retrieving from online.')
            url = 'https://api.thegamesdb.net/v1/Publishers?apikey={}'.format(self._get_API_key())
            page_data_raw = net_get_URL(url, self._clean_URL_for_log(url))
            publishers_json = json.loads(page_data_raw)
            self.publishers_cached = {}
            for publisher_id in publishers_json['data']['publishers']:
                self.publishers_cached[int(publisher_id)] = publishers_json['data']['publishers'][publisher_id]['name']
        publisher_names = [self.publishers_cached[publisher_id] for publisher_id in publisher_ids]

        return ' / '.join(publisher_names)

    # Get ALL available assets for game.
    # Cache all assets in the internal disk cache.
    def _retrieve_all_assets(self, candidate, status_dic):
        # --- Cache hit ---
        if self._check_disk_cache(Scraper.CACHE_INTERNAL, self.cache_key):
            log_debug('TheGamesDB._retrieve_all_assets() Internal cache hit "{0}"'.format(self.cache_key))
            return self._retrieve_from_disk_cache(Scraper.CACHE_INTERNAL, self.cache_key)

        # --- Cache miss. Retrieve data and update cache ---
        log_debug('TheGamesDB._retrieve_all_assets() Internal cache miss "{0}"'.format(self.cache_key))
        url = 'https://api.thegamesdb.net/v1/Games/Images?apikey={}&games_id={}'.format(
            self._get_API_key(), candidate['id'])
        asset_list = self._retrieve_assets_from_url(url, candidate['id'], status_dic)
        if not status_dic['status']: return None
        log_debug('A total of {0} assets found for candidate ID {1}'.format(
            len(asset_list), candidate['id']))

        # --- Put metadata in the cache ---
        log_debug('TheGamesDB._retrieve_all_assets() Adding to internal cache "{0}"'.format(self.cache_key))
        self._update_disk_cache(Scraper.CACHE_INTERNAL, self.cache_key, asset_list)

        return asset_list

    def _retrieve_assets_from_url(self, url, candidate_id, status_dic):
        # --- Read URL JSON data ---
        page_data = self._retrieve_URL_as_JSON(url, status_dic)
        if not status_dic['status']: return None
        self._dump_json_debug('TGDB_get_assets.json', page_data)

        # --- Parse images page data ---
        base_url_thumb = page_data['data']['base_url']['thumb']
        base_url = page_data['data']['base_url']['original']
        assets_list = []
        for image_data in page_data['data']['images'][str(candidate_id)]:
            asset_name = '{0} ID {1}'.format(image_data['type'], image_data['id'])
            if image_data['type'] == 'boxart':
                if   image_data['side'] == 'front': asset_ID = ASSET_BOXFRONT_ID
                elif image_data['side'] == 'back':  asset_ID = ASSET_BOXBACK_ID
                else:                               raise ValueError
            else:
                asset_ID = TheGamesDB.asset_name_mapping[image_data['type']]
            asset_fname = image_data['filename']

            # url_thumb is mandatory.
            # url is not mandatory here but MobyGames provides it anyway.
            asset_data = self._new_assetdata_dic()
            asset_data['asset_ID'] = asset_ID
            asset_data['display_name'] = asset_name
            asset_data['url_thumb'] = base_url_thumb + asset_fname
            asset_data['url'] = base_url + asset_fname
            if self.verbose_flag:
                log_debug('TheGamesDB. Found Asset {0}'.format(asset_data['name']))
            assets_list.append(asset_data)

        # --- Recursively load more assets ---
        next_url = page_data['pages']['next']
        if next_url is not None:
            log_debug('TheGamesDB._retrieve_assets_from_url() Recursively loading assets page')
            assets_list = assets_list + self._retrieve_assets_from_url(next_url, candidate_id)

        return assets_list

    # TGDB URLs are safe for printing, however the API key is too long.
    # Clean URLs for safe logging.
    def _clean_URL_for_log(self, url):
        clean_url = url
        # apikey is followed by more arguments
        clean_url = re.sub('apikey=[^&]*&', 'apikey=***&', clean_url)
        # apikey is at the end of the string
        clean_url = re.sub('apikey=[^&]*$', 'apikey=***', clean_url)
        # log_variable('url', url)
        # log_variable('clean_url', clean_url)

        return clean_url

    # Retrieve URL and decode JSON object.
    # TGDB API info https://api.thegamesdb.net/
    #
    # * When the API number of calls is exhausted TGDB ...
    # * When a game search is not succesfull TGDB returns valid JSON with an empty list.
    def _retrieve_URL_as_JSON(self, url, status_dic):
        page_data_raw, http_code = net_get_URL(url, self._clean_URL_for_log(url))

        # --- Check HTTP error codes ---
        if http_code != 200:
            try:
                json_data = json.loads(page_data_raw)
                error_msg = json_data['message']
            except:
                error_msg = 'Unknown/unspecified error.'
            log_error('TGDB msg "{}"'.format(error_msg))
            self._handle_error(status_dic, 'HTTP code {} message "{}"'.format(http_code, error_msg))
            return None

        # If page_data_raw is None at this point is because of an exception in net_get_URL()
        # which is not urllib2.HTTPError.
        if page_data_raw is None:
            self._handle_error(status_dic, 'TGDB: Network error in net_get_URL()')
            return None

        # Convert data to JSON.
        try:
            json_data = json.loads(page_data_raw)
        except Exception as ex:
            self._handle_exception(ex, status_dic, 'Error decoding JSON data from TGDB.')
            return None

        # Check for scraper overloading. Scraper is disabled if overloaded.
        # Does the scraper return valid JSON when it is overloaded??? I have to confirm this point.
        self._check_overloading(json_data, status_dic)
        if not status_dic['status']: return None

        return json_data

    # Checks if TDGB scraper is overloaded (maximum number of API requests exceeded).
    # If the scraper is overloaded is immediately disabled.
    #
    # @param json_data: [dict] Dictionary with JSON data retrieved from TGDB.
    # @returns: [None]
    def _check_overloading(self, json_data, status_dic):
        # This is an integer.
        remaining_monthly_allowance = json_data['remaining_monthly_allowance']
        extra_allowance = json_data['extra_allowance']
        if not extra_allowance:
            extra_allowance = 0
            
        log_debug('TheGamesDB::_check_overloading() remaining_monthly_allowance = {}'.format(remaining_monthly_allowance))
        log_debug('TheGamesDB::_check_overloading() extra_allowance = {}'.format(extra_allowance))
        total_allowance = remaining_monthly_allowance + extra_allowance
        
        if total_allowance > 0: return
        log_error('TheGamesDB::_check_overloading() remaining total allowance <= 0')
        log_error('Disabling TGDB scraper.')
        self.scraper_disabled = True
        status_dic['status'] = False
        status_dic['dialog'] = KODI_MESSAGE_DIALOG
        status_dic['msg'] = 'TGDB monthly/total allowance is {}. Scraper disabled.'.format(
            total_allowance)

# ------------------------------------------------------------------------------------------------
# MobyGames online scraper.
#
# | Site     | https://www.mobygames.com          |
# | API info | https://www.mobygames.com/info/api |
# ------------------------------------------------------------------------------------------------
class MobyGames(Scraper):
    # --- Class variables ------------------------------------------------------------------------
    supported_metadata_list = [
        META_TITLE_ID,
        META_YEAR_ID,
        META_GENRE_ID,
        META_PLOT_ID,
    ]
    supported_asset_list = [
        ASSET_TITLE_ID,
        ASSET_SNAP_ID,
        ASSET_BOXFRONT_ID,
        ASSET_BOXBACK_ID,
        ASSET_CARTRIDGE_ID,
    ]
    asset_name_mapping = {
        'front cover'   : ASSET_BOXFRONT_ID,
        'back cover'    : ASSET_BOXBACK_ID,
        'media'         : ASSET_CARTRIDGE_ID,
        'manual'        : None,
        'spine/sides'   : None,
        'other'         : None,
        'advertisement' : None,
        'extras'        : None,
        'inside cover'  : None,
        'full cover'    : None,
        'soundtrack'    : None,
        'map'           : ASSET_MAP_ID
    }

    # --- Constructor ----------------------------------------------------------------------------
    def __init__(self, settings):
        # --- This scraper settings ---
        self.api_key = settings['scraper_mobygames_apikey']

        # --- Misc stuff ---
        self.cache_candidates = {}
        self.cache_metadata = {}
        self.cache_assets = {}
        self.all_asset_cache = {}
        self.last_http_call = datetime.now()
        # --- Pass down common scraper settings ---
        super(MobyGames, self).__init__(settings)

    # --- Base class abstract methods ------------------------------------------------------------
    def get_name(self): return 'MobyGames'

    def get_filename(self): return 'MobyGames'

    def supports_disk_cache(self): return True

    def supports_search_string(self): return True

    def supports_metadata_ID(self, metadata_ID):
        return True if metadata_ID in MobyGames.supported_metadata_list else False

    def supports_metadata(self): return True

    def supports_asset_ID(self, asset_ID):
        return True if asset_ID in MobyGames.supported_asset_list else False

    def supports_assets(self): return True

    # If the MobyGames API key is not configured in the settings then disable the scraper
    # and print an error.
    def check_before_scraping(self, status_dic):
        if self.api_key:
            log_error('MobyGames.check_before_scraping() MobiGames API key looks OK.')
            return
        log_error('MobyGames.check_before_scraping() MobiGames API key not configured.')
        log_error('MobyGames.check_before_scraping() Disabling MobyGames scraper.')
        self.scraper_disabled = True
        status_dic['status'] = False
        status_dic['dialog'] = KODI_MESSAGE_DIALOG
        status_dic['msg'] = (
            'AEL requires your MobyGames API key. '
            'Visit https://www.mobygames.com/info/api for directions about how to get your key '
            'and introduce the API key in AEL addon settings.'
        )

    def get_candidates(self, search_term, rom_FN, rom_checksums_FN, platform, status_dic):
        # --- If scraper is disabled return immediately and silently ---
        if self.scraper_disabled:
            # If the scraper is disabled return None and do not mark error in status_dic.
            log_debug('MobyGames.get_candidates() Scraper disabled. Returning empty data.')
            return None

        # Prepare data for scraping.
        rombase_noext = rom_FN.getBaseNoExt()

        # --- Request is not cached. Get candidates and introduce in the cache ---
        scraper_platform = AEL_platform_to_MobyGames(platform)
        log_debug('MobyGames.get_candidates() search_term        "{0}"'.format(search_term))
        log_debug('MobyGames.get_candidates() rombase_noext      "{0}"'.format(rombase_noext))
        log_debug('MobyGames.get_candidates() AEL platform       "{0}"'.format(platform))
        log_debug('MobyGames.get_candidates() MobyGames platform "{0}"'.format(scraper_platform))
        candidate_list = self._search_candidates(
            search_term, platform, scraper_platform, status_dic)
        if not status_dic['status']: return None

        return candidate_list

    # This function may be called many times in the ROM Scanner. All calls to this function
    # must be cached. See comments for this function in the Scraper abstract class.
    def get_metadata(self, status_dic):
        # --- If scraper is disabled return immediately and silently ---
        if self.scraper_disabled:
            log_debug('MobyGames.get_metadata() Scraper disabled. Returning empty data.')
            return self._new_gamedata_dic()

        # --- Check if search term is in the cache ---
        if self._check_disk_cache(Scraper.CACHE_METADATA, self.cache_key):
            log_debug('MobyGames.get_metadata() Metadata cache hit "{0}"'.format(self.cache_key))
            return self._retrieve_from_disk_cache(Scraper.CACHE_METADATA, self.cache_key)

        # --- Request is not cached. Get candidates and introduce in the cache ---
        log_debug('MobyGames.get_metadata() Metadata cache miss "{0}"'.format(self.cache_key))
        url = 'https://api.mobygames.com/v1/games/{}?api_key={}'.format(self.candidate['id'], self.api_key)
        json_data = self._retrieve_URL_as_JSON(url, status_dic)
        if not status_dic['status']: return None
        self._dump_json_debug('MobyGames_get_metadata.json', json_data)

        # --- Parse game page data ---
        gamedata = self._new_gamedata_dic()
        gamedata['title'] = self._parse_metadata_title(json_data)
        gamedata['year']  = self._parse_metadata_year(json_data, self.candidate['scraper_platform'])
        gamedata['genre'] = self._parse_metadata_genre(json_data)
        gamedata['plot']  = self._parse_metadata_plot(json_data)

        # --- Put metadata in the cache ---
        log_debug('MobyGames.get_metadata() Adding to metadata cache "{0}"'.format(self.cache_key))
        self._update_disk_cache(Scraper.CACHE_METADATA, self.cache_key, gamedata)

        return gamedata

    # This function may be called many times in the ROM Scanner. All calls to this function
    # must be cached. See comments for this function in the Scraper abstract class.
    #
    # In the MobyGames scraper is convenient to grab all the available assets for a candidate,
    # cache the assets, and then select the assets of a specific type from the cached list.
    def get_assets(self, asset_info, status_dic):
        # --- If scraper is disabled return immediately and silently ---
        if self.scraper_disabled:
            log_debug('MobyGames.get_assets() Scraper disabled. Returning empty data.')
            return []

        log_debug('MobyGames.get_assets() Getting assets {} (ID {}) for candidate ID "{}"'.format(
            asset_info.name, asset_info.id, self.candidate['id']))

        # --- Request is not cached. Get candidates and introduce in the cache ---
        # Get all assets for candidate. _retrieve_all_assets() caches all assets for a candidate.
        # Then select asset of a particular type.
        all_asset_list = self._retrieve_all_assets(self.candidate, status_dic)
        if not status_dic['status']: return None
        asset_list = [asset_dic for asset_dic in all_asset_list if asset_dic['asset_ID'] == asset_info.id]
        log_debug('MobyGames::get_assets() Total assets {0} / Returned assets {1}'.format(
            len(all_asset_list), len(asset_list)))

        return asset_list

    # Mobygames returns both the asset thumbnail URL and the full resolution URL so in
    # this scraper this method is trivial.
    def resolve_asset_URL(self, selected_asset, status_dic):
        # Transform http to https
        url = selected_asset['url']
        if url[0:4] == 'http': url = 'https' + url[4:]
        url_log = self._clean_URL_for_log(url)

        return url, url_log

    def resolve_asset_URL_extension(self, selected_asset, image_url, status_dic):
        return text_get_URL_extension(image_url)

    def download_image(self, image_url, image_local_path):
        self._wait_for_API_request()
        # net_download_img() never prints URLs or paths.
        net_download_img(image_url, image_local_path)
        
        # failed? retry after 5 seconds
        if not image_local_path.exists():
            log_debug('Download failed. Retry after 5 seconds')
            self._wait_for_API_request(5)
            net_download_img(image_url, image_local_path)
        
    # --- This class own methods -----------------------------------------------------------------
    def debug_get_platforms(self, status_dic):
        log_debug('MobyGames.debug_get_platforms() BEGIN...')
        url_str = 'https://api.mobygames.com/v1/platforms?api_key={}'
        url = url_str.format(self.api_key)
        json_data = self._retrieve_URL_as_JSON(url, status_dic)
        if not status_dic['status']: return None
        self._dump_json_debug('MobyGames_get_platforms.json', json_data)

        return json_data

    # --- Retrieve list of games ---
    def _search_candidates(self, search_term, platform, scraper_platform, status_dic):
        # --- Retrieve JSON data with list of games ---
        search_string_encoded = urllib.quote_plus(search_term.encode('utf8'))
        if scraper_platform == '0':
            # Unkwnon or wrong platform case.
            url_str = 'https://api.mobygames.com/v1/games?api_key={}&format=brief&title={}'
            url = url_str.format(self.api_key, search_string_encoded)
        else:
            url_str = 'https://api.mobygames.com/v1/games?api_key={}&format=brief&title={}&platform={}'
            url = url_str.format(self.api_key, search_string_encoded, scraper_platform)
        json_data = self._retrieve_URL_as_JSON(url, status_dic)
        if not status_dic['status']: return None
        self._dump_json_debug('MobyGames_get_candidates.json', json_data)

        # --- Parse game list ---
        games_json = json_data['games']
        candidate_list = []
        for item in games_json:
            title = item['title']
            candidate = self._new_candidate_dic()
            candidate['id'] = item['game_id']
            candidate['display_name'] = title
            candidate['platform'] = platform
            candidate['scraper_platform'] = scraper_platform
            candidate['order'] = 1

            # Increase search score based on our own search.
            if title.lower() == search_term.lower():          candidate['order'] += 2
            if title.lower().find(search_term.lower()) != -1: candidate['order'] += 1
            candidate_list.append(candidate)

        # --- Sort game list based on the score. High scored candidates go first ---
        candidate_list.sort(key = lambda result: result['order'], reverse = True)

        return candidate_list

    def _parse_metadata_title(self, json_data):
        if 'title' in json_data: title_str = json_data['title']
        else:                    title_str = DEFAULT_META_TITLE

        return title_str

    def _parse_metadata_year(self, json_data, scraper_platform):
        platform_data = json_data['platforms']
        if len(platform_data) == 0: return DEFAULT_META_YEAR
        for platform in platform_data:
            if platform['platform_id'] == int(scraper_platform):
                return platform['first_release_date'][0:4]

        # If platform not found then take first result.
        return platform_data[0]['first_release_date'][0:4]

    def _parse_metadata_genre(self, json_data):
        if 'genres' in json_data:
            genre_names = []
            for genre in json_data['genres']: genre_names.append(genre['genre_name'])
            genre_str = ', '.join(genre_names)
        else:
            genre_str = DEFAULT_META_GENRE

        return genre_str

    def _parse_metadata_plot(self, json_data):
        if 'description' in json_data and json_data['description'] is not None:
            plot_str = json_data['description']
            plot_str = text_remove_HTML_tags(plot_str) # Clean HTML tags like <i>, </i>
        else:
            plot_str = DEFAULT_META_PLOT

        return plot_str

    # Get ALL available assets for game.
    # Cache all assets in the internal disk cache.
    def _retrieve_all_assets(self, candidate, status_dic):
        # --- Cache hit ---
        if self._check_disk_cache(Scraper.CACHE_INTERNAL, self.cache_key):
            log_debug('MobyGames._retrieve_all_assets() Internal cache hit "{0}"'.format(self.cache_key))
            return self._retrieve_from_disk_cache(Scraper.CACHE_INTERNAL, self.cache_key)

        # --- Cache miss. Retrieve data and update cache ---
        log_debug('MobyGames._retrieve_all_assets() Internal cache miss "{0}"'.format(self.cache_key))
        snap_assets = self._retrieve_snap_assets(candidate, candidate['scraper_platform'], status_dic)
        if not status_dic['status']: return None
        cover_assets = self._retrieve_cover_assets(candidate, candidate['scraper_platform'], status_dic)
        if not status_dic['status']: return None
        asset_list = snap_assets + cover_assets
        log_debug('MobyGames._retrieve_all_assets() A total of {0} assets found for candidate ID {1}'.format(
            len(asset_list), candidate['id']))

        # --- Put metadata in the cache ---
        log_debug('MobyGames._retrieve_all_assets() Adding to internal cache "{0}"'.format(self.cache_key))
        self._update_disk_cache(Scraper.CACHE_INTERNAL, self.cache_key, asset_list)

        return asset_list

    def _retrieve_snap_assets(self, candidate, platform_id, status_dic):
        log_debug('MobyGames._retrieve_snap_assets() Getting Snaps...')
        url = 'https://api.mobygames.com/v1/games/{}/platforms/{}/screenshots?api_key={}'.format(
            candidate['id'], platform_id, self.api_key)
        json_data = self._retrieve_URL_as_JSON(url, status_dic)
        if not status_dic['status']: return None
        self._dump_json_debug('MobyGames_assets_snap.json', json_data)

        # --- Parse images page data ---
        asset_list = []
        for image_data in json_data['screenshots']:
            # log_debug('Snap caption "{0}"'.format(image_data['caption']))
            asset_data = self._new_assetdata_dic()
            # In MobyGames typically the Title snaps have the word "Title" in the caption.
            # Search for it
            caption_lower = image_data['caption'].lower()
            if caption_lower.find('title') >= 0:
                asset_data['asset_ID'] = ASSET_TITLE_ID
            else:
                asset_data['asset_ID'] = ASSET_SNAP_ID
            asset_data['display_name'] = image_data['caption']
            asset_data['url_thumb'] = image_data['thumbnail_image']
            # URL is not mandatory here but MobyGames provides it anyway.
            asset_data['url'] = image_data['image']
            if self.verbose_flag: log_debug('Found Snap {0}'.format(asset_data['url_thumb']))
            asset_list.append(asset_data)
        log_debug('MobyGames._retrieve_snap_assets() Found {} snap assets for candidate #{}'.format(
            len(asset_list), candidate['id']))

        return asset_list

    def _retrieve_cover_assets(self, candidate, platform_id, status_dic):
        log_debug('MobyGames._retrieve_cover_assets() Getting Covers...')
        url = 'https://api.mobygames.com/v1/games/{}/platforms/{}/covers?api_key={}'.format(
            candidate['id'], platform_id, self.api_key)
        json_data = self._retrieve_URL_as_JSON(url, status_dic)
        if not status_dic['status']: return None
        self._dump_json_debug('MobyGames_assets_cover.json', json_data)

        if json_data is None:
            return []

        # --- Parse images page data ---
        asset_list = []
        for group_data in json_data['cover_groups']:
            country_names = ' / '.join(group_data['countries'])
            for image_data in group_data['covers']:
                asset_name = '{0} - {1} ({2})'.format(
                    image_data['scan_of'], image_data['description'], country_names)
                if image_data['scan_of'].lower() in MobyGames.asset_name_mapping:
                    asset_ID = MobyGames.asset_name_mapping[image_data['scan_of'].lower()]
                else:
                    log_warning('Scan type "{}" not implemented yet.'.format(image_data['scan_of']))

                # url_thumb is mandatory.
                # url is not mandatory here but MobyGames provides it anyway.
                asset_data = self._new_assetdata_dic()
                asset_data['asset_ID'] = asset_ID
                asset_data['display_name'] = asset_name
                asset_data['url_thumb'] = image_data['thumbnail_image']
                asset_data['url'] = image_data['image']
                if self.verbose_flag: log_debug('Found Cover {0}'.format(asset_data['url_thumb']))
                asset_list.append(asset_data)
        log_debug('MobyGames._retrieve_cover_assets() Found {} cover assets for candidate #{}'.format(
            len(asset_list), candidate['id']))

        return asset_list

    # MobyGames URLs have the API developer id and password.
    # Clean URLs for safe logging.
    def _clean_URL_for_log(self, url):
        clean_url = url
        clean_url = re.sub('api_key=[^&]*&', 'api_key=***&', clean_url)
        clean_url = re.sub('api_key=[^&]*$', 'api_key=***', clean_url)
        # log_variable('url', url)
        # log_variable('clean_url', clean_url)

        return clean_url

    # Retrieve URL and decode JSON object.
    # MobyGames API info https://www.mobygames.com/info/api
    #
    # * When the API key is not configured or invalid MobyGames returns HTTP status code 401.
    # * When the API number of calls is exhausted MobyGames returns HTTP status code 429.
    # * When a game search is not succesfull MobyGames returns valid JSON with an empty list.
    def _retrieve_URL_as_JSON(self, url, status_dic, retry=0):
        self._wait_for_API_request()
        page_data_raw, http_code = net_get_URL(url, self._clean_URL_for_log(url))
        self.last_http_call = datetime.now()

        # --- Check HTTP error codes ---
        if http_code != 200:
            # 400 Bad Request.
            # Sent if your query could not be processed, possibly due to invalid parameter types.
            # 401 Unauthorized
            # Sent if you attempt to access an endpoint without providing a valid API key.
            # ...
            # 429 Too Many Requests
            # Sent if you make a request exceeding your API quota.
            #
            # Try go get error message from MobyGames. Even if the server returns an
            # HTTP status code it also has valid JSON.
            try:
                # log_variable('page_data_raw', page_data_raw)
                json_data = json.loads(page_data_raw)
                error_msg = json_data['message']
            except:
                error_msg = 'Unknown/unspecified error.'
            log_error('MobyGames msg "{}"'.format(error_msg))
            
            if http_code == 429 and retry < Scraper.RETRY_THRESHOLD:
                # 360 per hour limit, wait at least 16 minutes
                wait_till_time = datetime.now() + timedelta(seconds=960)
                if kodi_dialog_OK('You\'ve exceeded the max rate limit of 360 requests/hour.',
                                'Respect the website and wait at least till {}.'.format(wait_till_time)):
                    # waited long enough? Try again
                    if (datetime.now() - wait_till_time).total_seconds() > 1:
                        retry_after_wait = retry + 1
                        return self._retrieve_URL_as_JSON(url, status_dic, retry_after_wait)
                
            self._handle_error(status_dic, 'HTTP code {} message "{}"'.format(http_code, error_msg))
            return None

        # If page_data_raw is None at this point is because of an exception in net_get_URL()
        # which is not urllib2.HTTPError.
        if page_data_raw is None:
            self._handle_error(status_dic, 'Network error/exception in net_get_URL()')
            return None

        # Convert data to JSON.
        try:
            json_data = json.loads(page_data_raw)
        except Exception as ex:
            self._handle_exception(ex, status_dic, 'Error decoding JSON data from MobyGames.')
            return None

        return json_data

    # From xxxxx
    # 
    def _wait_for_API_request(self, wait_time_in_seconds = 1):
        # Make sure we dont go over the TooManyRequests limit of 1 second.
        now = datetime.now()
        if (now - self.last_http_call).total_seconds() < wait_time_in_seconds:
            log_debug('MobyGames._wait_for_API_request() Sleeping {} second to avoid overloading...'.format(wait_time_in_seconds))
            time.sleep(wait_time_in_seconds)
            
# ------------------------------------------------------------------------------------------------
# ScreenScraper online scraper. Uses V2 API.
#
# | Site        | https://www.screenscraper.fr             |
# | API V1 docs | https://www.screenscraper.fr/webapi.php  |
# | API V2 docs | https://www.screenscraper.fr/webapi2.php |
#
# In the API documentation page some API function can be called as a test. Other test functions
# fail when called (invalid data, no user name/pass, etc.).
#
# * If no games are found with jeuInfos.php an HTTP status code 404 is returned.
# * If no platform (platform id = 0) is used ScreenScraper returns garbage, a totally unrelated
#   game to the one being searched. It is not advisable to use this scraper with a wrong
#   platform.
#
# ssuserInfos.php : Informations sur l'utilisateur ScreenScraper
# userlevelsListe.php : Liste des niveaux utilisateurs de ScreenScraper 
# nbJoueursListe.php : Liste des nombres de joueurs
# supportTypesListe.php : Liste des types de supports
# romTypesListe.php : Liste des types de roms
# genresListe.php : Liste des genres
# regionsListe.php : Liste des regions
# languesListe.php : Liste des langues
# classificationListe.php : Liste des Classification (Game Rating)
#
# mediaGroup.php : Téléchargement des médias images des groupes de jeux
# mediaCompagnie.php : Téléchargement des médias images des groupes de jeux
#
# systemesListe.php : Liste des systèmes / informations systèmes / informations médias systèmes
# mediaSysteme.php : Téléchargement des médias images des systèmes
# mediaVideoSysteme.php : Téléchargement des médias vidéos des systèmes
#
# jeuRecherche.php : Recherche d'un jeu avec son nom (retourne une table de jeux (limité a 30 jeux)
#                    classés par probabilité)
# jeuInfos.php : Informations sur un jeu / Médias d'un jeu
# mediaJeu.php : Téléchargement des médias images des jeux
# mediaVideoJeu.php : Téléchargement des médias vidéos des jeux
# mediaManuelJeu.php : Téléchargement des manuels des jeux
#
# botNote.php : Système pour l'automatisation d'envoi de note de jeu d'un membre ScreenScraper
# botProposition.php : Système pour automatisation d'envoi de propositions d'infos ou de médias
#                      a ScreenScraper
#
# >>> Liste des types d'infos textuelles pour les jeux (modiftypeinfo) <<<
# >>> Liste des types d'infos textuelles pour les roms (modiftypeinfo) <<<
#
# >>> Liste des types de média (regionsListe) <<<
# sstitle  Screenshot  Titre  png  obligatoire
# ss       Screenshot         png  obligatoire
# fanart   Fan Art            jpg
# ...
#
# --- API call examples ---
# * All API calls have parameters devid, devpassword, softname, output, ssid, sspassword
#   so I do not include them in the examples.
#
# * API call to get all game information. This API call return one game or fails.
#
#   https://www.screenscraper.fr/api/jeuInfos.php?
#   &crc=50ABC90A
#   &systemeid=1
#   &romtype=rom
#   &romnom=Sonic%20The%20Hedgehog%202%20(World).zip
#   &romtaille=749652
#   &gameid=1234 (Forces game, ROM info not necessary in this case).
#
# * API call to search for games:
#
#   https://www.screenscraper.fr/api/jeuRecherche.php?
#   &systemeid  (Optional)
#   &recherche  (Mandatory)
#
# ------------------------------------------------------------------------------------------------
class ScreenScraper(Scraper):
    # --- Class variables ------------------------------------------------------------------------
    supported_metadata_list = [
        META_TITLE_ID,
        META_YEAR_ID,
        META_GENRE_ID,
        META_DEVELOPER_ID,
        META_NPLAYERS_ID,
        META_ESRB_ID,
        META_PLOT_ID,
    ]
    supported_asset_list = [
        ASSET_FANART_ID,
        ASSET_BANNER_ID,
        ASSET_CLEARLOGO_ID,
        ASSET_TITLE_ID,
        ASSET_SNAP_ID,
        ASSET_BOXFRONT_ID,
        ASSET_BOXBACK_ID,
        ASSET_3DBOX_ID,
        ASSET_CARTRIDGE_ID,
        ASSET_MAP_ID,
        # ASSET_MANUAL_ID,
        # ASSET_TRAILER_ID,
    ]
    # Unsupported AEL types:
    # manuel (Manual)
    # screenmarquee (Marquee with lower aspec ratio, more squared than rectangular).
    # box-2D-side (Box spine)
    # box-texture (Box front, spine and back combined).
    # support-texture (Cartridge/CD scan texture)
    # bezel-16-9 (Bezel for 16:9 horizontal monitors)
    # mixrbv1 (Mix recalbox Version 1)
    # mixrbv2 (Mix recalbox Version 2)
    asset_name_mapping = {
        'fanart'             : ASSET_FANART_ID,
        'screenmarqueesmall' : ASSET_BANNER_ID,
        'steamgrid'          : ASSET_BANNER_ID,
        'wheel'              : ASSET_CLEARLOGO_ID,
        'wheel-carbon'       : ASSET_CLEARLOGO_ID,
        'wheel-steel'        : ASSET_CLEARLOGO_ID,
        'sstitle'            : ASSET_TITLE_ID,
        'ss'                 : ASSET_SNAP_ID,
        'box-2D'             : ASSET_BOXFRONT_ID,
        'box-2D-back'        : ASSET_BOXBACK_ID,
        'box-3D'             : ASSET_3DBOX_ID,
        'support-2D'         : ASSET_CARTRIDGE_ID,
        'maps'               : ASSET_MAP_ID,
    }

    # List of country/region suffixes supported by ScreenScraper.
    # Get list with API regionsListe.php call.
    # Items at the beginning will be searched first.
    # This code is automatically generated by script scrap_ScreenScraper_list_regions.py
    region_list = [
        'wor', # World
        'eu',  # Europe
        'us',  # USA
        'jp',  # Japan
        'ss',  # ScreenScraper
        'ame', # American continent
        'asi', # Asia
        'au',  # Australia
        'bg',  # Bulgaria
        'br',  # Brazil
        'ca',  # Canada
        'cl',  # Chile
        'cn',  # China
        'cus', # Custom
        'cz',  # Czech republic
        'de',  # Germany
        'dk',  # Denmark
        'fi',  # Finland
        'fr',  # France
        'gr',  # Greece
        'hu',  # Hungary
        'il',  # Israel
        'it',  # Italy
        'kr',  # Korea
        'kw',  # Kuwait
        'mor', # Middle East
        'nl',  # Netherlands
        'no',  # Norway
        'nz',  # New Zealand
        'oce', # Oceania
        'pe',  # Peru
        'pl',  # Poland
        'pt',  # Portugal
        'ru',  # Russia
        'se',  # Sweden
        'sk',  # Slovakia
        'sp',  # Spain
        'tr',  # Turkey
        'tw',  # Taiwan
        'uk',  # United Kingdom
    ]

    # This code is automatically generated by script scrap_ScreenScraper_list_languages.py
    language_list = [
        'en',  # English
        'es',  # Spanish
        'ja',  # Japanese
        'cz',  # Czech
        'da',  # Danish
        'de',  # German
        'fi',  # Finnish
        'fr',  # French
        'hu',  # Hungarian
        'it',  # Italian
        'ko',  # Korean
        'nl',  # Dutch
        'no',  # Norwegian
        'pl',  # Polish
        'pt',  # Portuguese
        'ru',  # Russian
        'sk',  # Slovak
        'sv',  # Swedish
        'tr',  # Turkish
        'zh',  # Chinese
    ]

    # --- Constructor ----------------------------------------------------------------------------
    def __init__(self, settings):
        # --- This scraper settings ---
        self.dev_id     = 'V2ludGVybXV0ZTAxMTA='
        self.dev_pass   = 'VDlwU3J6akZCbWZRbWM4Yg=='
        self.softname   = settings['scraper_screenscraper_AEL_softname']
        self.ssid       = settings['scraper_screenscraper_ssid']
        self.sspassword = settings['scraper_screenscraper_sspass']
        self.region_idx = settings['scraper_screenscraper_region']
        self.language_idx = settings['scraper_screenscraper_language']

        # --- Internal stuff ---
        # Create list of regions to search stuff. Put the user preference first.
        self.user_region = ScreenScraper.region_list[self.region_idx]
        log_debug('ScreenScraper.__init__() User preferred region "{}"'.format(self.user_region))

        # Create list of languages to search stuff. Put the user preference first.
        self.user_language = ScreenScraper.language_list[self.language_idx]
        log_debug('ScreenScraper.__init__() User preferred language "{}"'.format(self.user_language))

        # --- Pass down common scraper settings ---
        super(ScreenScraper, self).__init__(settings)

    # --- Base class abstract methods ------------------------------------------------------------
    def get_name(self): return 'ScreenScraper'

    def get_filename(self): return 'ScreenScraper'

    def supports_disk_cache(self): return True

    def supports_search_string(self): return False

    def supports_metadata_ID(self, metadata_ID):
        return True if metadata_ID in ScreenScraper.supported_metadata_list else False

    def supports_metadata(self): return True

    def supports_asset_ID(self, asset_ID):
        return True if asset_ID in ScreenScraper.supported_asset_list else False

    def supports_assets(self): return True

    # ScreenScraper user login/password is mandatory. Actually, SS seems to work if no user
    # login/password is given, however it seems that the number of API requests is very
    # limited.
    def check_before_scraping(self, status_dic):
        if self.ssid and self.sspassword:
            log_debug('ScreenScraper.check_before_scraping() ScreenScraper user name and pass OK.')
            return
        log_error('ScreenScraper.check_before_scraping() ScreenScraper user name and/or pass not configured.')
        log_error('ScreenScraper.check_before_scraping() Disabling ScreenScraper scraper.')
        self.scraper_deactivated = True
        status_dic['status'] = False
        status_dic['dialog'] = KODI_MESSAGE_DIALOG
        status_dic['msg'] = (
            'AEL requires your ScreenScraper user name and password. '
            'Create a user account in https://www.screenscraper.fr/ '
            'and set you user name and password in AEL addon settings.'
        )

    # _search_candidates_jeuInfos() uses the internal cache.
    # ScreenScraper uses the candidates and internal cache. It does not use the
    # medatada and asset caches at all because the metadata and assets are generated
    # with the internal cache.
    # Search term is always None for this scraper.
    def get_candidates(self, search_term, rom_FN, rom_checksums_FN, platform, status_dic):
        # If the scraper is disabled return None and do not mark error in status_dic.
        # Candidate will not be introduced in the disk cache and will be scraped again.
        if self.scraper_disabled:
            log_debug('ScreenScraper.get_candidates() Scraper disabled. Returning empty data.')
            return None

<<<<<<< HEAD
        # Prepare data for scraping.
        rombase = rom_FN.getBase()
        rompath = rom_FN.getPath()
        romchecksums_path = rom_checksums_FN.getPath() if rom_checksums_FN is not None else None

=======
>>>>>>> 21610994
        # --- Get candidates ---
        # ScreenScraper jeuInfos.php returns absolutely everything about a single ROM, including
        # metadata, artwork, etc. jeuInfos.php returns one game or nothing at all.
        # ScreenScraper returns only one game or nothing at all.
        rompath = rom_FN.getPath()
        romchecksums_path = rom_checksums_FN.getPath()
        scraper_platform = AEL_platform_to_ScreenScraper(platform)
        log_debug('ScreenScraper.get_candidates() rompath      "{}"'.format(rompath))
        log_debug('ScreenScraper.get_candidates() romchecksums "{}"'.format(romchecksums_path))
        log_debug('ScreenScraper.get_candidates() AEL platform "{}"'.format(platform))
        log_debug('ScreenScraper.get_candidates() SS platform  "{}"'.format(scraper_platform))
        candidate_list = self._search_candidates_jeuInfos(
            rom_FN, rom_checksums_FN, platform, scraper_platform, status_dic)
        # _search_candidates_jeuRecherche() does not work for get_metadata() and get_assets()
        # because jeu_dic is not introduced in the internal cache.
        # candidate_list = self._search_candidates_jeuRecherche(
        #     search_term, rombase_noext, platform, scraper_platform, status_dic)
        if not status_dic['status']: return None

        return candidate_list

    # This function may be called many times in the ROM Scanner. All calls to this function
    # must be cached. See comments for this function in the Scraper abstract class.
    def get_metadata(self, status_dic):
        # --- If scraper is disabled return immediately and silently ---
        if self.scraper_disabled:
            log_debug('ScreenScraper.get_metadata() Scraper disabled. Returning empty data.')
            return self._new_gamedata_dic()

        # --- Retrieve jeu_dic from internal cache ---
        if self._check_disk_cache(Scraper.CACHE_INTERNAL, self.cache_key):
            log_debug('ScreenScraper.get_metadata() Internal cache hit "{0}"'.format(self.cache_key))
            jeu_dic = self._retrieve_from_disk_cache(Scraper.CACHE_INTERNAL, self.cache_key)
        else:
            raise ValueError('Logic error')

        # --- Parse game metadata ---
        gamedata = self._new_gamedata_dic()
        gamedata['title']     = self._parse_meta_title(jeu_dic)
        gamedata['year']      = self._parse_meta_year(jeu_dic)
        gamedata['genre']     = self._parse_meta_genre(jeu_dic)
        gamedata['developer'] = self._parse_meta_developer(jeu_dic)
        gamedata['nplayers']  = self._parse_meta_nplayers(jeu_dic)
        gamedata['esrb']      = self._parse_meta_esrb(jeu_dic)
        gamedata['plot']      = self._parse_meta_plot(jeu_dic)

        return gamedata

    # This function may be called many times in the ROM Scanner. All calls to this function
    # must be cached. See comments for this function in the Scraper abstract class.
    def get_assets(self, asset_info, status_dic):
        # --- If scraper is disabled return immediately and silently ---
        if self.scraper_disabled:
            log_debug('ScreenScraper.get_assets() Scraper disabled. Returning empty data.')
            return []

        log_debug('ScreenScraper.get_assets() Getting assets {} (ID {}) for candidate ID = {}'.format(
            asset_info.name, asset_info.id, self.candidate['id']))

        # --- Retrieve jeu_dic from internal cache ---
        if self._check_disk_cache(Scraper.CACHE_INTERNAL, self.cache_key):
            log_debug('ScreenScraper.get_assets() Internal cache hit "{0}"'.format(self.cache_key))
            jeu_dic = self._retrieve_from_disk_cache(Scraper.CACHE_INTERNAL, self.cache_key)
        else:
            raise ValueError('Logic error')

        # --- Parse game assets ---
        all_asset_list = self._retrieve_all_assets(jeu_dic, status_dic)
        if not status_dic['status']: return None
        asset_list = [asset_dic for asset_dic in all_asset_list if asset_dic['asset_ID'] == asset_info.id]
        log_debug('ScreenScraper.get_assets() Total assets {} / Returned assets {}'.format(
            len(all_asset_list), len(asset_list)))

        return asset_list

    # Sometimes ScreenScraper URLs have spaces. One example is the map images of Genesis Sonic 1.
    # https://www.screenscraper.fr/gameinfos.php?plateforme=1&gameid=5
    # Make sure to escape the spaces in the returned URL.
    def resolve_asset_URL(self, selected_asset, status_dic):
        # For some reason this code does not work well...
        # url = selected_asset['url']
        # if url.startswith('http://'):    return 'http://' + urllib.quote(url[7:])
        # elif url.startswith('https://'): return 'https://' + urllib.quote(url[8:])
        # else:                            raise ValueError
        url = selected_asset['url']
        url_log = self._clean_URL_for_log(url)

        return url, url_log

    def resolve_asset_URL_extension(self, selected_asset, url, status_dic):
        return selected_asset['SS_format']

    # --- This class own methods -----------------------------------------------------------------
    # Plumbing function to get the cached jeu_dic dictionary returned by ScreenScraper.
    # This is cached in the internal cache.
    # Scraper.get_candiates() must be called before this function to fill the cache.
    #
    # THIS FUNCTION IS OBSOLETE. jeu_dic is now in the internal cache.
    def debug_get_gameInfos_dic(self, candidate):
        log_debug('ScreenScraper.debug_get_gameInfos_dic() Internal cache retrieving "{}"'.format(
            candidate['SS_cache_str']))
        gameInfos_dic = self.cache_jeuInfos[candidate['SS_cache_str']]

        return gameInfos_dic

    def debug_get_user_info(self, status_dic):
        log_debug('ScreenScraper.debug_get_user_info() Geting SS user info...')
        url_a = 'https://www.screenscraper.fr/api2/ssuserInfos.php?devid={}&devpassword={}'
        url_b = '&softname={}&output=json&ssid={}&sspassword={}'
        url = url_a.format(base64.b64decode(self.dev_id), base64.b64decode(self.dev_pass), ) + \
              url_b.format(self.softname, self.ssid, self.sspassword)
        json_data = self._retrieve_URL_as_JSON(url, status_dic)
        if not status_dic['status']: return None
        self._dump_json_debug('ScreenScraper_get_user_info.json', json_data)

        return json_data

    def debug_get_user_levels(self, status_dic):
        log_debug('ScreenScraper.debug_get_user_levels() Geting SS user level list...')
        url_a = 'https://www.screenscraper.fr/api2/userlevelsListe.php?devid={}&devpassword={}'
        url_b = '&softname={}&output=json&ssid={}&sspassword={}'
        url = url_a.format(base64.b64decode(self.dev_id), base64.b64decode(self.dev_pass), ) + \
              url_b.format(self.softname, self.ssid, self.sspassword)
        json_data = self._retrieve_URL_as_JSON(url, status_dic)
        if not status_dic['status']: return None
        self._dump_json_debug('ScreenScraper_get_user_level_list.json', json_data)

        return json_data

    # nbJoueursListe.php : Liste des nombres de joueurs 

    def debug_get_support_types(self, status_dic):
        log_debug('ScreenScraper.debug_get_support_types() Geting SS Support Types list...')
        url_a = 'https://www.screenscraper.fr/api2/supportTypesListe.php?devid={}&devpassword={}'
        url_b = '&softname={}&output=json&ssid={}&sspassword={}'
        url = url_a.format(base64.b64decode(self.dev_id), base64.b64decode(self.dev_pass), ) + \
              url_b.format(self.softname, self.ssid, self.sspassword)
        json_data = self._retrieve_URL_as_JSON(url, status_dic)
        if not status_dic['status']: return None
        self._dump_json_debug('ScreenScraper_get_support_types_list.json', json_data)

        return json_data

    def debug_get_ROM_types(self, status_dic):
        log_debug('ScreenScraper.debug_get_ROM_types() Geting SS ROM types list...')
        url_a = 'https://www.screenscraper.fr/api2/romTypesListe.php?devid={}&devpassword={}'
        url_b = '&softname={}&output=json&ssid={}&sspassword={}'
        url = url_a.format(base64.b64decode(self.dev_id), base64.b64decode(self.dev_pass), ) + \
              url_b.format(self.softname, self.ssid, self.sspassword)
        json_data = self._retrieve_URL_as_JSON(url, status_dic)
        if not status_dic['status']: return None
        self._dump_json_debug('ScreenScraper_get_ROM_types_list.json', json_data)

        return json_data

    def debug_get_genres(self, status_dic):
        log_debug('ScreenScraper.debug_get_genres() Geting SS Genre list...')
        url_a = 'https://www.screenscraper.fr/api2/genresListe.php?devid={}&devpassword={}'
        url_b = '&softname={}&output=json&ssid={}&sspassword={}'
        url = url_a.format(base64.b64decode(self.dev_id), base64.b64decode(self.dev_pass), ) + \
              url_b.format(self.softname, self.ssid, self.sspassword)
        json_data = self._retrieve_URL_as_JSON(url, status_dic)
        if not status_dic['status']: return None
        self._dump_json_debug('ScreenScraper_get_genres_list.json', json_data)

        return json_data

    def debug_get_regions(self, status_dic):
        log_debug('ScreenScraper.debug_get_regions() Geting SS Regions list...')
        url_a = 'https://www.screenscraper.fr/api2/regionsListe.php?devid={}&devpassword={}'
        url_b = '&softname={}&output=json&ssid={}&sspassword={}'
        url = url_a.format(base64.b64decode(self.dev_id), base64.b64decode(self.dev_pass), ) + \
              url_b.format(self.softname, self.ssid, self.sspassword)
        json_data = self._retrieve_URL_as_JSON(url, status_dic)
        if not status_dic['status']: return None
        self._dump_json_debug('ScreenScraper_get_regions_list.json', json_data)

        return json_data

    def debug_get_languages(self, status_dic):
        log_debug('ScreenScraper.debug_get_languages() Geting SS Languages list...')
        url_a = 'https://www.screenscraper.fr/api2/languesListe.php?devid={}&devpassword={}'
        url_b = '&softname={}&output=json&ssid={}&sspassword={}'
        url = url_a.format(base64.b64decode(self.dev_id), base64.b64decode(self.dev_pass), ) + \
              url_b.format(self.softname, self.ssid, self.sspassword)
        json_data = self._retrieve_URL_as_JSON(url, status_dic)
        if not status_dic['status']: return None
        self._dump_json_debug('ScreenScraper_get_language_list.json', json_data)

        return json_data

    def debug_get_clasifications(self, status_dic):
        log_debug('ScreenScraper.debug_get_clasifications() Geting SS Clasifications list...')
        url_a = 'https://www.screenscraper.fr/api2/classificationListe.php?devid={}&devpassword={}'
        url_b = '&softname={}&output=json&ssid={}&sspassword={}'
        url = url_a.format(base64.b64decode(self.dev_id), base64.b64decode(self.dev_pass), ) + \
              url_b.format(self.softname, self.ssid, self.sspassword)
        json_data = self._retrieve_URL_as_JSON(url, status_dic)
        if not status_dic['status']: return None
        self._dump_json_debug('ScreenScraper_get_clasifications_list.json', json_data)

        return json_data

    def debug_get_platforms(self, status_dic):
        log_debug('ScreenScraper.debug_get_platforms() Getting SS platforms...')
        url_a = 'https://www.screenscraper.fr/api2/systemesListe.php?'
        url_b = 'devid={}&devpassword={}&softname={}&output=json&ssid={}&sspassword={}'.format(
            base64.b64decode(self.dev_id), base64.b64decode(self.dev_pass),
            self.softname, self.ssid, self.sspassword)
        url = url_a + url_b
        json_data = self._retrieve_URL_as_JSON(url, status_dic)
        if not status_dic['status']: return None
        self._dump_json_debug('ScreenScraper_get_platform_list.json', json_data)

        return json_data

    # Debug test function for jeuRecherche.php (game search).
    def debug_game_search(self, search_term, rombase_noext, platform, status_dic):
        log_debug('ScreenScraper.debug_game_search() Calling jeuRecherche.php...')
        scraper_platform = AEL_platform_to_ScreenScraper(platform)
        system_id = scraper_platform
        recherche = urllib.quote(rombase_noext)
        log_debug('ScreenScraper.debug_game_search() system_id  "{0}"'.format(system_id))
        log_debug('ScreenScraper.debug_game_search() recherche  "{0}"'.format(recherche))

        url_a = 'https://www.screenscraper.fr/api2/jeuRecherche.php?'
        url_b = 'devid={}&devpassword={}&softname={}&output=json&ssid={}&sspassword={}'.format(
            base64.b64decode(self.dev_id), base64.b64decode(self.dev_pass),
            self.softname, self.ssid, self.sspassword)
        url_c = '&systemeid={}&recherche={}'.format(system_id, recherche)
        url = url_a + url_b + url_c
        json_data = self._retrieve_URL_as_JSON(url, status_dic)
        if json_data is None or not status_dic['status']: return None
        self._dump_json_debug('ScreenScraper_gameSearch.json', json_data)

    # Call to ScreenScraper jeuInfos.php.
    def _search_candidates_jeuInfos(self, rom_FN, rom_checksums_FN, platform, scraper_platform, status_dic):
        # --- Test data ---
        # * Example from ScreenScraper API info page.
        #   #crc=50ABC90A&systemeid=1&romtype=rom&romnom=Sonic%20The%20Hedgehog%202%20(World).zip&romtaille=749652
        # * Note that if the CRC is all zeros and the filesize also 0 it seems to work.
        #   Also, if no file extension is passed it seems to work. Looks like SS is capable of
        #   fuzzy searches to some degree.
        # * If rom_type = 'rom' SS returns gargabe for CD-based platforms like Playstation.

        # ISO-based platform set.
        ISO_platform_set = set([
            'Fujitsu FM Towns Marty',
            'NEC PC Engine CDROM2',
            'NEC TurboGrafx CD',
            'Nintendo GameCube',
            'Nintendo Wii',
            'Sega Dreamcast',
            'Sega Saturn',
            'Sony PlayStation',
            'Sony PlayStation 2',
            'Sony PlayStation Portable',
        ])

        # --- IMPORTANT ---
        # ScreenScraper requires all CRC, MD5 and SHA1 and the correct file size of the
        # files scraped.
        if self.debug_checksums_flag:
            # Use fake checksums when developing the scraper with fake 0-sized files.
            log_info('Using debug checksums and not computing real ones.')
            checksums = {
                'crc'  : self.debug_crc, 'md5'  : self.debug_md5, 'sha1' : self.debug_sha1,
                'size' : self.debug_size, 'rom_name' : rom_FN.getBase(),
            }
        else:
            checksums = self._get_SS_checksum(rom_checksums_FN)
            if checksums is None:
                status_dic['status'] = False
                status_dic['msg'] = 'Error computing file checksums.'
                return None

        # --- Actual data for scraping in AEL ---
        # Change rom_type for ISO-based platforms
        rom_type = 'iso' if platform in ISO_platform_set else 'rom'
        system_id = scraper_platform
        crc_str = checksums['crc']
        md5_str = checksums['md5']
        sha1_str = checksums['sha1']
        # rom_name = urllib.quote(checksums['rom_name'])
        rom_name = urllib.quote_plus(checksums['rom_name'])
        rom_size = checksums['size']
        # log_debug('ScreenScraper._search_candidates_jeuInfos() ssid       "{0}"'.format(self.ssid))
        # log_debug('ScreenScraper._search_candidates_jeuInfos() ssid       "{0}"'.format('***'))
        # log_debug('ScreenScraper._search_candidates_jeuInfos() sspassword "{0}"'.format(self.sspassword))
        # log_debug('ScreenScraper._search_candidates_jeuInfos() sspassword "{0}"'.format('***'))
        log_debug('ScreenScraper._search_candidates_jeuInfos() rom_type   "{0}"'.format(rom_type))
        log_debug('ScreenScraper._search_candidates_jeuInfos() system_id  "{0}"'.format(system_id))
        log_debug('ScreenScraper._search_candidates_jeuInfos() crc_str    "{0}"'.format(crc_str))
        log_debug('ScreenScraper._search_candidates_jeuInfos() md5_str    "{0}"'.format(md5_str))
        log_debug('ScreenScraper._search_candidates_jeuInfos() sha1_str   "{0}"'.format(sha1_str))
        log_debug('ScreenScraper._search_candidates_jeuInfos() rom_name   "{0}"'.format(rom_name))
        log_debug('ScreenScraper._search_candidates_jeuInfos() rom_size   "{0}"'.format(rom_size))

        # --- Build URL and retrieve JSON ---
        # It is more convenient to dump XML files for development.
        # For regular scraping JSON is more efficient.
        url_a = 'https://www.screenscraper.fr/api2/jeuInfos.php?'
        url_b = 'devid={}&devpassword={}&softname={}&output=json&ssid={}&sspassword={}'.format(
            base64.b64decode(self.dev_id), base64.b64decode(self.dev_pass),
            self.softname, self.ssid, self.sspassword)
        url_c = '&romtype={}&systemeid={}&crc={}&md5={}&sha1={}&romnom={}&romtaille={}'.format(
            rom_type, system_id, crc_str, md5_str, sha1_str, rom_name, rom_size)
        url = url_a + url_b + url_c
        json_data = self._retrieve_URL_as_JSON(url, status_dic)
        # If status_dic mark an error there was an exception. Return None.
        if not status_dic['status']: return None
        # If no games were found status_dic['status'] is True and json_data is None.
        # Return empty list of candidates.
        if json_data is None: return []
        self._dump_json_debug('ScreenScraper_gameInfo.json', json_data)

        # --- Print some info ---
        jeu_dic = json_data['response']['jeu']
        id_str = str(jeu_dic['id'])
        title = jeu_dic['noms'][0]['text']
        log_debug('Game "{}" (ID {})'.format(title, id_str))
        log_debug('Number of ROMs {} / Number of assets {}'.format(
            len(jeu_dic['roms']), len(jeu_dic['medias'])))

        # --- Build candidate_list from ScreenScraper jeu_dic returned by jeuInfos.php ---
        # SS returns one candidate or no candidate.
        candidate = self._new_candidate_dic()
        candidate['id'] = id_str
        candidate['display_name'] = title
        candidate['platform'] = platform
        candidate['scraper_platform'] = scraper_platform
        candidate['order'] = 1

        # --- Add candidate jeu_dic to the internal cache ---
        log_debug('ScreenScraper._search_candidates_jeuInfos() Adding to internal cache "{}"'.format(
            self.cache_key))
        # IMPORTANT Do not clean URLs. There could be problems reconstructing some URLs.
        # self._clean_JSON_for_dumping(jeu_dic)
        jeu_dic['roms'] = []
        self._update_disk_cache(Scraper.CACHE_INTERNAL, self.cache_key, jeu_dic)

        return [ candidate ]

    # Call to ScreenScraper jeuRecherche.php.
    def _search_candidates_jeuRecherche(self, search_term, rombase_noext, platform, scraper_platform, status_dic):
        # --- Actual data for scraping in AEL ---
        log_debug('ScreenScraper._search_candidates_jeuRecherche() Calling jeuRecherche.php...')
        scraper_platform = AEL_platform_to_ScreenScraper(platform)
        system_id = scraper_platform
        recherche = urllib.quote_plus(rombase_noext)
        log_debug('ScreenScraper._search_candidates_jeuRecherche() system_id  "{0}"'.format(system_id))
        log_debug('ScreenScraper._search_candidates_jeuRecherche() recherche  "{0}"'.format(recherche))

        # --- Build URL and retrieve JSON ---
        url_a = 'https://www.screenscraper.fr/api2/jeuRecherche.php?'
        url_b = 'devid={}&devpassword={}&softname={}&output=json&ssid={}&sspassword={}'.format(
            base64.b64decode(self.dev_id), base64.b64decode(self.dev_pass),
            self.softname, self.ssid, self.sspassword)
        url_c = '&systemeid={}&recherche={}'.format(system_id, recherche)
        url = url_a + url_b + url_c
        json_data = self._retrieve_URL_as_JSON(url, status_dic)
        if json_data is None or not status_dic['status']: return None
        self._dump_json_debug('ScreenScraper_gameSearch.json', json_data)

        # * If no games were found server replied with a HTTP 404 error. json_data is None and
        #  status_dic signals operation succesfull. Return empty list of candidates.
        # * If an error/exception happened then it is marked in status_dic.
        if json_data is None: return []
        jeu_list = json_data['response']['jeux']
        log_debug('Number of games {}'.format(len(jeu_list)))

        # --- Build candidate_list ---
        # cache_key = search_term + '__' + rombase_noext + '__' + platform
        candidate_list = []
        for jeu_dic in jeu_list:
            id_str = jeu_dic['id']
            title = jeu_dic['noms'][0]['text']
            candidate = self._new_candidate_dic()
            candidate['id'] = id_str
            candidate['display_name'] = title
            candidate['platform'] = platform
            candidate['scraper_platform'] = scraper_platform
            candidate['order'] = 1
            # candidate['SS_cache_str'] = cache_key # Special field to retrieve game from SS cache.
            candidate_list.append(candidate)

        # --- Add candidate games to the internal cache ---
        # log_debug('ScreenScraper._search_candidates_jeuInfos() Adding to internal cache')
        # self.cache_jeuInfos[cache_key] = jeu_dic

        return candidate_list

    def _parse_meta_title(self, jeu_dic):
        try:
            # First search for the user preferred region.
            for n in jeu_dic['noms']:
                if n['region'] == self.user_region: return n['text']
            # If nothing found then search in the sorted list of regions.
            for region in ScreenScraper.region_list:
                for n in jeu_dic['noms']:
                    if n['region'] == region: return n['text']
        except KeyError:
            pass

        return DEFAULT_META_TITLE

    def _parse_meta_year(self, jeu_dic):
        try:
            for n in jeu_dic['dates']:
                if n['region'] == self.user_region: return n['text'][0:4]
            for region in ScreenScraper.region_list:
                for n in jeu_dic['dates']:
                    if n['region'] == region: return n['text'][0:4]
        except KeyError:
            pass

        return DEFAULT_META_YEAR

    # Use first genre only for now.
    def _parse_meta_genre(self, jeu_dic):
        try:
            genre_item = jeu_dic['genres'][0]
            for n in genre_item['noms']:
                if n['langue'] == self.user_language: return n['text']
            for language in ScreenScraper.language_list:
                for n in genre_item['noms']:
                    if n['langue'] == language: return n['text']
        except KeyError:
            pass

        return DEFAULT_META_GENRE

    def _parse_meta_developer(self, jeu_dic):
        try:
            return jeu_dic['developpeur']['text']
        except KeyError:
            pass

        return DEFAULT_META_DEVELOPER

    def _parse_meta_nplayers(self, jeu_dic):
        # EAFP Easier to ask for forgiveness than permission.
        try:
            return jeu_dic['joueurs']['text']
        except KeyError:
            pass

        return DEFAULT_META_NPLAYERS

    # Do not working at the moment.
    def _parse_meta_esrb(self, jeu_dic):
        # if 'classifications' in jeu_dic and 'ESRB' in jeu_dic['classifications']:
        #     return jeu_dic['classifications']['ESRB']

        return DEFAULT_META_ESRB

    def _parse_meta_plot(self, jeu_dic):
        try:
            for n in jeu_dic['synopsis']:
                if n['langue'] == self.user_language: return n['text']
            for language in ScreenScraper.language_list:
                for n in jeu_dic['synopsis']:
                    if n['langue'] == language: return n['text']
        except KeyError:
            pass

        return DEFAULT_META_PLOT

    # Get ALL available assets for game.
    # Returns all assets found in the jeu_dic dictionary. It is not necessary to cache this
    # because it can be easily generated.
    # For now asset do not support region or language settings.
    #
    # Examples:
    # https://www.screenscraper.fr/gameinfos.php?gameid=5     # Sonic 1 Megadrive
    # https://www.screenscraper.fr/gameinfos.php?gameid=3     # Sonic 2 Megadrive
    # https://www.screenscraper.fr/gameinfos.php?gameid=1187  # Sonic 3 Megadrive
    # https://www.screenscraper.fr/gameinfos.php?gameid=19249 # Final Fantasy VII PSX
    #
    # Example of download and thumb URLs. Thumb URLs are used to display media in the website:
    # https://www.screenscraper.fr/image.php?gameid=5&media=sstitle&hd=0&region=wor&num=&version=&maxwidth=338&maxheight=190
    # https://www.screenscraper.fr/image.php?gameid=5&media=fanart&hd=0&region=&num=&version=&maxwidth=338&maxheight=190
    # https://www.screenscraper.fr/image.php?gameid=5&media=steamgrid&hd=0&region=&num=&version=&maxwidth=338&maxheight=190
    #
    # TODO: support Manuals and Trailers.
    def _retrieve_all_assets(self, jeu_dic, status_dic):
        asset_list = []
        medias_list = jeu_dic['medias']
        for media_dic in medias_list:
            # Find known asset types. ScreenScraper has really a lot of different assets.
            if media_dic['type'] in ScreenScraper.asset_name_mapping:
                asset_ID = ScreenScraper.asset_name_mapping[media_dic['type']]
            else:
                # Skip unknwon assets
                continue
            # Build thumb URL
            game_ID = jeu_dic['id']
            region = media_dic['region'] if 'region' in media_dic else ''
            if region: media_type = media_dic['type'] + ' ' + region
            else:      media_type = media_dic['type']
            # Build thumb URL
            url_thumb_a = 'https://www.screenscraper.fr/image.php?'
            url_thumb_b = 'gameid={}&media={}&region={}'.format(game_ID, media_type, region)
            url_thumb_c = '&hd=0&num=&version=&maxwidth=338&maxheight=190'
            url_thumb = url_thumb_a + url_thumb_b + url_thumb_c
            # Build asset URL. ScreenScraper URLs are stripped down when saved to the cache
            # to save space and time. FEATURE CANCELED. There could be problems reconstructing
            # some URLs and the space saved is not so great for most games.
            # systemeid = jeu_dic['systemeid']
            # media = '{}({})'.format(media_type, region)
            # url_thumb_a = 'https://www.screenscraper.fr/api2/mediaJeu.php?'
            # url_b = 'devid={}&devpassword={}&softname={}&ssid={}&sspassword={}'.format(
            #     base64.b64decode(self.dev_id), base64.b64decode(self.dev_pass),
            #     self.softname, self.ssid, self.sspassword)
            # url_thumb_c = '&systemeid={}&jeuid={}&media={}'.format(systemeid, game_ID, media)
            # url_asset = url_thumb_a + url_thumb_b + url_thumb_c
            # log_debug('URL "{}"'.format(url_asset))
            # Create asset dictionary
            asset_data = self._new_assetdata_dic()
            asset_data['asset_ID'] = asset_ID
            asset_data['display_name'] = media_type
            asset_data['url_thumb'] = url_thumb
            asset_data['url'] = media_dic['url']
            # Special ScreenScraper field to resolve URL extension later.
            asset_data['SS_format'] = media_dic['format']
            asset_list.append(asset_data)

        return asset_list

    # 1) If rom_checksums_FN is a ZIP file and contains one and only one file, then consider that
    #    file the ROM, decompress in memory and calculate the checksums.
    # 2) If rom_checksums_FN is a standard file or 1) fails then calculate the checksums of
    #    the file.
    # 3) Return a checksums dictionary if everything is OK. Return None in case of any error.
    def _get_SS_checksum(self, rom_checksums_FN):
        f_basename = rom_checksums_FN.getBase()
        f_path = rom_checksums_FN.getPath()
        log_debug('_get_SS_checksum() Processing "{}"'.format(f_path))
        if f_basename.lower().endswith('.zip'):
            log_debug('_get_SS_checksum() ZIP file detected.')
            if not zipfile.is_zipfile(f_path):
                log_error('zipfile.is_zipfile() returns False. Bad ZIP file.')
                return None
            else:
                log_debug('_get_SS_checksum() ZIP file seems to be correct.')
            zip = zipfile.ZipFile(f_path)
            namelist = zip.namelist()
            # log_variable('namelist', namelist)
            if len(namelist) == 1:
                log_debug('_get_SS_checksum() ZIP file has one file only.')
                log_debug('_get_SS_checksum() Decompressing file "{}"'.format(namelist[0]))
                file_bytes = zip.read(namelist[0])
                log_debug('_get_SS_checksum() Decompressed size is {} bytes'.format(len(file_bytes)))
                checksums = misc_calculate_stream_checksums(file_bytes)
                checksums['rom_name'] = namelist[0]
                log_debug('_get_SS_checksum() ROM name is "{}"'.format(checksums['rom_name']))
                return checksums
            else:
                log_debug('_get_SS_checksum() ZIP file has {} files.'.format(len(namelist)))
                log_debug('_get_SS_checksum() Computing checksum of whole ZIP file.')
        else:
            log_debug('_get_SS_checksum() File is not ZIP. Computing checksum of whole file.')
        # Otherwise calculate checksums of the whole file
        checksums = misc_calculate_file_checksums(f_path)
        checksums['rom_name'] = f_basename
        log_debug('_get_SS_checksum() ROM name is "{}"'.format(checksums['rom_name']))

        return checksums

    # ScreenScraper URLs have the developer password and the user password.
    # Clean URLs for safe logging.
    def _clean_URL_for_log(self, url):
        # --- Keep things simple! ---
        clean_url = url
        # --- Basic cleaning ---
        # clean_url = re.sub('devid=[^&]*&', 'devid=***&', clean_url)
        # clean_url = re.sub('devpassword=[^&]*&', 'devpassword=***&', clean_url)
        # clean_url = re.sub('ssid=[^&]*&', 'ssid=***&', clean_url)
        # clean_url = re.sub('sspassword=[^&]*&', 'sspassword=***&', clean_url)
        # clean_url = re.sub('sspassword=[^&]*$', 'sspassword=***', clean_url)
        # --- Mr Propoer. SS URLs are very long ---
        clean_url = re.sub('devid=[^&]*&', '', clean_url)
        clean_url = re.sub('devid=[^&]*$', '', clean_url)
        clean_url = re.sub('devpassword=[^&]*&', '', clean_url)
        clean_url = re.sub('devpassword=[^$]*$', '', clean_url)
        clean_url = re.sub('softname=[^&]*&', '', clean_url)
        clean_url = re.sub('softname=[^&]*$', '', clean_url)
        clean_url = re.sub('output=[^&]*&', '', clean_url)
        clean_url = re.sub('output=[^&]*$', '', clean_url)
        clean_url = re.sub('ssid=[^&]*&', '', clean_url)
        clean_url = re.sub('ssid=[^&]*$', '', clean_url)
        clean_url = re.sub('sspassword=[^&]*&', '', clean_url)
        clean_url = re.sub('sspassword=[^&]*$', '', clean_url)

        # log_variable('url', url)
        # log_variable('clean_url', clean_url)

        return clean_url

    # Reimplementation of base class method.
    # ScreenScraper needs URL cleaning in JSON before dumping because URL have passwords.
    # Only clean data if JSON file is dumped.
    def _dump_json_debug(self, file_name, json_data):
        if not self.dump_file_flag: return
        json_data_clean = self._clean_JSON_for_dumping(json_data)
        super(ScreenScraper, self)._dump_json_debug(file_name, json_data)

    # JSON recursive iterator generator. Keeps also track of JSON keys.
    # yield from added in Python 3.3
    # https://stackoverflow.com/questions/38397285/iterate-over-all-items-in-json-object
    # https://stackoverflow.com/questions/14692690/access-nested-dictionary-items-via-a-list-of-keys
    def _recursive_iter(self, obj, keys = ()):
        if isinstance(obj, dict):
            for k, v in obj.iteritems():
                # yield from self._recursive_iter(item)
                for k_t, v_t in self._recursive_iter(v, keys + (k,)):
                    yield k_t, v_t
        elif any(isinstance(obj, t) for t in (list, tuple)):
            for idx, item in enumerate(obj):
                # yield from recursive_iter(item, keys + (idx,))
                for k_t, v_t in self._recursive_iter(item, keys + (idx,)):
                    yield k_t, v_t
        else:
            yield keys, obj

    # Get a given data from a dictionary with position provided as a list (iterable)
    # Example maplist = ["b", "v", "y"] or ("b", "v", "y")
    def _getFromDict(self, dataDict, mapList):
        for k in mapList: dataDict = dataDict[k]

        return dataDict

    # Recursively cleans URLs in a JSON data structure for safe JSON file data dumping.
    def _clean_JSON_for_dumping(self, json_data):
        # --- Recursively iterate data ---
        # Do not modify dictionary when it is recursively iterated.
        URL_key_list = []
        log_debug('ScreenScraper._clean_JSON_for_dumping() Cleaning JSON URLs.')
        for keys, item in self._recursive_iter(json_data):
            # log_debug('{} "{}"'.format(keys, item))
            # log_debug('Type item "{}"'.format(type(item)))
            # Skip non string objects.
            if not isinstance(item, str) and not isinstance(item, unicode): continue
            if item.startswith('http'):
                # log_debug('Adding URL "{}"'.format(item))
                URL_key_list.append(keys)

        # --- Do the actual cleaning ---
        for keys in URL_key_list:
            # log_debug('Cleaning "{}"'.format(keys))
            url = self._getFromDict(json_data, keys)
            clean_url = self._clean_URL_for_log(url)
            # log_debug('Cleaned  "{}"'.format(clean_url))
            self._setInDict(json_data, keys, clean_url)
        log_debug('ScreenScraper._clean_JSON_for_dumping() Cleaned {} URLs'.format(len(URL_key_list)))

    # Set a given data in a dictionary with position provided as a list (iterable)
    def _setInDict(self, dataDict, mapList, value):
        for k in mapList[:-1]: dataDict = dataDict[k]
        dataDict[mapList[-1]] = value

    # Retrieve URL and decode JSON object.
    #
    # * When the API user/pass is not configured or invalid SS returns ...
    # * When the API number of calls is exhausted SS returns a HTTP 400 error code.
    #   In this case mark error in status_dic and return None.
    # * In case of any error/exception mark error in status_dic and return None.
    # * When the a game search is not succesfull SS returns a "HTTP Error 404: Not Found" error.
    #   In this case status_dic marks no error and return None.
    def _retrieve_URL_as_JSON(self, url, status_dic):
        page_data_raw, http_code = net_get_URL(url, self._clean_URL_for_log(url))

        # --- Check HTTP error codes ---
        if http_code == 400:
            # Code 400 describes an error. See API description page.
            log_debug('ScreenScraper._retrieve_URL_as_JSON() HTTP status 400: general error.')
            self._handle_error(status_dic, 'Bad HTTP status code {}'.format(http_code))
            return None
        elif http_code == 404:
            # Code 404 in SS means the ROM was not found. Return None but do not mark
            # error in status_dic.
            log_debug('ScreenScraper._retrieve_URL_as_JSON() HTTP status 404: no candidates found.')
            return None
        elif http_code != 200:
            # Unknown HTTP status code.
            self._handle_error(status_dic, 'Bad HTTP status code {}'.format(http_code))
            return None
        # self._dump_file_debug('ScreenScraper_data_raw.txt', page_data_raw)

        # If page_data_raw is None at this point is because of an exception in net_get_URL()
        # which is not urllib2.HTTPError.
        if page_data_raw is None:
            self._handle_error(status_dic, 'Network error/exception in net_get_URL()')
            return None

        # Convert data to JSON.
        try:
            return json.loads(page_data_raw)
        except Exception as ex:
            log_error('Error decoding JSON data from ScreenScraper.')

        # This point is reached if there was an exception decoding JSON.
        # Sometimes ScreenScraper API V2 returns badly formatted JSON. Try to fix this.
        # See https://github.com/muldjord/skyscraper/blob/master/src/screenscraper.cpp
        # The badly formatted JSON is at the end of the file, for example:
        #
        #			],     <-- Here it should be a ']' and not '],'.
        #		}
        #	}
        #}
        log_error('Trying to repair ScreenScraper data string before parsing JSON again.')
        page_data_raw = page_data_raw.replace('],\n\t\t}', ']\n\t\t}')
        try:
            return json.loads(page_data_raw)
        except:
            self._handle_exception(ex, status_dic,
                'Error decoding JSON data from ScreenScraper (fixed version).')
            return None

# ------------------------------------------------------------------------------------------------
# GameFAQs online scraper.
#
# | Site     | https://gamefaqs.gamespot.com/ |
# | API info | GameFAQs has no API            |
# ------------------------------------------------------------------------------------------------
class GameFAQs(Scraper):
    # --- Class variables ------------------------------------------------------------------------
    supported_metadata_list = [
        META_TITLE_ID,
        META_YEAR_ID,
        META_GENRE_ID,
        META_DEVELOPER_ID,
        META_PLOT_ID,
    ]
    supported_asset_list = [
        ASSET_TITLE_ID,
        ASSET_SNAP_ID,
        ASSET_BOXFRONT_ID,
        ASSET_BOXBACK_ID,
    ]

    # --- Constructor ----------------------------------------------------------------------------
    def __init__(self, settings):
        # --- This scraper settings ---
        
        # --- Internal stuff ---
        self.all_asset_cache = {}

        # --- Pass down common scraper settings ---
        super(GameFAQs, self).__init__(settings)

    # --- Base class abstract methods ------------------------------------------------------------
    def get_name(self): return 'GameFAQs'

    def get_filename(self): return 'GameFAQs'

    def supports_disk_cache(self): return True

    def supports_search_string(self): return True

    def supports_metadata_ID(self, metadata_ID):
        return True if metadata_ID in GameFAQs.supported_metadata_list else False

    def supports_metadata(self): return True

    def supports_asset_ID(self, asset_ID):
        return True if asset_ID in GameFAQs.supported_asset_list else False

    def supports_assets(self): return True
    
    # GameFAQs does not require any API keys. By default status_dic is configured for successful
    # operation so return it as it is.
    def check_before_scraping(self, status_dic): return status_dic

    def get_candidates(self, search_term, rom_FN, rom_checksums_FN, platform, status_dic):
        scraper_platform = AEL_platform_to_GameFAQs(platform)
        rombase_noext = rom_FN.getBaseNoExt()
        log_debug('GameFAQs.get_candidates() search_term      "{0}"'.format(search_term))
        log_debug('GameFAQs.get_candidates() rombase_noext    "{0}"'.format(rombase_noext))
        log_debug('GameFAQs.get_candidates() platform         "{0}"'.format(platform))
        log_debug('GameFAQs.get_candidates() scraper_platform "{0}"'.format(scraper_platform))

        # Order list based on score
        game_list = self._get_candidates_from_page(search_term, platform, scraper_platform)
        game_list.sort(key = lambda result: result['order'], reverse = True)

        return game_list

    # --- Example URLs ---
    # https://gamefaqs.gamespot.com/snes/519824-super-mario-world
    def get_metadata(self, status_dic):
        # --- Grab game information page ---
        log_debug('GameFAQs._scraper_get_metadata() Get metadata from {}'.format(self.candidate['id']))
        url = 'https://gamefaqs.gamespot.com{}'.format(self.candidate['id'])
        page_data = net_get_URL(url)
        self._dump_file_debug('GameFAQs_get_metadata.html', page_data)

        # --- Parse data ---
        game_year      = self._parse_year(page_data)
        game_genre     = self._parse_genre(page_data)
        game_developer = self._parse_developer(page_data)
        game_plot      = self._parse_plot(page_data)

        # --- Build metadata dictionary ---
        game_data = self._new_gamedata_dic()
        game_data['title']     = self.candidate['game_name']
        game_data['year']      = game_year
        game_data['genre']     = game_genre
        game_data['developer'] = game_developer
        game_data['nplayers']  = ''
        game_data['esrb']      = ''
        game_data['plot']      = game_plot

        return game_data

    def get_assets(self, asset_info, status_dic):
        # log_debug('GameFAQs::_scraper_get_assets() asset_ID = {0} ...'.format(asset_ID))
        # Get all assets for candidate. _scraper_get_assets_all() caches all assets for a candidate.
        # Then select asset of a particular type.
        all_asset_list = self._scraper_get_assets_all(candidate, status_dic)
        asset_list = [asset_dic for asset_dic in all_asset_list if asset_dic['asset_ID'] == asset_info.id]
        log_debug('GameFAQs::_scraper_get_assets() Total assets {0} / Returned assets {1}'.format(
            len(all_asset_list), len(asset_list)))

        return asset_list

    # In GameFAQs the candidate['url'] field is the URL of the image page.
    # For screenshots, the image page contains one image (the screenshot).
    # For boxart, the image page contains boxfront, boxback and spine.
    #
    # Boxart examples:
    # https://gamefaqs.gamespot.com/snes/519824-super-mario-world/images/158851
    # https://gamefaqs.gamespot.com/snes/588741-super-metroid/images/149897
    #
    # Screenshot examples:
    # https://gamefaqs.gamespot.com/snes/519824-super-mario-world/images/21
    # https://gamefaqs.gamespot.com/snes/519824-super-mario-world/images/29
    def resolve_asset_URL(self, candidate, status_dic):
        url = 'https://gamefaqs.gamespot.com{}'.format(candidate['url'])
        log_debug('GameFAQs._scraper_resolve_asset_URL() Get image from "{}" for asset type {}'.format(
            url, asset_info.name))
        page_data = net_get_URL(url)
        self._dump_json_debug('GameFAQs_scraper_resolve_asset_URL.html', page_data)

        r_str = '<img (class="full_boxshot cte" )?data-img-width="\d+" data-img-height="\d+" data-img="(?P<url>.+?)" (class="full_boxshot cte" )?src=".+?" alt="(?P<alt>.+?)"(\s/)?>'
        images_on_page = re.finditer(r_str, page_data)
        for image_data in images_on_page:
            image_on_page = image_data.groupdict()
            image_asset_ids = self._parse_asset_type(image_on_page['alt'])
            log_verb('Found "{}" of types {} with url {}'.format(image_on_page['alt'], image_asset_ids, image_on_page['url']))
            if asset_info.id in image_asset_ids:
                log_debug('GameFAQs._scraper_resolve_asset_URL() Found match {}'.format(image_on_page['alt']))
                return image_on_page['url']
        log_debug('GameFAQs._scraper_resolve_asset_URL() No correct match')

        return '', ''

    # NOT IMPLEMENTED YET.
    def resolve_asset_URL_extension(self, candidate, image_url, status_dic): return None

    # --- This class own methods -----------------------------------------------------------------
    def _parse_asset_type(self, header):
        if 'Screenshots' in header: return [ASSET_SNAP_ID, ASSET_TITLE_ID]
        elif 'Box Back' in header:  return [ASSET_BOXBACK_ID]
        elif 'Box Front' in header: return [ASSET_BOXFRONT_ID]
        elif 'Box' in header:       return [ASSET_BOXFRONT_ID, ASSET_BOXBACK_ID]

        return [ASSET_SNAP_ID]

    # Deactivate the recursive search with no platform if no games found with platform.
    # Could be added later.
    def _get_candidates_from_page(self, search_term, platform, scraper_platform, url = None):
        # --- Get URL data as a text string ---
        if url is None:
            url = 'https://gamefaqs.gamespot.com/search_advanced'
            data = urllib.urlencode({'game': search_term, 'platform': scraper_platform})
            page_data = net_post_URL(url, data)
        else:
            page_data = net_get_URL(url)
        self._dump_file_debug('GameFAQs_get_candidates.html', page_data)

        # --- Parse game list ---
        # --- First row ---
        # <div class="sr_cell sr_platform">Platform</div>
        # <div class="sr_cell sr_title">Game</div>
        # <div class="sr_cell sr_release">Release</div>
        #
        # --- Game row ---
        # <div class="sr_cell sr_platform">SNES</div>
        # <div class="sr_cell sr_title"><a class="log_search" data-row="1" data-col="1" data-pid="519824" href="/snes/519824-super-mario-world">Super Mario World</a></div>
        # <div class="sr_cell sr_release">1990</div>
        r = r'<div class="sr_cell sr_platform">(.*?)</div>\s*<div class="sr_cell sr_title"><a class="log_search" data-row="[0-9]+" data-col="1" data-pid="[0-9]+" href="(.*?)">(.*?)</a></div>'
        regex_results = re.findall(r, page_data, re.MULTILINE)
        game_list = []
        for result in regex_results:
            game = self._new_candidate_dic()
            game_platform = result[0]
            game_id       = result[1]
            game_name     = text_unescape_HTML(result[2])
            game['id']               = result[1]
            game['display_name']     = game_name + ' / ' + game_platform.capitalize()
            game['platform']         = platform
            game['scraper_platform'] = scraper_platform
            game['order']            = 1
            game['game_name']        = game_name # Additional GameFAQs scraper field
            # Skip first row of the games table.
            if game_name == 'Game': continue
            # Increase search score based on our own search.
            # In the future use an scoring algortihm based on Levenshtein distance.
            title = game_name
            if title.lower() == search_term.lower():          game['order'] += 1
            if title.lower().find(search_term.lower()) != -1: game['order'] += 1
            if platform > 0 and game_platform == platform:    game['order'] += 1
            game_list.append(game)

        # --- Recursively load more games ---
        # Deactivate for now, just get all the games on the first page which should be
        # more than enough.
        # next_page_result = re.findall('<li><a href="(\S*?)">Next Page\s<i', page_data, re.MULTILINE)
        # if len(next_page_result) > 0:
        #     link = next_page_result[0].replace('&amp;', '&')
        #     new_url = 'https://gamefaqs.gamespot.com' + link
        #     game_list = game_list + self._get_candidates_from_page(search_term, no_platform, new_url)

        # --- Sort game list based on the score ---
        game_list.sort(key = lambda result: result['order'], reverse = True)
        
        return game_list
              
    #
    # Functions to parse metadata from game web page.
    #
    def _parse_year(self, page_data):
        # <li><b>Release:</b> <a href="/snes/519824-super-mario-world/data">August 13, 1991</a></li>
        # <li><b>Release:</b> <a href="/snes/588699-street-fighter-alpha-2/data">November 1996</a></li>
        re_str = '<li><b>Release:</b> <a href=".*?">(.*?)</a></li>'
        m_date = re.search(re_str, page_data)
        game_year = ''
        if m_date:
            # Matches the year in the date string.
            date_str = m_date.group(1)
            m_year = re.search('\d\d\d\d', date_str)
            if m_year: game_year = m_year.group(0)

        return game_year
    
    def _parse_genre(self, page_data):
        # Parse only the first genre. Later versions will parse all the genres and return a list.
        # <li><b>Genre:</b> <a href="/snes/category/163-action-adventure">Action Adventure</a> &raquo; <a href="/snes/category/292-action-adventure-open-world">Open-World</a>
        m_genre = re.search('<li><b>Genre:</b> <a href=".*?">(.*?)</a>', page_data)
        if m_genre: game_genre = m_genre.group(1)

        return game_genre

    def _parse_developer(self, page_data):
        # --- Developer and publisher are the same
        # <li><b>Developer/Publisher: </b><a href="/company/2324-capcom">Capcom</a></li>
        # --- Developer and publisher separated
        # <li><b>Developer:</b> <a href="/company/45872-intelligent-systems">Intelligent Systems</a></li>
        # <li><b>Publisher:</b> <a href="/company/1143-nintendo">Nintendo</a></li>
        m_dev_a = re.search('<li><b>Developer/Publisher: </b><a href=".*?">(.*?)</a></li>', page_data)
        m_dev_b = re.search('<li><b>Developer: </b><a href=".*?">(.*?)</a></li>', page_data)
        if   m_dev_a: game_developer = m_dev_a.group(1)
        elif m_dev_b: game_developer = m_dev_b.group(1)
        else:         game_developer = ''

        return game_developer

    def _parse_plot(self, page_data):
        # <script type="application/ld+json">
        # {
        #     "name":"Super Metroid",
        #     "description":"Take on a legion of Space Pirates ....",
        #     "keywords":"" }
        # </script>
        m_plot = re.search('"description":"(.*?)",', page_data)
        if m_plot: game_plot = m_plot.group(1)

        return game_plot
        
    # Get ALL available assets for game.
    # Cache the results because this function may be called multiple times for the
    # same candidate game.
    def _scraper_get_assets_all(self, candidate, status_dic):
        cache_key = str(candidate['id'])
        if cache_key in self.all_asset_cache:
            log_debug('MobyGames._scraper_get_assets_all() Cache hit "{0}"'.format(cache_key))
            asset_list = self.all_asset_cache[cache_key]
        else:
            log_debug('MobyGames._scraper_get_assets_all() Cache miss "{0}"'.format(cache_key))
            asset_list = self._load_assets_from_page(candidate)
            log_debug('A total of {0} assets found for candidate ID {1}'.format(
                len(asset_list), candidate['id']))
            self.all_asset_cache[cache_key] = asset_list

        return asset_list
    
    # Load assets from assets web page.
    # The Game Images URL shows a page with boxart and screenshots thumbnails.
    # Boxart can be diferent depending on the ROM/game region. Each region has then a 
    # separate page with the full size artwork (boxfront, boxback, etc.)
    #
    # TODO In the assets web page only the Boxfront is shown. The Boxback and Spine are in the
    #      image web page. Currently I do not know how to solve this...
    #      The easiest thing to do is to support only Boxfront.
    #
    # https://gamefaqs.gamespot.com/snes/519824-super-mario-world/images
    # https://gamefaqs.gamespot.com/snes/588741-super-metroid/images
    # https://gamefaqs.gamespot.com/genesis/563316-chakan/images
    #
    # <div class="pod game_imgs">
    #   <div class="head"><h2 class="title">Game Box Shots</h2></div>
    #   <div class="body">
    #   <table class="contrib">
    #   <tr>
    #     <td class="thumb index:0 modded:0 iteration:1 modded:1">
    #       <div class="img boxshot">
    #         <a href="/genesis/563316-chakan/images/145463">
    #           <img class="img100 imgboxart" src="https://gamefaqs.akamaized.net/box/3/1/7/2317_thumb.jpg" alt="Chakan (US)" />
    #         </a>
    #         <div class="region">US 1992</div>
    #       </div>
    #     </td>
    #   ......
    #     <td></td>
    #   </tr>
    #   </table>
    #   </div>
    #   <div class="head"><h2 class="title">GameFAQs Reader Screenshots</h2></div>
    #   <div class="body"><table class="contrib">
    #   <tr>
    #     <td class="thumb">
    #     <a href="/genesis/563316-chakan/images/21">
    #       <img class="imgboxart" src="https://gamefaqs.akamaized.net/screens/f/c/b/gfs_45463_1_1_thm.jpg" />
    #     </a>
    #   </td>
    def _load_assets_from_page(self, candidate):
        url = 'https://gamefaqs.gamespot.com{}/images'.format(candidate['id'])
        log_debug('GameFAQs._scraper_get_assets_all() Get asset data from {}'.format(url))
        page_data = net_get_URL(url)
        self._dump_file_debug('GameFAQs_load_assets_from_page.html', page_data)

        # --- Parse all assets ---
        # findall() returns a list of strings OR a list of tuples of strings (re with groups).
        # This RE picks the contents inside the screenshoots tables.
        r_str = '<div class="head"><h2 class="title">([\w\s]+?)</h2></div><div class="body"><table class="contrib">(.*?)</table></div>'
        m_asset_blocks = re.findall(r_str, page_data)
        assets_list = []
        for asset_block in m_asset_blocks:
            asset_table_title = asset_block[0]
            asset_table_data = asset_block[1]
            log_debug('Collecting assets from "{}"'.format(asset_table_title))
            
            # --- Depending on the table title select assets ---
            title_snap_taken = True
            if 'Box' in asset_table_title:
                asset_infos = [ASSET_BOXFRONT_ID, ASSET_BOXBACK_ID]
            # Title is usually the first or first snapshots in GameFAQs.
            elif 'Screenshots' in asset_table_title:
                asset_infos = [ASSET_SNAP_ID]
                if not('?page=' in url):
                    asset_infos.append(ASSET_TITLE_ID)
                    title_snap_taken = False

            # --- Parse all image links in table ---
            # <a href="/nes/578318-castlevania/images/135454">
            # <img class="img100 imgboxart" src="https://gamefaqs.akamaized.net/box/2/7/6/2276_thumb.jpg" alt="Castlevania (US)" />
            # </a>
            r_str = '<a href="(?P<lnk>.+?)"><img class="(img100\s)?imgboxart" src="(?P<thumb>.+?)" (alt="(?P<alt>.+?)")?\s?/></a>'
            block_items = re.finditer(r_str, asset_table_data)
            for m in block_items:
                image_data = m.groupdict()
                # log_variable('image_data', image_data)
                for asset_id in asset_infos:
                    if asset_id == ASSET_TITLE_ID and title_snap_taken: continue
                    if asset_id == ASSET_TITLE_ID: title_snap_taken = True
                    asset_data = self._new_assetdata_dic()
                    asset_data['asset_ID']     = asset_id
                    asset_data['display_name'] = image_data['alt'] if image_data['alt'] else ''
                    asset_data['url_thumb']    = image_data['thumb']
                    asset_data['url']          = image_data['lnk']
                    asset_data['is_on_page']   = True
                    assets_list.append(asset_data)
                    # log_variable('asset_data', asset_data)

        # --- Recursively load more image pages ---
        # Deactivated for now. Images on the first page should me more than enough.
        # next_page_result = re.findall('<li><a href="(\S*?)">Next Page\s<i', page_data, re.MULTILINE)
        # if len(next_page_result) > 0:
        #     new_url = 'https://gamefaqs.gamespot.com{}'.format(next_page_result[0])
        #     assets_list = assets_list + self._load_assets_from_url(new_url)

        return assets_list
    
# -------------------------------------------------------------------------------------------------
# Arcade Database online scraper (for MAME).
# Implementation logic of this scraper is very similar to ScreenScraper.
#
# | Site     | http://adb.arcadeitalia.net/                    |
# | API info | http://adb.arcadeitalia.net/service_scraper.php |
# -------------------------------------------------------------------------------------------------
class ArcadeDB(Scraper):
    # --- Class variables ------------------------------------------------------------------------
    supported_metadata_list = [
        META_TITLE_ID,
        META_YEAR_ID,
        META_GENRE_ID,
        META_DEVELOPER_ID,
        META_NPLAYERS_ID,
        META_PLOT_ID,
    ]
    supported_asset_list = [
        ASSET_TITLE_ID,
        ASSET_SNAP_ID,
        ASSET_BOXFRONT_ID,
        ASSET_FLYER_ID,
    ]

    # --- Constructor ----------------------------------------------------------------------------
    def __init__(self, settings):
        # --- Pass down common scraper settings ---
        super(ArcadeDB, self).__init__(settings)

    # --- Base class abstract methods ------------------------------------------------------------
    def get_name(self): return 'ArcadeDB'

    def get_filename(self): return 'ADB'

    def supports_disk_cache(self): return True

    def supports_search_string(self): return False

    def supports_metadata_ID(self, metadata_ID):
        return True if metadata_ID in ArcadeDB.supported_metadata_list else False

    def supports_metadata(self): return True

    def supports_asset_ID(self, asset_ID):
        return True if asset_ID in ArcadeDB.supported_asset_list else False

    def supports_assets(self): return True
            
    # ArcadeDB does not require any API keys.
    def check_before_scraping(self, status_dic): return status_dic

    # Search term is always None for this scraper.
    def get_candidates(self, search_term, rom_FN, rom_checksums_FN, platform, status_dic):
        # --- If scraper is disabled return immediately and silently ---
        if self.scraper_disabled:
            # If the scraper is disabled return None and do not mark error in status_dic.
            log_debug('ArcadeDB.get_candidates() Scraper disabled. Returning empty data.')
            return None

        # Prepare data for scraping.
        # rombase = rom_FN.getBase()
        rombase_noext = rom_FN.getBaseNoExt()

        # --- Request is not cached. Get candidates and introduce in the cache ---
        # ArcadeDB QUERY_MAME returns absolutely everything about a single ROM, including
        # metadata, artwork, etc. This data must be cached in this object for every request done.
        # See ScreenScraper comments for more info about the implementation.
        # log_debug('ArcadeDB.get_candidates() search_term   "{0}"'.format(search_term))
        # log_debug('ArcadeDB.get_candidates() rombase       "{0}"'.format(rombase))
        log_debug('ArcadeDB.get_candidates() rombase_noext "{0}"'.format(rombase_noext))
        log_debug('ArcadeDB.get_candidates() AEL platform  "{0}"'.format(platform))
        json_response_dic = self._get_QUERY_MAME(rombase_noext, platform, status_dic)
        if not status_dic['status']: return None

        # --- Return cadidate list ---
        num_games = len(json_response_dic['result'])
        candidate_list = []
        if num_games == 0:
            log_debug('ArcadeDB.get_candidates() Scraper found no game.')
        elif num_games == 1:
            log_debug('ArcadeDB.get_candidates() Scraper found one game.')
            gameinfo_dic = json_response_dic['result'][0]
            candidate = self._new_candidate_dic()
            candidate['id'] = rombase_noext
            candidate['display_name'] = gameinfo_dic['title']
            candidate['platform'] = platform
            candidate['scraper_platform'] = platform
            candidate['order'] = 1
            candidate_list.append(candidate)

            # --- Add candidate games to the cache ---
            log_debug('ArcadeDB.get_candidates() Adding to internal cache "{}"'.format(
                self.cache_key))
            self._update_disk_cache(Scraper.CACHE_INTERNAL, self.cache_key, json_response_dic)
        else:
            raise ValueError('Unexpected number of games returned (more than one).')

        return candidate_list

    def get_metadata(self, status_dic):
        # --- If scraper is disabled return immediately and silently ---
        if self.scraper_disabled:
            log_debug('ArcadeDB.get_metadata() Scraper disabled. Returning empty data.')
            return self._new_gamedata_dic()

        # --- Retrieve json_response_dic from internal cache ---
        if self._check_disk_cache(Scraper.CACHE_INTERNAL, self.cache_key):
            log_debug('ArcadeDB.get_metadata() Internal cache hit "{0}"'.format(self.cache_key))
            json_response_dic = self._retrieve_from_disk_cache(Scraper.CACHE_INTERNAL, self.cache_key)
        else:
            raise ValueError('Logic error')

        # --- Parse game metadata ---
        gameinfo_dic = json_response_dic['result'][0]
        gamedata = self._new_gamedata_dic()
        gamedata['title']     = gameinfo_dic['title']
        gamedata['year']      = gameinfo_dic['year']
        gamedata['genre']     = gameinfo_dic['genre']
        gamedata['developer'] = gameinfo_dic['manufacturer']
        gamedata['nplayers']  = str(gameinfo_dic['players'])
        gamedata['esrb']      = DEFAULT_META_ESRB
        gamedata['plot']      = gameinfo_dic['history']

        return gamedata

    def get_assets(self, asset_info, status_dic):
        # --- If scraper is disabled return immediately and silently ---
        if self.scraper_disabled:
            log_debug('ArcadeDB.get_assets() Scraper disabled. Returning empty data.')
            return []

        log_debug('ArcadeDB.get_assets() Getting assets {} (ID {}) for candidate ID "{}"'.format(
            asset_info.name, asset_info.id, self.candidate['id']))

        # --- Retrieve json_response_dic from internal cache ---
        if self._check_disk_cache(Scraper.CACHE_INTERNAL, self.cache_key):
            log_debug('ArcadeDB.get_assets() Internal cache hit "{0}"'.format(self.cache_key))
            json_response_dic = self._retrieve_from_disk_cache(Scraper.CACHE_INTERNAL, self.cache_key)
        else:
            raise ValueError('Logic error')

        # --- Parse game assets ---
        gameinfo_dic = json_response_dic['result'][0]
        all_asset_list = self._retrieve_all_assets(gameinfo_dic, status_dic)
        if not status_dic['status']: return None
        asset_list = [asset_dic for asset_dic in all_asset_list if asset_dic['asset_ID'] == asset_info.id]
        log_debug('ArcadeDB.get_assets() Total assets {0} / Returned assets {1}'.format(
            len(all_asset_list), len(asset_list)))

        return asset_list

    def resolve_asset_URL(self, selected_asset, status_dic):
        url = selected_asset['url']
        url_log = self._clean_URL_for_log(url)

        return url, url_log

    def resolve_asset_URL_extension(self, selected_asset, image_url, status_dic):
        # All ArcadeDB images are in PNG format?
        return 'png'

    # --- This class own methods -----------------------------------------------------------------
    # Plumbing function to get the cached jeu_dic dictionary returned by ScreenScraper.
    # Cache must be lazy loaded before calling this function.
    def debug_get_QUERY_MAME_dic(self, candidate):
        log_debug('ArcadeDB.debug_get_QUERY_MAME_dic() Internal cache retrieving "{}"'.format(
            self.cache_key))
        json_response_dic = self._retrieve_from_disk_cache(Scraper.CACHE_INTERNAL, self.cache_key)

        return json_response_dic

    # Call ArcadeDB API only function to retrieve all game metadata.
    def _get_QUERY_MAME(self, rombase_noext, platform, status_dic):
        game_name = rombase_noext
        log_debug('ArcadeDB._get_QUERY_MAME() game_name "{0}"'.format(game_name))

        # --- Build URL ---
        url_a = 'http://adb.arcadeitalia.net/service_scraper.php?ajax=query_mame'
        url_b = '&game_name={}'.format(game_name)
        url = url_a + url_b

        # --- Grab and parse URL data ---
        json_data = self._retrieve_URL_as_JSON(url, status_dic)
        if not status_dic['status']: return None
        self._dump_json_debug('ArcadeDB_get_QUERY_MAME.json', json_data)

        return json_data

    # Returns all assets found in the gameinfo_dic dictionary.
    def _retrieve_all_assets(self, gameinfo_dic, status_dic):
        all_asset_list = []

        # --- Banner (Marquee in MAME) ---
        asset_data = self._get_asset_simple(
            gameinfo_dic, ASSET_BANNER_ID, 'Banner (Marquee)', 'url_image_marquee')
        if asset_data is not None: all_asset_list.append(asset_data)

        # --- Title ---
        asset_data = self._get_asset_simple(
            gameinfo_dic, ASSET_TITLE_ID, 'Title screenshot', 'url_image_title')
        if asset_data is not None: all_asset_list.append(asset_data)

        # --- Snap ---
        asset_data = self._get_asset_simple(
            gameinfo_dic, ASSET_SNAP_ID, 'Snap screenshot', 'url_image_ingame')
        if asset_data is not None: all_asset_list.append(asset_data)

        # --- BoxFront (Cabinet in MAME) ---
        asset_data = self._get_asset_simple(
            gameinfo_dic, ASSET_BOXFRONT_ID, 'BoxFront (Cabinet)', 'url_image_cabinet')
        if asset_data is not None: all_asset_list.append(asset_data)

        # --- BoxBack (CPanel in MAME) ---
        # asset_data = self._get_asset_simple(
        #     gameinfo_dic, ASSET_BOXBACK_ID, 'BoxBack (CPanel)', '')
        # if asset_data is not None: all_asset_list.append(asset_data)

        # --- Cartridge (PCB in MAME) ---
        # asset_data = self._get_asset_simple(
        #     gameinfo_dic, ASSET_CARTRIDGE_ID, 'Cartridge (PCB)', '')
        # if asset_data is not None: all_asset_list.append(asset_data)

        # --- Flyer ---
        asset_data = self._get_asset_simple(
            gameinfo_dic, ASSET_FLYER_ID, 'Flyer', 'url_image_flyer')
        if asset_data is not None: all_asset_list.append(asset_data)

        return all_asset_list
    
    def _get_asset_simple(self, data_dic, asset_ID, title_str, key):
        if key in data_dic:
            asset_data = self._new_assetdata_dic()
            asset_data['asset_ID'] = asset_ID
            asset_data['display_name'] = title_str
            asset_data['url_thumb'] = data_dic[key]
            asset_data['url'] = data_dic[key]
            return asset_data
        else:
            return None

    # No need for URL cleaning in ArcadeDB.
    def _clean_URL_for_log(self, url): return url

    # Retrieve URL and decode JSON object.
    # ArcadeDB API info http://adb.arcadeitalia.net/service_scraper.php
    #
    # * ArcadeDB has no API restrictions.
    # * When a game search is not succesfull ArcadeDB returns valid JSON with an empty list.
    def _retrieve_URL_as_JSON(self, url, status_dic):
        page_data_raw, http_code = net_get_URL(url, self._clean_URL_for_log(url))
        # self._dump_file_debug('ArcadeDB_data_raw.txt', page_data_raw)

        # --- Check HTTP error codes ---
        if http_code != 200:
            try:
                json_data = json.loads(page_data_raw)
                error_msg = json_data['message']
            except:
                error_msg = 'Unknown/unspecified error.'
            log_error('ArcadeDB msg "{}"'.format(error_msg))
            self._handle_error(status_dic, 'HTTP code {} message "{}"'.format(http_code, error_msg))
            return None

        # If page_data_raw is None at this point is because of an exception in net_get_URL()
        # which is not urllib2.HTTPError.
        if page_data_raw is None:
            self._handle_error(status_dic, 'Network error/exception in net_get_URL()')
            return None

        # Convert data to JSON.
        try:
            json_data = json.loads(page_data_raw)
        except Exception as ex:
            self._handle_exception(ex, status_dic, 'Error decoding JSON data from ArcadeDB.')
            return None

        return json_data
        
class Libretro(Scraper):
    
    # --- Constructor ----------------------------------------------------------------------------
    def __init__(self, settings):
        # --- Pass down common scraper settings ---
        super(Libretro, self).__init__(settings)<|MERGE_RESOLUTION|>--- conflicted
+++ resolved
@@ -30,11 +30,8 @@
 import time
 import urllib
 import urlparse
-<<<<<<< HEAD
 import socket
-=======
 import zipfile
->>>>>>> 21610994
 
 # --- AEL packages ---
 from .constants import *
@@ -3391,21 +3388,16 @@
             log_debug('ScreenScraper.get_candidates() Scraper disabled. Returning empty data.')
             return None
 
-<<<<<<< HEAD
         # Prepare data for scraping.
         rombase = rom_FN.getBase()
         rompath = rom_FN.getPath()
         romchecksums_path = rom_checksums_FN.getPath() if rom_checksums_FN is not None else None
-
-=======
->>>>>>> 21610994
+        scraper_platform = AEL_platform_to_ScreenScraper(platform)
+
         # --- Get candidates ---
         # ScreenScraper jeuInfos.php returns absolutely everything about a single ROM, including
         # metadata, artwork, etc. jeuInfos.php returns one game or nothing at all.
         # ScreenScraper returns only one game or nothing at all.
-        rompath = rom_FN.getPath()
-        romchecksums_path = rom_checksums_FN.getPath()
-        scraper_platform = AEL_platform_to_ScreenScraper(platform)
         log_debug('ScreenScraper.get_candidates() rompath      "{}"'.format(rompath))
         log_debug('ScreenScraper.get_candidates() romchecksums "{}"'.format(romchecksums_path))
         log_debug('ScreenScraper.get_candidates() AEL platform "{}"'.format(platform))
