# -*- coding: utf-8 -*-

# Advanced Emulator Launcher scraping engine.
#
# --- Information about scraping ---
# https://github.com/muldjord/skyscraper
# https://github.com/muldjord/skyscraper/blob/master/docs/SCRAPINGMODULES.md

# Copyright (c) 2016-2019 Wintermute0110 <wintermute0110@gmail.com>
#
# This program is free software; you can redistribute it and/or modify
# it under the terms of the GNU General Public License as published by
# the Free Software Foundation; version 2 of the License.
#
# This program is distributed in the hope that it will be useful,
# but WITHOUT ANY WARRANTY; without even the implied warranty of
# MERCHANTABILITY or FITNESS FOR A PARTICULAR PURPOSE.
# See the GNU General Public License for more details.

# --- Python standard library ---
from __future__ import unicode_literals
from __future__ import division
import abc
import base64
import collections
import datetime
import json
import time
import urllib
import urlparse
import socket

# --- AEL packages ---
from .constants import *
from .platforms import *
from .utils import *
from .disk_IO import *
from .net_IO import *
from .objects import *
from .rom_audit import *

# --- Scraper use cases ---------------------------------------------------------------------------
# The ScraperFactory class is resposible to create a ScraperStrategy object according to the
# addon settings and to keep a cached dictionary of Scraper objects.
#
# The actual scraping is done by the ScraperStrategy object, which has the logic to download
# images, rename them, etc., and to interact with the scraped object (ROM, Std Launchers).
#
# The Scraper objects only know of to pull information from websites or offline XML databases.
# Scraper objects do not need to reference Launcher or ROM objects. Pass to them the required
# properties like platform. Launcher and ROM objects are know by the ScraperStrategy but not
# by the Scraper objects.
#
# --- NOTES ---
# 1) There is one and only one global ScraperFactory object named g_scraper_factory.
#
# 2) g_scraper_factory keeps a list of instantiated scraper objects. Scrapers are identified
#    with a numerical list index. This is required to identify a concrete scraper object
#    from the addon settings.
#
# 3) g_scraper_factory must be able to report each scraper capabilities.
#
# 4) The actual object metadata/asset scraping is done by an scrap_strategy object instance.
#
# 5) progress_dialog_obj object instance is passed to the scrap_strategy instance.
#    In the ROM scanner the progress dialog is created in the scanner instance and 
#    changed by the scanner/scraper objects.
#
# --- Use case A: ROM scanner ---------------------------------------------------------------------
# The ROM scanner case also applies when the user selects "Rescrape ROM assets" in the Launcher
# context menu.
#
# --- Algorithm ---
# 1) Create a ScraperFactory global object g_scraper_factory.
# 1.1) For each scraper class one and only one object is instantiated and initialised.
#      This per-scraper unique object simplifies the coding of the scraper cache.
#      The unique scraper objects are stored inside the global g_scraper_factory and can
#      be reused.
#
# 2) Create a ScraperStrategy object with the g_scraper_factory object.
# 2.1) g_scraper_factory checks for unset artwork directories. Disable unconfigured assets.
# 2.2) Check for duplicate artwork directories. Disable assets for duplicated directories.
# 2.3) Read the addon settings and create the metadata scraper to process ROMs.
# 2.4) For each asset type not disabled create the asset scraper.
# 2.5) Finally, create and return the ScraperStrategy object.
#
# 3) For each ROM object scrape the metadata and assets with the ScraperStrategy object.
#
# --- Code example ---
# scrap_strategy.process_ROM_assets() scrapes all enabled assets in sequence using all the
# configured scrapers (primary, secondary).
#
# g_scraper_factory = ScraperFactory(g_PATHS, g_settings)
# scrap_strategy = g_scraper_factory.create_scanner(launcher_obj, progress_dialog_obj)
# scrap_strategy.process_ROM_metadata(rom_obj)
# scrap_strategy.process_ROM_assets(rom_obj)
#
# --- Use case B: ROM context menu ---------------------------------------------------------------
# In the ROM context menu the scraper object may be called multiple times by the recursive
# context menu.
#
# Scrapers should report the assets they support to build the dynamic context menu.
#
# The scraping mode when using the context menu is always manual.
#
# --- Code example METADATA ---
# >> g_scraper_factory is a global object created when the addon is initialised.
# g_scrap_factory = ScraperFactory(g_PATHS, self.settings)
# scraper_menu_list = g_scrap_factory.get_metadata_scraper_menu_list()
# scraper_index = dialog.select( ... )
# scraper_ID = g_scrap_factory.get_metadata_scraper_ID_from_menu_idx(scraper_index)
# scrap_strategy = g_scrap_factory.create_CM_metadata(scraper_ID)
# >> data_dic has auxiliar data to do the scraping process.
# scrap_strategy.scrap_CM_metadata_ROM(object_dic, data_dic)
# scrap_strategy.scrap_CM_metadata_Launcher(object_dic, data_dic)
#
# --- Code example ASSETS ---
# >> g_scraper_factory is a global object created when the addon is initialised.
# g_scrap_factory = ScraperFactory(g_PATHS, self.settings)
# scraper_menu_list = g_scrap_factory.get_asset_scraper_menu_list(asset_ID)
# scraper_index = dialog.select( ... )
# scraper_ID = g_scrap_factory.get_asset_scraper_ID_from_menu_idx(scraper_index)
# scrap_strategy = g_scrap_factory.create_CM_asset(scraper_ID)
# >> data_dic has auxiliar data to do the scraping process.
# scrap_strategy.scrap_CM_asset(object_dic, asset_ID, data_dic)
#
# --- Use case C: Standalone Launcher context menu -----------------------------------------------
# In the Standalone Launcher context menu the situation is similar to the ROM context menu.
# The difference is that rom_obj is a Launcher object instance instead of a ROM object.
# ------------------------------------------------------------------------------------------------
class ScraperFactory(object):
    def __init__(self, PATHS, settings):
        # log_debug('ScraperFactory::__init__() BEGIN ...')
        self.PATHS = PATHS
        self.settings = settings

        # Instantiate the scraper objects and cache them in a dictionary. Each scraper is a
        # unique object instance which is reused as many times as necessary. For example,
        # the cached search hits and asset hits will be reused and less web calls need
        # to be performed.
        #
        # Keep instantiated scrapers in an OrderedDictionary.
        # The order is necessary when checking the scraper capabilities and building menus for
        # the scrapers to show always in the same order.
        log_debug('ScraperFactory::__init__() Creating scraper objects...')
        self.scraper_objs = collections.OrderedDict()
        if SCRAPER_NULL_ID in SCRAPER_LIST:
            self.scraper_objs[SCRAPER_NULL_ID] = Null_Scraper(self.settings)
        if SCRAPER_AEL_OFFLINE_ID in SCRAPER_LIST:
            self.scraper_objs[SCRAPER_AEL_OFFLINE_ID] = AEL_Offline(self.settings)
        if SCRAPER_THEGAMESDB_ID in SCRAPER_LIST:
            self.scraper_objs[SCRAPER_THEGAMESDB_ID] = TheGamesDB(self.settings)
        if SCRAPER_MOBYGAMES_ID in SCRAPER_LIST:
            self.scraper_objs[SCRAPER_MOBYGAMES_ID] = MobyGames(self.settings)
        if SCRAPER_SCREENSCRAPER_ID in SCRAPER_LIST:
           self.scraper_objs[SCRAPER_SCREENSCRAPER_ID] = ScreenScraper_V1(self.settings)
        if SCRAPER_GAMEFAQS_ID in SCRAPER_LIST:
            self.scraper_objs[SCRAPER_GAMEFAQS_ID] = GameFAQs(self.settings)
        if SCRAPER_ARCADEDB_ID in SCRAPER_LIST:
            self.scraper_objs[SCRAPER_ARCADEDB_ID] = ArcadeDB(self.settings)
        if SCRAPER_LIBRETRO_ID in SCRAPER_LIST:
           self.scraper_objs[SCRAPER_LIBRETRO_ID] = Libretro(self.settings)

    # Return a list with instantiated scrapers IDs. List always has same order.
    def get_scraper_list(self):
        return list(self.scraper_objs.keys())

    # Returns a scraper object reference.
    def get_scraper_object(self, scraper_ID):
        return self.scraper_objs[scraper_ID]

    def get_name(self, scraper_ID):
        return self.scraper_objs[scraper_ID].get_name()

    def supports_metadata(self, scraper_ID, metadata_ID):
        return self.scraper_objs[scraper_ID].supports_metadata_ID(metadata_ID)

    def supports_asset(self, scraper_ID, asset_ID):
        return self.scraper_objs[scraper_ID].supports_asset_ID(asset_ID)

    def get_metadata_scraper_menu_list(self):
        log_debug('ScraperFactory::get_metadata_scraper_menu_list() Building scraper list...')
        scraper_menu_list = []
        self.metadata_menu_ID_list = []
        for scraper_ID in self.scraper_objs:
            scraper_obj = self.scraper_objs[scraper_ID]
            s_name = scraper_obj.get_name()
            if scraper_obj.supports_metadata():
                scraper_menu_list.append('Scrape with {0}'.format(s_name))
                self.metadata_menu_ID_list.append(scraper_ID)
                log_verb('Scraper {0} supports metadata (ENABLED)'.format(s_name))
            else:
                log_verb('Scraper {0} lacks metadata (DISABLED)'.format(s_name))

        return scraper_menu_list

    def get_metadata_scraper_ID_from_menu_idx(self, menu_index):
        return self.metadata_menu_ID_list[menu_index]

    # Traverses all instantiated scraper objects and checks if the scraper supports the particular
    # kind of asset. If so, it adds the scraper name to the list.
    #
    # @return: [list of strings]
    def get_asset_scraper_menu_list(self, asset_ID):
        log_debug('ScraperFactory::get_asset_scraper_menu_list() Building scraper list...')
        AInfo = g_assetFactory.get_asset_info(asset_ID)
        scraper_menu_list = []
        self.asset_menu_ID_list = []
        for scraper_ID in self.scraper_objs:
            scraper_obj = self.scraper_objs[scraper_ID]
            s_name = scraper_obj.get_name()
            if scraper_obj.supports_asset_ID(asset_ID):
                scraper_menu_list.append('Scrape {0} with {1}'.format(AInfo.name, s_name))
                self.asset_menu_ID_list.append(scraper_ID)
                log_verb('Scraper {0} supports asset {1} (ENABLED)'.format(s_name, AInfo.name))
            else:
                log_verb('Scraper {0} lacks asset {1} (DISABLED)'.format(s_name, AInfo.name))

        return scraper_menu_list

    # You must call get_asset_scraper_menu_list before calling this function.
    def get_asset_scraper_ID_from_menu_idx(self, menu_index):
        return self.asset_menu_ID_list[menu_index]

    # 1) Create the ScraperStrategy object to be used in the ROM Scanner.
    #
    # 2) Read the addon settings and choose the metadata and asset scrapers selected
    #    by the user. Note that the scrapers used depend on the scraping policies.
    #
    # In AEL 0.9.x series launcher is a dictionary. In 0.10.x series it will be a Launcher object.
    #
    # Returns a ScrapeStrategy object which is used for the actual scraping.
    def create_scanner(self, launcher):
        # log_debug('ScraperFactory::create_scanner() BEGIN ...')
        strategy_obj = ScrapeStrategy(self.PATHS, self.settings)

        platform = launcher.get_platform()
        # --- Read addon settings and configure the scrapers selected -----------------------------
        if platform == 'MAME':
            log_debug('ScraperFactory::create_scanner() Platform is MAME.')
            log_debug('Using MAME scrapers from settings.xml')
            scraper_metadata_index = self.settings['scraper_metadata_MAME']
            scraper_asset_index = self.settings['scraper_asset_MAME']
            scraper_metadata_ID = SCRAP_METADATA_MAME_SETTINGS_LIST[scraper_metadata_index]
            scraper_asset_ID = SCRAP_ASSET_MAME_SETTINGS_LIST[scraper_asset_index]
        else:
            log_debug('ScraperFactory::create_scanner() Platform is NON-MAME.')
            log_debug('Using standard scrapers from settings.xml')
            scraper_metadata_index = self.settings['scraper_metadata']
            scraper_asset_index = self.settings['scraper_asset']
            scraper_metadata_ID = SCRAP_METADATA_SETTINGS_LIST[scraper_metadata_index]
            scraper_asset_ID = SCRAP_ASSET_SETTINGS_LIST[scraper_asset_index]
        log_debug('scraper metadata name {} (index {}, ID {})'.format(
            self.scraper_objs[scraper_metadata_ID].get_name(), scraper_metadata_index, scraper_metadata_ID))
        log_debug('scraper asset name    {} (index {}, ID {})'.format(
            self.scraper_objs[scraper_asset_ID].get_name(), scraper_asset_index, scraper_asset_ID))

        # For now the ScraperStrategy object will use the first scraper of this list. In the
        # future maybe multiple scrapers can be used and these lists will have more than one
        # object.
        strategy_obj.metadata_scraper_list = [ self.scraper_objs[scraper_metadata_ID] ]
        strategy_obj.asset_scraper_list = [ self.scraper_objs[scraper_asset_ID] ]

        # --- Add launcher properties to ScrapeStrategy object ---
        strategy_obj.platform = platform

        return strategy_obj

    # 1) Create a ScraperStrategy object to be used in the "Edit metadata" context menu.
    def create_CM_metadata(self, scraper_ID):
        log_debug('ScraperFactory::create_CM_metadata() BEGIN ...')
        strategy_obj = ScrapeStrategy(self.PATHS, self.settings)

        # --- Choose scraper ---
        strategy_obj.scraper_obj = self.scraper_objs[scraper_ID]
        log_debug('User chose scraper "{0}"'.format(strategy_obj.scraper_obj.get_name()))

        return strategy_obj

    # 1) Create a ScraperStrategy object to be used in the "Edit asset" context menu.
    #
    # Returns a ScrapeStrategy object which is used for the actual scraping.
    # In AEL 0.9.x this object will be used once. In AEL 0.10.x with recursive CM this object
    # may be used multiple times. Make sure cache works OK.
    def create_CM_asset(self, scraper_ID):
        log_debug('ScraperFactory::create_CM_asset() BEGIN ...')
        strategy_obj = ScrapeStrategy(self.PATHS, self.settings)

        # --- Choose scraper ---
        strategy_obj.scraper_obj = self.scraper_objs[scraper_ID]
        log_debug('User chose scraper "{0}"'.format(strategy_obj.scraper_obj.get_name()))

        return strategy_obj

SCRAPE_ROM      = 'ROM'
SCRAPE_LAUNCHER = 'Launcher'

#
# Main scraping logic.
#
class ScrapeStrategy(object):
    # --- Class variables ------------------------------------------------------------------------
    # --- Metadata actions ---
    ACTION_META_TITLE_ONLY = 100
    ACTION_META_NFO_FILE   = 200
    ACTION_META_SCRAPER    = 300

    # --- Asset actions ---
    ACTION_ASSET_LOCAL_ASSET = 100
    ACTION_ASSET_SCRAPER     = 200

    # --- Constructor ----------------------------------------------------------------------------
    # @param PATHS: PATH object.
    # @param settings: [dict] Addon settings.
    # @param launcher: [dict] Launcher dictionary.
    # @param pdialog: [KodiProgressDialog] object instance.
    # @param pdialog_verbose: [bool] verbose progress dialog.
    def __init__(self, PATHS, settings):
        log_debug('ScrapeStrategy::__init__() Initializing ScrapeStrategy...')
        self.PATHS = PATHS
        self.settings = settings

        # --- Read addon settings and configure scraper setings ---
        self.scan_metadata_policy = self.settings['scan_metadata_policy']
        self.scan_asset_policy    = self.settings['scan_asset_policy']
        self.game_selection_mode  = self.settings['game_selection_mode']
        self.asset_selection_mode = self.settings['asset_selection_mode']

        # Boolean options used by the scanner.
        self.scan_ignore_scrap_title = self.settings['scan_ignore_scrap_title']
        self.scan_clean_tags         = self.settings['scan_clean_tags']
        self.scan_update_NFO_files   = self.settings['scan_update_NFO_files']

    # Call this function before the scanner starts.
    def begin_ROM_scanner(self, launcher, pdialog, pdialog_verbose):
        log_debug('ScrapeStrategy::begin_ROM_scanner() Initialising ROM Scanner engine...')
        self.launcher = launcher
        self.platform = launcher.get_platform()
        self.pdialog = pdialog
        self.pdialog_verbose = pdialog_verbose

        # --- Metadata scraper ---
        # For now just use the first scraper
        self.meta_scraper_obj = self.metadata_scraper_list[0]
        self.meta_scraper_name = self.meta_scraper_obj.get_name()
        # log_debug('Using metadata scraper "{0}"'.format(self.meta_scraper_name))

        # --- Asset scraper ---
        self.asset_scraper_obj = self.asset_scraper_list[0]
        self.asset_scraper_name = self.asset_scraper_obj.get_name()
        # log_debug('Using asset scraper "{0}"'.format(self.asset_scraper_name))

        # This will be used later
        self.flag_meta_and_asset_scraper_same = self.meta_scraper_obj is self.asset_scraper_obj
        log_debug('Are metadata and asset scrapers the same? {}'.format(self.flag_meta_and_asset_scraper_same))

    def check_launcher_unset_asset_dirs(self):
        log_debug('ScrapeStrategy::check_launcher_unset_asset_dirs() BEGIN ...')
        self.enabled_asset_list = self.launcher.get_enabled_asset_list()
        self.unconfigured_name_list = asset_get_unconfigured_name_list(self.enabled_asset_list)
 
    # Determine the actions to be carried out by process_ROM_metadata() and process_ROM_assets().
    # Must be called before the aforementioned methods.
    def process_ROM_begin(self, ROM):
        log_debug('ScrapeStrategy::process_ROM_begin() Determining metadata and asset actions...')
        # --- Determine metadata action ----------------------------------------------------------
        # --- Test if NFO file exists ---
        ROM_path = ROM.get_file()
        NFO_file = FileName(ROM_path.getPathNoExt() + '.nfo')
        NFO_file_found = True if NFO_file.exists() else False
        if NFO_file_found:
            log_debug('NFO file found "{0}"'.format(NFO_file.getPath()))
        else:
            log_debug('NFO file NOT found "{0}"'.format(NFO_file.getPath()))

        # Action depends configured metadata policy and wheter the NFO files was found or not.
        if self.scan_metadata_policy == 0:
            log_verb('Metadata policy: Read NFO file OFF | Scraper OFF')
            log_verb('Metadata policy: Only cleaning ROM name.')
            self.metadata_action = ScrapeStrategy.ACTION_META_TITLE_ONLY

        elif self.scan_metadata_policy == 1:
            log_verb('Metadata policy: Read NFO file ON | Scraper OFF')
            if NFO_file_found:
                log_verb('Metadata policy: NFO file found.')
                self.metadata_action = ScrapeStrategy.ACTION_META_NFO_FILE
            else:
                log_verb('Metadata policy: NFO file not found. Only cleaning ROM name')
                self.metadata_action = ScrapeStrategy.ACTION_META_TITLE_ONLY

        elif self.scan_metadata_policy == 2:
            log_verb('Metadata policy: Read NFO file ON | Scraper ON')
            if NFO_file_found:
                log_verb('Metadata policy: NFO file found. Scraper not used.')
                self.metadata_action = ScrapeStrategy.ACTION_META_NFO_FILE
            else:
                log_verb('Metadata policy: NFO file not found. Using scraper.')
                self.metadata_action = ScrapeStrategy.ACTION_META_SCRAPER

        elif self.scan_metadata_policy == 3:
            log_verb('Metadata policy: Read NFO file OFF | Scraper ON')
            log_verb('Metadata policy: Using metadata scraper {}'.format(self.meta_scraper_name))
            self.metadata_action = ScrapeStrategy.ACTION_META_SCRAPER

        else:
            raise ValueError('Invalid scan_metadata_policy value {0}'.format(self.scan_metadata_policy))

        # --- Determine Asset action -------------------------------------------------------------
        # --- Search for local artwork/assets ---
        # Always look for local assets whatever the scanner settings. For unconfigured assets
        # local_asset_list will have the default database value empty string ''.
        self.local_asset_list = assets_search_local_cached_assets(self.launcher, ROM, self.enabled_asset_list)
        self.asset_action_list = [ScrapeStrategy.ACTION_ASSET_LOCAL_ASSET] * len(ROM_ASSET_ID_LIST)
        # Print information to the log
        if self.scan_asset_policy == 0:
            log_error('Asset policy: Local images ON | Scraper OFF')
        elif self.scan_asset_policy == 1:
            log_error('Asset policy: Local images ON | Scraper ON')
        elif self.scan_asset_policy == 2:
            log_error('Asset policy: Local images OFF | Scraper ON')
        else:
            raise ValueError('Invalid scan_asset_policy value {0}'.format(self.scan_asset_policy))
        # Process asset by asset
        for i, asset_ID in enumerate(ROM_ASSET_ID_LIST):
            AInfo = g_assetFactory.get_asset_info(asset_ID)
            if self.scan_asset_policy == 0:
                if not self.enabled_asset_list[i]:
                    log_error('Skipping {0} (dir not configured).'.format(AInfo.name))
                elif self.local_asset_list[i]:
                    log_error('Local {0} FOUND'.format(AInfo.name))
                else:
                    log_error('Local {0} NOT found.'.format(AInfo.name))
                self.asset_action_list[i] = ScrapeStrategy.ACTION_ASSET_LOCAL_ASSET
            elif self.scan_asset_policy == 1:
                if not self.enabled_asset_list[i]:
                    log_error('Skipping {0} (dir not configured).'.format(AInfo.name))
                    self.asset_action_list[i] = ScrapeStrategy.ACTION_ASSET_LOCAL_ASSET
                elif self.local_asset_list[i]:
                    log_error('Local {0} FOUND'.format(AInfo.name))
                    self.asset_action_list[i] = ScrapeStrategy.ACTION_ASSET_LOCAL_ASSET
                else:
                    log_error('Local {0} NOT found. Scraping.'.format(AInfo.name))
                    self.asset_action_list[i] = ScrapeStrategy.ACTION_ASSET_SCRAPER
            elif self.scan_asset_policy == 2:
                if not self.enabled_asset_list[i]:
                    log_error('Skipping {0} (dir not configured).'.format(AInfo.name))
                    self.asset_action_list[i] = ScrapeStrategy.ACTION_ASSET_LOCAL_ASSET
                # Scraper does not support asset but local asset found.
                elif not self.asset_scraper_obj.supports_asset_ID(asset_ID) and self.local_asset_list[i]:
                    log_error('Scraper {} does not support {}. Using local asset.'.format(
                        self.asset_scraper_name, AInfo.name))
                    self.asset_action_list[i] = ScrapeStrategy.ACTION_ASSET_LOCAL_ASSET
                # Scraper does not support asset and local asset not found.
                elif not self.asset_scraper_obj.supports_asset_ID(asset_ID) and not self.local_asset_list[i]:
                    log_error('Scraper {} does not support {}. Local asset not found.'.format(
                        self.asset_scraper_name, AInfo.name))
                    self.asset_action_list[i] = ScrapeStrategy.ACTION_ASSET_LOCAL_ASSET
                # Scraper supports asset. Scrape wheter local asset is found or not.
                elif self.asset_scraper_obj.supports_asset_ID(asset_ID):
                    log_error('Scraping {} with {}.'.format(AInfo.name, self.asset_scraper_name))
                    self.asset_action_list[i] = ScrapeStrategy.ACTION_ASSET_SCRAPER
                else:
                    raise ValueError('Logical error')

        # --- If metadata or any asset is scraped then select the game among the candidates ---
        # Note that the metadata and asset scrapers may be different. If so, candidates
        # must be selected for both scrapers.
        status_dic = kodi_new_status_dic('No error')
        if self.metadata_action == ScrapeStrategy.ACTION_META_SCRAPER:
            log_debug('Getting metadata candidate game')
            self.candidate_metadata = self._scanner_get_candidate(
                ROM, self.meta_scraper_obj, self.meta_scraper_name, status_dic)
        else:
            self.candidate_metadata = None

        temp_asset_list = [x == ScrapeStrategy.ACTION_ASSET_SCRAPER for x in self.asset_action_list]
        if any(temp_asset_list) and self.flag_meta_and_asset_scraper_same:
            log_debug('Asset candidate game same as metadata candidate.')
            self.candidate_asset = self.candidate_metadata
        elif any(temp_asset_list) and not self.flag_meta_and_asset_scraper_same:
            log_debug('Getting asset candidate game.')
            self.candidate_asset = self._scanner_get_candidate(
                ROM, self.asset_scraper_obj, self.asset_scraper_name, status_dic)
        else:
            self.candidate_asset = None

    # Called by the ROM scanner. Fills in the ROM metadata.
    #
    # @param ROM: [Rom] ROM object.
    def process_ROM_metadata(self, ROM):
        log_debug('ScrapeStrategy::process_ROM_metadata() Processing metadata action...')
        
        if self.metadata_action == ScrapeStrategy.ACTION_META_TITLE_ONLY:
            if self.pdialog_verbose:
                self.pdialog.updateMessage2('Formatting ROM name...')
            ROM_path = ROM.get_file()
            ROM.set_name(text_format_ROM_title(ROM_path.getBaseNoExt(), self.scan_clean_tags))

        elif self.metadata_action == ScrapeStrategy.ACTION_META_NFO_FILE:
            ROM_path = ROM.get_file()
            NFO_file = FileName(ROM_path.getPathNoExt() + '.nfo')
        
            if self.pdialog_verbose:
                self.pdialog.updateMessage2('Loading NFO file {0}'.format(NFO_file.getPath()))
            # If this point is reached the NFO file was found previosly.
            log_debug('Loading NFO P "{0}"'.format(NFO_file.getPath()))
            nfo_dic = fs_import_ROM_NFO_file_scanner(NFO_file)
            # NOTE <platform> is chosen by AEL, never read from NFO files. Indeed, platform
            #      is a Launcher property, not a ROM property.
            ROM.set_name(nfo_dic['title'])                  # <title>
            ROM.set_releaseyear(nfo_dic['year'])            # <year>
            ROM.set_genre(nfo_dic['genre'])                 # <genre>
            ROM.set_developer(nfo_dic['developer'])         # <developer>
            ROM.set_number_of_players(nfo_dic['nplayers'])  # <nplayers>
            ROM.set_esrb_rating(nfo_dic['esrb'])            # <esrb>
            ROM.set_rating(nfo_dic['rating'])               # <rating>
            ROM.set_plot(nfo_dic['plot'])                   # <plot>

        elif self.metadata_action == ScrapeStrategy.ACTION_META_SCRAPER:
            self._scanner_scrap_ROM_metadata(ROM)
            
        else:
            raise ValueError('Invalid metadata_action value {0}'.format(self.metadata_action))
    
    # Called by the ROM scanner.
    #
    # @param ROM: [Rom] ROM filename object.
    def process_ROM_assets(self, ROM):
        log_debug('ScrapeStrategy::process_ROM_assets() Processing asset actions...')
        
        # --- Process asset by asset actions ---
        # --- Asset scraping ---
        for i, asset_ID in enumerate(ROM_ASSET_ID_LIST):
            AInfo = g_assetFactory.get_asset_info(asset_ID)
            if self.asset_action_list[i] == ScrapeStrategy.ACTION_ASSET_LOCAL_ASSET:
                log_debug('Using local asset for {}'.format(AInfo.name))
                ROM.set_asset(AInfo, self.local_asset_list[i])
            elif self.asset_action_list[i] == ScrapeStrategy.ACTION_ASSET_SCRAPER:                
                ROM.set_asset(AInfo, self._scanner_scrap_ROM_asset(
                    AInfo, self.local_asset_list[i], ROM))
            else:
                raise ValueError('Asset {} index {} ID {} unknown action {}'.format(
                    AInfo.name, i, asset_ID, self.asset_action_list[i]))

        # --- Print some debug info ---
        romdata = ROM.get_data_dic()
        log_verb('Set Title     file "{0}"'.format(romdata['s_title']))
        log_verb('Set Snap      file "{0}"'.format(romdata['s_snap']))
        log_verb('Set Boxfront  file "{0}"'.format(romdata['s_boxfront']))
        log_verb('Set Boxback   file "{0}"'.format(romdata['s_boxback']))
        log_verb('Set Cartridge file "{0}"'.format(romdata['s_cartridge']))
        log_verb('Set Fanart    file "{0}"'.format(romdata['s_fanart']))
        log_verb('Set Banner    file "{0}"'.format(romdata['s_banner']))
        log_verb('Set Clearlogo file "{0}"'.format(romdata['s_clearlogo']))
        log_verb('Set Flyer     file "{0}"'.format(romdata['s_flyer']))
        log_verb('Set Map       file "{0}"'.format(romdata['s_map']))
        log_verb('Set Manual    file "{0}"'.format(romdata['s_manual']))
        log_verb('Set Trailer   file "{0}"'.format(romdata['s_trailer']))

        return ROM

    # Get a candidate game in the ROM scanner.
    def _scanner_get_candidate(self, ROM, scraper_obj, scraper_name, status_dic):
        # --- Update scanner progress dialog ---
        if self.pdialog_verbose:
            scraper_text = 'Searching games with scraper {}...'.format(scraper_name)
            self.pdialog.updateMessage2(scraper_text)
        log_debug('Searching games with scraper {}'.format(scraper_name))
        
        # --- Call scraper and get a list of games ---
        ROM_path = ROM.get_file()
        rom_name_scraping = text_format_ROM_name_for_scraping(ROM_path.getBaseNoExt())
        candidates = scraper_obj.get_candidates(
            rom_name_scraping, ROM_path.getBaseNoExt(), self.platform, status_dic)
        # * If the scraper produced an error notification show it and continue operation.
        #   Note that if a number of errors/exceptions happen (for example, network is down) then
        #   the scraper will disable itself and only a limited number of messages will be shown.
        # * In the scanner treat any scraper error message as an OK dialog.
        # * Once the error is displayed reset status_dic
        if not status_dic['status']:
            self.pdialog.close()
            kodi_dialog_OK(status_dic['msg'])
            status_dic = kodi_new_status_dic('No error')
            self.pdialog.reopen()
        if candidates is None or not candidates:
            log_verb('Found no candidates after searching.')
            return None
        log_debug('Scraper {0} found {1} candidate/s'.format(scraper_name, len(candidates)))
        # --- Choose game to download metadata ---
        if self.game_selection_mode == 0:
            log_debug('Metadata manual scraping')
            if len(candidates) == 1:
                log_debug('get_candidates() returned 1 game. Automatically selected.')
                select_candidate_idx = 0
            else:
                # Display game list found so user choses.
                log_debug('Metadata manual scraping. User chooses game.')
                self.pdialog.close()
                game_name_list = [candidate['display_name'] for candidate in candidates]
                select_candidate_idx = xbmcgui.Dialog().select(
                    'Select game for ROM {0}'.format(ROM_path.getBaseNoExt()), game_name_list)
                if select_candidate_idx < 0: select_candidate_idx = 0
                self.pdialog.reopen()
        elif self.game_selection_mode == 1:
            log_debug('Metadata automatic scraping. Selecting first result.')
            select_candidate_idx = 0
        else:
            raise ValueError('Invalid game_selection_mode {0}'.format(self.game_selection_mode))
        candidate = candidates[select_candidate_idx]

        return candidate

    # Scraps ROM metadata in the ROM scanner.
    def _scanner_scrap_ROM_metadata(self, ROM):
        log_debug('ScrapeStrategy::_scanner_scrap_ROM_metadata() Scraping metadata...')

        # --- Update scanner progress dialog ---
        if self.pdialog_verbose:
            scraper_text = 'Scraping metadata with {}...'.format(self.meta_scraper_name)
            self.pdialog.updateMessage2(scraper_text)

        # --- If no candidates available just clean the ROM Title and return ---
        if self.candidate_metadata is None and not self.candidate_metadata:
            log_verb('No medatada candidates (or previous error). Cleaning ROM name only.')
            ROM_file = ROM.get_file()
            ROM.set_name(text_format_ROM_title(ROM_file.getBaseNoExt(), self.scan_clean_tags))
            return

        # --- Grab metadata for selected game and put into ROM ---
        status_dic = kodi_new_status_dic('No error')
        game_data = self.meta_scraper_obj.get_metadata(self.candidate_metadata, status_dic)
        if not status_dic['status']:
            self.pdialog.close()
            kodi_dialog_OK(status_dic['msg'])
            self.pdialog.reopen()
            return
        scraper_applied = self._apply_candidate_on_metadata(game_data, ROM)

        # --- Update ROM NFO file after scraping ---
        if self.scan_update_NFO_files:
            log_debug('User wants to update NFO file after scraping.')
            fs_export_ROM_NFO(ROM.get_data_dic(), False)
        else:
            log_debug('User wants to NOT update NFO file after scraping. Doing nothing.')

    #
    # Returns a valid filename of the downloaded scrapped image, filename of local image
    # or empty string if scraper finds nothing or download failed.
    #
    # @param asset_info [AssetInfo object]
    # @param local_asset_path: [str]
    # @param ROM: [Rom object]
    # @return: [str] Filename string with the asset path.
    def _scanner_scrap_ROM_asset(self, asset_info, local_asset_path, ROM):
        # --- Cached frequent used things ---
        asset_name = asset_info.name
        asset_dir_FN  = self.launcher.get_asset_path(asset_info)
        asset_path_noext_FN = assets_get_path_noext_DIR(asset_info, asset_dir_FN, ROM.get_file())
        log_debug('ScrapeStrategy::_scanner_scrap_ROM_asset() Scraping {} with scraper {}...'.format(
            asset_name, self.asset_scraper_name))
        status_dic = kodi_new_status_dic('No error')
        
        # By default always use local image if found in case scraper fails.
        ret_asset_path = local_asset_path
        candidate = self.candidate_asset
        log_debug('local_asset_path "{}"'.format(local_asset_path))
        log_debug('asset_path_noext "{}"'.format(asset_path_noext_FN.getPath()))

        # --- If no candidates available just clean the ROM Title and return ---
        if self.candidate_asset is None or not self.candidate_asset:
            log_verb('No asset candidates (or previous error).')
            return ret_asset_path

        # --- If scraper does not support particular asset return inmediately ---
        if not self.asset_scraper_obj.supports_asset_ID(asset_info.id):
            log_debug('Scraper {0} does not support asset {1}.'.format(
                self.asset_scraper_name, asset_name))
            return ret_asset_path

        # --- Update scanner progress dialog ---
        if self.pdialog_verbose:
            scraper_text = 'Getting {0} images with {1}...'.format(
                asset_name, self.asset_scraper_name)
            self.pdialog.updateMessage2(scraper_text)

        # --- Grab list of images/assets for the selected candidate ---
        assetdata_list = self.asset_scraper_obj.get_assets(candidate, asset_info, status_dic)
        if not status_dic['status']:
            self.pdialog.close()
            kodi_dialog_OK(status_dic['msg'])
            status_dic = kodi_new_status_dic('No error')
            self.pdialog.reopen()
        if assetdata_list is None or not assetdata_list:
            # If scraper returns no images return current local asset.
            log_debug('{0} {1} found no images.'.format(self.asset_scraper_name, asset_name))
            return ret_asset_path
        log_verb('{0} scraper returned {1} images.'.format(asset_name, len(assetdata_list)))

        # --- Semi-automatic scraping (user choses an image from a list) ---
        if self.asset_selection_mode == 0:
            # If there is a local image add it to the list and show it to the user
            local_asset_in_list_flag = False
            if local_asset_path:
                local_asset = {
                    'asset_ID'     : asset_info.id,
                    'display_name' : 'Current local image',
                    'url_thumb'    : local_asset_path,
                }
                assetdata_list.insert(0, local_asset)
                local_asset_in_list_flag = True

            # Convert list returned by scraper into a list the select window uses.
            ListItem_list = []
            for item in assetdata_list:
                listitem_obj = xbmcgui.ListItem(label = item['display_name'], label2 = item['url_thumb'])
                listitem_obj.setArt({'icon' : item['url_thumb']})
                ListItem_list.append(listitem_obj)
            # ListItem_list has 1 or more elements at this point.
            # If assetdata_list has only 1 element do not show select dialog. Note that the
            # length of assetdata_list is 1 only if scraper returned 1 image and a local image
            # does not exist. If the scraper returned no images this point is never reached.
            if len(ListItem_list) == 1:
                image_selected_index = 0
            else:
                self.pdialog.close()
                image_selected_index = xbmcgui.Dialog().select(
                    'Select {0} image'.format(asset_name), list = ListItem_list, useDetails = True)
                log_debug('{0} dialog returned index {1}'.format(asset_name, image_selected_index))
                if image_selected_index < 0: image_selected_index = 0
                self.pdialog.reopen()
            # User chose to keep current asset.
            if local_asset_in_list_flag and image_selected_index == 0:
                log_debug('User chose local asset. Returning.')
                return ret_asset_path
        # --- Automatic scraping. Pick first image. ---
        elif self.asset_selection_mode == 1:
            image_selected_index = 0
        else:
            raise AddonError('Invalid asset_selection_mode {0}'.format(self.asset_selection_mode))

        # --- Download scraped image --------------------------------------------------------------
        selected_asset = assetdata_list[image_selected_index]

        # --- Resolve asset URL ---
        log_debug('Resolving asset URL...')
        if self.pdialog_verbose:
            scraper_text = 'Scraping {0} with {1} (Resolving URL...)'.format(
                asset_name, self.asset_scraper_name)
            self.pdialog.updateMessage2(scraper_text)
        image_url = self.asset_scraper_obj.resolve_asset_URL(selected_asset, status_dic)
        if not status_dic['status']:
            self.pdialog.close()
            kodi_dialog_OK(status_dic['msg'])
            status_dic = kodi_new_status_dic('No error')
            self.pdialog.reopen()
        if image_url is None or not image_url:
            log_debug('Error resolving URL')
            return ret_asset_path
        log_debug('Resolved {0} to URL "{1}"'.format(asset_name, image_url))

        # --- Resolve URL extension ---
        log_debug('Resolving asset URL extension...')
        image_ext = self.asset_scraper_obj.resolve_asset_URL_extension(image_url, status_dic)
        if not status_dic['status']:
            self.pdialog.close()
            kodi_dialog_OK(status_dic['msg'])
            status_dic = kodi_new_status_dic('No error')
            self.pdialog.reopen()
        if image_ext is None or not image_ext:
            log_debug('Error resolving URL')
            return ret_asset_path
        log_debug('Resolved URL extension "{0}"'.format(image_ext))

        # --- Download image ---
        if self.pdialog_verbose:
            scraper_text = 'Downloading {} from {}...'.format(
                asset_name, self.asset_scraper_name)
            self.pdialog.updateMessage2(scraper_text)
        image_local_path = asset_path_noext_FN.append('.' + image_ext)
        log_verb('Downloading URL  "{0}"'.format(image_url))
        log_verb('Into local file  "{0}"'.format(image_local_path))
        try:
            net_download_img(image_url, image_local_path)
        except socket.timeout:
            self.pdialog.close()
            kodi_dialog_OK('Cannot download {0} image (Timeout)'.format(asset_name))
            self.pdialog.reopen()

        # --- Update Kodi cache with downloaded image ---
        # Recache only if local image is in the Kodi cache, this function takes care of that.
        # kodi_update_image_cache(image_path)

        # --- Return value is downloaded image ---
        return image_local_path
    
    # This function to be used in AEL 0.9.x series.
    #
    # @param gamedata: Dictionary with game data.
    # @param romdata: ROM/Launcher data dictionary.
    # @return: True if metadata is valid an applied, False otherwise.
    def _apply_candidate_on_metadata_old(self, gamedata, romdata, ROM):
        if not gamedata: return False

        # --- Put metadata into ROM/Launcher dictionary ---
        if self.scan_ignore_scrap_title:
            romdata['m_name'] = text_format_ROM_title(ROM.getBaseNoExt(), self.scan_clean_tags)
            log_debug('User wants to ignore scraped name and use filename.')
        else:
            romdata['m_name'] = gamedata['title']
            log_debug('User wants scrapped name and not filename.')
        log_debug('Setting ROM name to "{0}"'.format(romdata['m_name']))
        romdata['m_year']      = gamedata['year']
        romdata['m_genre']     = gamedata['genre']
        romdata['m_developer'] = gamedata['developer']
        romdata['m_nplayers']  = gamedata['nplayers']
        romdata['m_esrb']      = gamedata['esrb']
        romdata['m_plot']      = gamedata['plot']

        return True

    # This function to be used in AEL 0.10.x series.
    #
    # @param gamedata: Dictionary with game data.
    # @param rom: ROM/Launcher object to apply metadata.
    # @return: True if metadata is valid an applied, False otherwise.
    def _apply_candidate_on_metadata(self, gamedata, rom):
        if not gamedata: return False

        # --- Put metadata into ROM/Launcher object ---
        if self.scan_ignore_scrap_title:
            rom_file = rom.get_file()
            rom_name = text_format_ROM_title(rom_file.getBaseNoExt(), self.scan_clean_tags)
            rom.set_name(rom_name)
            log_debug("User wants to ignore scraper name. Setting name to '{0}'".format(rom_name))
        else:
            rom_name = gamedata['title']
            rom.set_name(rom_name)
            log_debug("User wants scrapped name. Setting name to '{0}'".format(rom_name))

        rom.set_releaseyear(gamedata['year'])           # <year>
        rom.set_genre(gamedata['genre'])                # <genre>
        rom.set_developer(gamedata['developer'])        # <developer>
        rom.set_number_of_players(gamedata['nplayers']) # <nplayers>
        rom.set_esrb_rating(gamedata['esrb'])           # <esrb>
        rom.set_plot(gamedata['plot'])                  # <plot>

        return True
    
    # Called when editing a ROM by _command_edit_rom()
    # Always do MANUAL scraping mode when editing ROMs/Launchers.
    # In the future object_dic will be a Launcher/ROM object, not a dictionary.
    # TODO Merge scrap_CM_metadata_ROM() and scrap_CM_metadata_launcher() into a generic function.
    #
    # @return: [dic] kodi_new_status_dic() status dictionary.
    def scrap_CM_metadata_ROM(self, object_dic, data_dic):
        log_debug('ScrapeStrategy::scrap_CM_metadata_ROM() BEGIN ...')
        # In AEL 0.10.x this data is grabed from the objects, not passed using a dictionary.
        rom_base_noext = data_dic['rom_base_noext']
        status_dic = kodi_new_status_dic('ROM metadata updated')
        scraper_name = self.scraper_obj.get_name()

        # --- Check if scraper is OK (API keys configured, etc.) ---
        self.scraper_obj.check_before_scraping(status_dic)
        if not status_dic['status']: return status_dic

        # --- Grab candidate game ---
        candidate = self._scrap_CM_get_candidate(SCRAPE_ROM, object_dic, data_dic, status_dic)
        if not status_dic['status']: return status_dic

        # --- Grab metadata ---
        pdialog = KodiProgressDialog()
        pdialog.startProgress('{0} scraper. Getting ROM metadata...'.format(scraper_name))
        gamedata = self.scraper_obj.get_metadata(candidate, status_dic)
        pdialog.endProgress()
        if not status_dic['status']: return status_dic

        # --- Put metadata into ROM dictionary ---
        if self.scan_ignore_scrap_title:
            log_debug('User wants to ignore scraper name.')
            object_dic['m_name'] = text_format_ROM_title(rom_base_noext, self.scan_clean_tags)
        else:
            log_debug('User wants scrapped name.')
            object_dic['m_name'] = gamedata['title']
        log_debug('Setting ROM title to "{0}"'.format(object_dic['m_name']))
        object_dic['m_year']      = gamedata['year']
        object_dic['m_genre']     = gamedata['genre']
        object_dic['m_developer'] = gamedata['developer']
        object_dic['m_nplayers']  = gamedata['nplayers']
        object_dic['m_esrb']      = gamedata['esrb']
        object_dic['m_plot']      = gamedata['plot']

        return status_dic

    # Called when editing a launcher by _command_edit_launcher()
    # Note that launcher maybe a ROM launcher or a Standalone Launcher (game, app)
    #
    # @return: [dic] kodi_new_status_dic() status dictionary.
    def scrap_CM_metadata_Launcher(self, object_dic, data_dic):
        log_debug('ScrapeStrategy::scrap_CM_metadata_Launcher() BEGIN ...')
        status_dic = kodi_new_status_dic('Launcher metadata updated')
        scraper_name = self.scraper_obj.get_name()

        # --- Check if scraper is OK (API keys configured, etc.) ---
        self.scraper_obj.check_before_scraping(status_dic)
        if not status_dic['status']: return status_dic

        # --- Grab candidate game ---
        candidate = self._scrap_CM_get_candidate(SCRAPE_LAUNCHER, object_dic, data_dic, status_dic)
        if not status_dic['status']: return status_dic

        # --- Grab metadata ---
        pdialog = KodiProgressDialog()
        pdialog.startProgress('{0} scraper. Getting Launcher metadata...'.format(scraper_name))
        gamedata = self.scraper_obj.get_metadata(candidate)
        pdialog.endProgress()
        if not status_dic['status']: return status_dic

        # --- Put metadata into launcher dictionary ---
        # Scraper should not change launcher title.
        # 'nplayers' and 'esrb' ignored for launchers
        launcher.set_releaseyear(gamedata['year'])           # <year>
        launcher.set_genre(gamedata['genre'])                # <genre>
        launcher.set_developer(gamedata['developer'])        # <developer>
        launcher.set_plot(gamedata['plot'])                  # <plot>

        return status_dic

    # Called when scraping an asset in the context menu.
    # In the future object_dic will be a Launcher/ROM object, not a dictionary.
    #
    # @return: [dic] kodi_new_status_dic() status dictionary.
    def scrap_CM_asset(self, object_dic, asset_ID, data_dic):
        # log_debug('ScrapeStrategy::scrap_CM_asset() BEGIN...')

        # --- Cached frequent used things ---
        asset_info = g_assetFactory.get_asset_info(asset_ID)
        asset_name = asset_info.name
        # In AEL 0.10.x this data is grabed from the objects, not passed using a dictionary.
        rom_base_noext = data_dic['rom_base_noext']
        platform = data_dic['platform']
        current_asset_FN = data_dic['current_asset_FN']
        asset_path_noext_FN = data_dic['asset_path_noext']
        log_info('ScrapeStrategy::scrap_CM_asset() Scraping {0}...'.format(object_dic['m_name']))
        status_dic = kodi_new_status_dic('Asset updated')
        scraper_name = self.scraper_obj.get_name()

        # --- Check if scraper is OK (API keys configured, etc.) ---
        self.scraper_obj.check_before_scraping(status_dic)
        if not status_dic['status']: return status_dic

        # --- Grab candidate game ---
        candidate = self._scrap_CM_get_candidate(SCRAPE_ROM, object_dic, data_dic, status_dic)
        if not status_dic['status']: return status_dic

        # --- Grab list of images for the selected game -------------------------------------------
        pdialog = KodiProgressDialog()
        pdialog.startProgress('{} scraper (Getting {} assets...)'.format(scraper_name, asset_name))
        assetdata_list = self.scraper_obj.get_assets(candidate, asset_ID, status_dic)
        pdialog.endProgress()
        # Error/exception.
        if not status_dic['status']: return status_dic
        log_verb('{0} {1} scraper returned {2} images'.format(
            scraper_name, asset_name, len(assetdata_list)))
        # Scraper found no assets. Return immediately.
        if not assetdata_list:
            status_dic['status'] = False
            status_dic['dialog'] = KODI_MESSAGE_DIALOG
            status_dic['msg'] = '{0} {1} scraper found no '.format(scraper_name, asset_name) + \
                                'images for game "{0}".'.format(candidate['display_name'])
            return status_dic

        # If there is a local image add it to the list and show it to the user.
        local_asset_in_list_flag = False
        if current_asset_FN.exists():
            local_asset = {
                'asset_ID'     : asset_ID,
                'display_name' : 'Current local image',
                'url_thumb'    : current_asset_FN.getPath(),
            }
            assetdata_list.insert(0, local_asset)
            local_asset_in_list_flag = True

        # Convert list returned by scraper into a list the Kodi select dialog uses.
        ListItem_list = []
        for item in assetdata_list:
            listitem_obj = xbmcgui.ListItem(label = item['display_name'], label2 = item['url_thumb'])
            listitem_obj.setArt({'icon' : item['url_thumb']})
            ListItem_list.append(listitem_obj)
        # ListItem_list has 1 or more elements at this point.
        # If there is only one item in the list do not show select dialog.
        if len(ListItem_list) == 1:
            log_debug('_gui_edit_asset() ListItem_list has one element. Do not show select dialog.')
            image_selected_index = 0
        else:
            image_selected_index = xbmcgui.Dialog().select(
                'Select image', list = ListItem_list, useDetails = True)
            log_debug('{0} dialog returned index {1}'.format(asset_name, image_selected_index))
        # User cancelled dialog
        if image_selected_index < 0:
            log_debug('_gui_edit_asset() User cancelled image select dialog. Returning.')
            status_dic['status'] = False
            status_dic['msg'] = 'Image not changed'
            return status_dic
        # User chose to keep current asset.
        if local_asset_in_list_flag and image_selected_index == 0:
            log_debug('_gui_edit_asset() Selected current image "{0}"'.format(current_asset_FN.getPath()))
            status_dic['status'] = False
            status_dic['msg'] = 'Image not changed'
            return status_dic

        # --- Download scraped image (or use local image) ----------------------------------------
        selected_asset = assetdata_list[image_selected_index]
        log_debug('Selected asset_ID {0}'.format(selected_asset['asset_ID']))
        log_debug('Selected display_name {0}'.format(selected_asset['display_name']))

        # --- Resolve asset URL ---
        log_debug('Resolving asset URL ...')
        pdialog.startProgress('{} scraper (Resolving asset URL...)'.format(scraper_name), 100)
        image_url = self.scraper_obj.resolve_asset_URL(selected_asset, status_dic)
        pdialog.endProgress()
        log_debug('Resolved {} to URL "{}"'.format(asset_name, image_url))
        if not image_url:
            log_error('_gui_edit_asset() Error in scraper.resolve_asset_URL()')
            status_dic['status'] = False
            status_dic['msg'] = 'Error downloading asset'
            return status_dic
        pdialog.startProgress('{} scraper (Resolving URL extension...)'.format(scraper_name), 100)
        image_ext = self.scraper_obj.resolve_asset_URL_extension(image_url, status_dic)
        pdialog.endProgress()
        log_debug('Resolved URL extension "{}"'.format(image_ext))
        if not image_ext:
            log_error('_gui_edit_asset() Error in scraper.resolve_asset_URL_extension()')
            status_dic['status'] = False
            status_dic['msg'] = 'Error downloading asset'
            return status_dic

        # --- Download image ---
        log_debug('Downloading image ...')
        image_local_path = asset_path_noext_FN.append('.' + image_ext).getPath()
        log_verb('Downloading URL "{0}"'.format(image_url))
        log_verb('Into local file "{0}"'.format(image_local_path))
        pdialog.startProgress('Downloading {0}...'.format(asset_name), 100)
        try:
            net_download_img(image_url, image_local_path)
        except socket.timeout:
            pdialog.endProgress()
            kodi_notify_warn('Cannot download {0} image (Timeout)'.format(asset_name))
            status_dic['status'] = False
            status_dic['msg'] = 'Network timeout'
            return status_dic
        else:
            pdialog.endProgress()

        # --- Update Kodi cache with downloaded image ---
        # Recache only if local image is in the Kodi cache, this function takes care of that.
        # kodi_update_image_cache(image_local_path)

        # --- Edit using Python pass by assigment ---
        # If we reach this point is because an image was downloaded.
        # Caller is responsible to save Categories/Launchers/ROMs databases.
        object_dic[asset_info.key] = image_local_path
        status_dic['msg'] = 'Downloaded {0} with {1} scraper'.format(asset_name, scraper_name)

        return status_dic

    #
    # When scraping metadata or assets in the context menu, introduce the search strin,
    # grab candidate games, and select a candidate for scraping.
    #
    # @param object_name: [str] SCRAPE_ROM, SCRAPE_LAUNCHER.
    # @return: [dict] Dictionary with candidate data. None if error.
    def _scrap_CM_get_candidate(self, object_name, object_dic, data_dic, status_dic):
        # log_debug('ScrapeStrategy::_scrap_CM_get_candidate() BEGIN...')

        # In AEL 0.10.x this data is grabed from the objects, not passed using a dictionary.
        rom_base_noext = data_dic['rom_base_noext']
        platform = data_dic['platform']
        scraper_name = self.scraper_obj.get_name()

        # --- Ask user to enter ROM metadata search string ---
        # If ROM title has tags remove them for scraping.
        search_term = text_format_ROM_name_for_scraping(object_dic['m_name'])
        keyboard = xbmc.Keyboard(search_term, 'Enter the search term ...')
        keyboard.doModal()
        if not keyboard.isConfirmed():
            status_dic['status'] = False
            status_dic['dialog'] = KODI_MESSAGE_NOTIFY
            status_dic['msg'] = '{0} metadata unchanged'.format(object_name)
            return
        search_term = keyboard.getText().decode('utf-8')

        # --- Do a search and get a list of games ---
        pdialog = KodiProgressDialog()
        pdialog.startProgress('{0} scraper (Search game candidates...)'.format(scraper_name))
        candidate_list = self.scraper_obj.get_candidates(
            search_term, rom_base_noext, platform, status_dic)
        # If the there was an error in the scraper return immediately.
        if not status_dic['status']: return status_dic
        log_verb('Scraper found {0} result/s'.format(len(candidate_list)))
        if not candidate_list:
            status_dic['status'] = False
            status_dic['dialog'] = KODI_MESSAGE_NOTIFY_WARN
            status_dic['msg'] = 'Scraper found no matching games'
            return

        # --- Display corresponding game list found so user choses ---
        # If there is only one item in the list then don't show select dialog
        game_name_list = [c['display_name'] for c in candidate_list]
        if len(game_name_list) == 1:
            select_candidate_idx = 0
        else:
            select_candidate_idx = xbmcgui.Dialog().select(
                'Select game for ROM {0}'.format(object_dic['m_name']), game_name_list)
            if select_candidate_idx < 0:
                status_dic['status'] = False
                status_dic['dialog'] = KODI_MESSAGE_NOTIFY
                status_dic['msg'] = '{0} metadata unchanged'.format(object_name)
                return
        # log_debug('select_candidate_idx {0}'.format(select_candidate_idx))
        candidate = candidate_list[select_candidate_idx]
        log_verb('User chose game "{0}"'.format(candidate['display_name']))

        return candidate

#
# Abstract base class for all scrapers (offline or online, metadata or asset).
# The scrapers are Launcher and ROM agnostic. All the required Launcher/ROM properties are
# stored in the strategy object.
#
class Scraper(object):
    __metaclass__ = abc.ABCMeta

    # --- Class variables ------------------------------------------------------------------------
    # When then number of network error/exceptions is bigger than this threshold the scraper
    # is deactivated. This is useful in the ROM Scanner to not flood the user with error
    # messages in case something is wrong (for example, the internet connection is broken or
    # the number of API calls is exceeded).
    EXCEPTION_COUNTER_THRESHOLD = 3
    
    # Maximum amount of retries of certain requests
    RETRY_THRESHOLD = 4

    # --- Constructor ----------------------------------------------------------------------------
    # @param settings: [dict] Addon settings.
    def __init__(self, settings, fallbackScraper = None):
        self.settings = settings
        self.verbose_flag = False
        self.dump_file_flag = False
        # Record the number of network error/exceptions. If this number is bigger than a
        # threshold disable the scraper.
        self.exception_counter = 0
        # If this is True the scraper is internally disabled. A disabled scraper alwats returns
        # empty data like the NULL scraper.
        self.scraper_disabled = False

    # --- Methods --------------------------------------------------------------------------------
    # Scraper is much more verbose (even more than AEL Debug level).
    def set_verbose_mode(self, verbose_flag):
        log_debug('Scraper::set_verbose_mode() verbose_flag {0}'.format(verbose_flag))
        self.verbose_flag = verbose_flag

    # Dump scraper data into files for debugging.
    def set_debug_file_dump(self, dump_file_flag, dump_dir):
        log_debug('Scraper::set_verbose_mode() dump_file_flag {0}'.format(dump_file_flag))
        log_debug('Scraper::set_verbose_mode() dump_dir {0}'.format(dump_dir))
        self.dump_file_flag = dump_file_flag
        self.dump_dir = dump_dir

    # Dump dictionary as JSON file for debugging purposes.
    # This function is used internally by the scrapers if the flag self.dump_file_flag is True.
    def _dump_json_debug(self, file_name, data_dic):
        if not self.dump_file_flag: return
        file_path = os.path.join(self.dump_dir, file_name)
        json_str = json.dumps(data_dic, indent = 4, separators = (', ', ' : '))
        text_dump_str_to_file(file_path, json_str)

    def _dump_file_debug(self, file_name, page_data):
        if not self.dump_file_flag: return
        file_path = os.path.join(self.dump_dir, file_name)
        text_dump_str_to_file(file_path, page_data)

    @abc.abstractmethod
    def get_name(self): pass

    @abc.abstractmethod
    def supports_metadata_ID(self, metadata_ID): pass

    @abc.abstractmethod
    def supports_metadata(self): pass

    @abc.abstractmethod
    def supports_asset_ID(self, asset_ID): pass

    @abc.abstractmethod
    def supports_assets(self): pass

    # Check if the scraper is ready to work. For example, check if required API keys are
    # configured, etc. If there is some fatal errors then deactivate the scraper.
    #
    # @return: [dic] kodi_new_status_dic() status dictionary.
    @abc.abstractmethod
    def check_before_scraping(self, status_dic): pass

    # Search for candidates and return a list of dictionaries _new_candidate_dic().
    # * Every request to this function must be cached. Cached is done in the concrete scraper
    #   objects because the caching process i shihgly dependant on the scraper internals.
    # * If no candidates found by the scraper return an empty list and status is True.
    # * If there is an error/exception (network error, bad data returned) return None,
    #   the cause is printed in the log, status is False and the status dictionary contains
    #   a user notification.
    # * The number of network error/exceptions is recorded internally by the scraper. If the
    #   number of errors is **bigger than a threshold**, **the scraper is deactivated** (no more
    #   errors reported in the future, just empty data is returned).
    # * If the scraper is overloaded (maximum number of API/web requests) it is considered and
    #   error and the scraper is internally deactivated immediately. The error message associated
    #   with the scraper overloading must be printed once like any other error.
    #
    # @param search_term: [str] String to be searched.
    # @param rombase_noext: [str] rombase_noext is used by some scrapers instead of search_term,
    #                       notably the offline scrapers. Some scrapers require the literal name
    #                       of the ROM.
    # @param platform: [str] AEL platform.
    # @param status_dic: [dict] kodi_new_status_dic() status dictionary.
    # @return: [list] List of _new_candidate_dic() dictionaries. None if error/exception. Empty
    #          list if no candidates found.
    @abc.abstractmethod
    def get_candidates(self, search_term, rombase_noext, platform, status_dic): pass

    # Returns the metadata for a candidate (search result).
    # * See comments in get_candidates()
    #
    # @param candidate: [dict] Candidate returned by get_candidates()
    # @param status_dic: [dict] kodi_new_status_dic() status dictionary.
    # @return: [dict] Dictionary self._new_gamedata_dic(). If no metadata found (very unlikely)
    #          then a dictionary with default values is returned. If there is an error/exception
    #          None is returned, the cause printed in the log and status_dic has a message to show.
    @abc.abstractmethod
    def get_metadata(self, candidate, status_dic): pass

    # Returns a list of assets for a candidate (search result).
    # * Note that this function maybe called many times for the same candidate but
    #   different asset type, so a cache is necessary.
    # * See comments in get_candidates()
    #
    # @param candidate: [dict] Candidate returned by get_candidates()
    # @param status_dic: [dict] kodi_new_status_dic() status dictionary.
    # @return: [list] List of _new_assetdata_dic() dictionaries. If no assets found then an empty
    #          list is returned. If there is an error/exception None is returned, the cause printed
    #          in the log and status_dic has a message to show.
    @abc.abstractmethod
    def get_assets(self, candidate, asset_info, status_dic): pass

    # When returning the asset list with get_assets(), some sites return thumbnails images
    # because the real assets are on a single dedicate page. For this sites, resolve_asset_URL()
    # returns the true, full size URL of the asset.
    # Other scrapers, for example MobyGames, return both the thumbnail and the true asset URLs
    # in get_assets(). In such case, the implementation of this method is trivial.
    #
    # @param candidate: [dict] Candidate returned by get_candidates()
    # @param status_dic: [dict] kodi_new_status_dic() status dictionary.
    # @return: [str] String with the URL to download the asset. None is returned in case of
    #          error and status_dic updated.
    @abc.abstractmethod
    def resolve_asset_URL(self, candidate, status_dic): pass

    # Get the URL image extension. In some scrapers the type of asset cannot be obtained by
    # the asset URL and must be resolved to save the asset in the filesystem.
    #
    # @param image_url: [str] URL of the asset.
    # @param status_dic: [dict] kodi_new_status_dic() status dictionary.
    # @return: [str] String with the image extension in lowercase 'png', 'jpg', etc.
    #          None is returned in case or error/exception and status_dic updated.
    @abc.abstractmethod
    def resolve_asset_URL_extension(self, image_url, status_dic): pass

    # Not used now. candidate['id'] is used as hash value for the whole candidate dictionary.
    # candidate['id'] must be unique for each game.
    # def _dictionary_hash(self, my_dict):
    #     return hash(frozenset(sorted(my_dict.items())))

    # Nested dictionaries are not allowed. All the dictionaries here must be "hashable".
    # If your dictionary is not nested, you could make a frozenset with the dict's items
    # and use hash():
    #
    # hash(frozenset(sorted(my_dict.items())))
    #
    # This is much less computationally intensive than generating the JSON string
    # or representation of the dictionary.
    # See https://stackoverflow.com/questions/5884066/hashing-a-dictionary
    def _new_candidate_dic(self):
        return {
            'id'               : '',
            'display_name'     : '',
            'platform'         : '',
            'scraper_platform' : '',
            'order'            : 0,
        }

    def _new_gamedata_dic(self):
        return {
            'title'     : '',
            'year'      : '',
            'genre'     : '',
            'developer' : '',
            'nplayers'  : '',
            'esrb'      : '',
            'plot'      : ''
        }

    # url_thumb is always returned by get_assets().
    # url is returned by resolve_asset_URL().
    # Note that some scrapers (MobyGames) return both url_thumb and url in get_assets(). Always
    # call resolve_asset_URL() for compabilitity with all scrapers.
    def _new_assetdata_dic(self):
        return {
            'asset_ID'     : None,
            'display_name' : '',
            'url_thumb'    : '',
            'url'          : '',
            'is_online'    : True,
            'is_on_page'   : False
        }

    # This functions is called when an error that is not an exception and needs to increase
    # the scraper error limit happens.
    # All messages generated in the scrapers are KODI_MESSAGE_DIALOG.
    def _handle_error(self, status_dic, user_msg):
        # Print error message to the log.
        log_error('Scraper::_handle_error() user_msg "{}"'.format(user_msg))

        # Fill in the status dictionary so the error message will be propagated up in the
        # stack and the error message printed in the GUI.
        status_dic['status'] = False
        status_dic['dialog'] = KODI_MESSAGE_DIALOG
        status_dic['msg'] = user_msg
        
        # Record the number of error/exceptions produced in the scraper and disable the scraper
        # if the number of errors is higher than a threshold.
        self.exception_counter += 1
        if self.exception_counter > Scraper.EXCEPTION_COUNTER_THRESHOLD:
            err_m = 'Maximun number of errors exceeded. Disabling scraper.'
            log_error(err_m)
            self.scraper_disabled = True
            # Replace error message witht the one that the scraper is disabled.
            status_dic['msg'] = err_m

    # This function is called when an exception in the scraper code happens.
    # All messages from the scrapers are KODI_MESSAGE_DIALOG.
    def _handle_exception(self, ex, status_dic, user_msg):
        log_error('(Exception) Object type "{}"'.format(type(ex)))
        log_error('(Exception) Message "{}"'.format(str(ex)))
        self._handle_error(status_dic, user_msg)

# ------------------------------------------------------------------------------------------------
# NULL scraper, does nothing.
# ------------------------------------------------------------------------------------------------
class Null_Scraper(Scraper):
    # @param settings: [dict] Addon settings. Particular scraper settings taken from here.
    def __init__(self, settings): super(Null_Scraper, self).__init__(settings)

    def get_name(self): return 'Null'

    def supports_metadata_ID(self, metadata_ID): return False

    def supports_metadata(self): return False

    def supports_asset_ID(self, asset_ID): return False

    def supports_assets(self): return False

    def check_before_scraping(self, status_dic): return status_dic

    # Null scraper never finds candidates.
    def get_candidates(self, search_term, rombase_noext, platform, status_dic): return []

    # Null scraper never returns valid scraped metadata.
    def get_metadata(self, candidate, status_dic): return self._new_gamedata_dic()

    def get_assets(self, candidate, asset_info, status_dic): return []

    def resolve_asset_URL(self, candidate, status_dic): pass

    def resolve_asset_URL_extension(self, image_url, status_dic): return text_get_URL_extension(image_url)

# ------------------------------------------------------------------------------------------------
# AEL offline metadata scraper.
# ------------------------------------------------------------------------------------------------
class AEL_Offline(Scraper):
    # --- Class variables ------------------------------------------------------------------------
    supported_metadata_list = [
        META_TITLE_ID,
        META_YEAR_ID,
        META_GENRE_ID,
        META_DEVELOPER_ID,
        META_NPLAYERS_ID,
        META_ESRB_ID,
        META_PLOT_ID,
    ]

    # --- Constructor ----------------------------------------------------------------------------
    # @param settings: [dict] Addon settings. Particular scraper settings taken from here.
    def __init__(self, settings):
        # --- This scraper settings ---
        self.addon_dir = settings['scraper_aeloffline_addon_code_dir']
        log_debug('AEL_Offline::__init__() Setting addon dir "{}"'.format(self.addon_dir))

        # --- Cached TGDB metadata ---
        self._reset_cached_games()

        # --- Pass down common scraper settings ---
        super(AEL_Offline, self).__init__(settings)

    # --- Base class abstract methods ------------------------------------------------------------
    def get_name(self): return 'AEL Offline'

    def supports_metadata_ID(self, metadata_ID):
        return True if metadata_ID in ScreenScraper_V1.supported_metadata_list else False

    def supports_metadata(self): return True

    def supports_asset_ID(self, asset_ID): return False

    def supports_assets(self): return False

    def check_before_scraping(self, status_dic): return status_dic

    def get_candidates(self, search_term, rombase_noext, platform, status_dic):
        log_debug('AEL_Offline::get_candidates() search_term   "{0}"'.format(search_term))
        log_debug('AEL_Offline::get_candidates() rombase_noext "{0}"'.format(rombase_noext))
        log_debug('AEL_Offline::get_candidates() AEL platform  "{0}"'.format(platform))

        # If not cached XML data found (maybe offline scraper does not exist for this platform or 
        # cannot be loaded) return an empty list of candidates.
        self._initialise_platform(platform)
        if not self.cached_games: return []

        if platform == 'MAME':
            # --- Search MAME games ---
            candidate_list = self._get_MAME_candidates(search_term, rombase_noext, platform)
        else:
            # --- Search No-Intro games ---
            candidate_list = self._get_NoIntro_candidates(search_term, rombase_noext, platform)

        return candidate_list

    def get_metadata(self, candidate, status_dic):
        gamedata = self._new_gamedata_dic()

        if self.cached_platform == 'MAME':
            # --- MAME scraper ---
            key_id = candidate['id']
            log_verb("AEL_Offline::get_metadata() Mode MAME id = '{0}'".format(key_id))
            gamedata['title']     = self.cached_games[key_id]['description']
            gamedata['year']      = self.cached_games[key_id]['year']
            gamedata['genre']     = self.cached_games[key_id]['genre']
            gamedata['developer'] = self.cached_games[key_id]['manufacturer']
        elif self.cached_platform == 'Unknown':
            # --- Unknown platform. Behave like NULL scraper ---
            log_verb("AEL_Offline::get_metadata() Mode Unknown. Doing nothing.")
        else:
            # --- No-Intro scraper ---
            key_id = candidate['id']
            log_verb("AEL_Offline::get_metadata() Mode No-Intro id = '{0}'".format(key_id))
            gamedata['title']     = self.cached_games[key_id]['description']
            gamedata['year']      = self.cached_games[key_id]['year']
            gamedata['genre']     = self.cached_games[key_id]['genre']
            gamedata['developer'] = self.cached_games[key_id]['manufacturer']
            gamedata['nplayers']  = self.cached_games[key_id]['player']
            gamedata['esrb']      = self.cached_games[key_id]['rating']
            gamedata['plot']      = self.cached_games[key_id]['story']

        return gamedata

    def get_assets(self, candidate, asset_info, status_dic): return []

    def resolve_asset_URL(self, candidate, status_dic): pass

    def resolve_asset_URL_extension(self, image_url, status_dic): pass

    # --- This class own methods -----------------------------------------------------------------
    def _get_MAME_candidates(self, search_term, rombase_noext, platform):
        log_verb("AEL_Offline::_get_MAME_candidates() Scraper working in MAME mode.")

        # --- MAME rombase_noext is exactly the rom name ---
        # MAME offline scraper either returns one candidate game or nothing at all.
        rom_base_noext_lower = rombase_noext.lower()
        if rom_base_noext_lower in self.cached_games:
            candidate = self._new_candidate_dic()
            candidate['id'] = self.cached_games[rom_base_noext_lower]['name']
            candidate['display_name'] = self.cached_games[rom_base_noext_lower]['description']
            candidate['platform'] = platform
            candidate['scraper_platform'] = platform
            candidate['order'] = 1
            return [candidate]
        else:
            return []

    def _get_NoIntro_candidates(self, search_term, rombase_noext, platform):
        # --- First try an exact match using rombase_noext ---
        log_verb("AEL_Offline::_get_NoIntro_candidates() Scraper working in No-Intro mode.")
        log_verb("AEL_Offline::_get_NoIntro_candidates() Trying exact search for '{0}'".format(
            rombase_noext))
        candidate_list = []
        if rombase_noext in self.cached_games:
            log_verb("AEL_Offline::_get_NoIntro_candidates() Exact match found.")
            candidate = self._new_candidate_dic()
            candidate['id'] = rombase_noext
            candidate['display_name'] = self.cached_games[rombase_noext]['name']
            candidate['platform'] = platform
            candidate['scraper_platform'] = platform
            candidate['order'] = 1
            candidate_list.append(candidate)
        else:
            # --- If nothing found, do a fuzzy search ---
            log_verb("AEL_Offline::_get_NoIntro_candidates() No exact match found.")
            log_verb("AEL_Offline::_get_NoIntro_candidates() Trying fuzzy search '{0}'".format(
                search_term))
            search_string_lower = search_term.lower()
            regexp = '.*{0}.*'.format(search_string_lower)
            try:
                # Sometimes this produces: raise error, v # invalid expression
                p = re.compile(regexp)
            except:
                log_info('AEL_Offline::_get_NoIntro_candidates() Exception in re.compile(regexp)')
                log_info('AEL_Offline::_get_NoIntro_candidates() regexp = "{0}"'.format(regexp))
                return []

            for key in self.cached_games:
                this_game_name = self.cached_games[key]['name']
                this_game_name_lower = this_game_name.lower()
                match = p.match(this_game_name_lower)
                if not match: continue
                # --- Add match to candidate list ---
                candidate = self._new_candidate_dic()
                candidate['id'] = self.cached_games[key]['name']
                candidate['display_name'] = self.cached_games[key]['name']
                candidate['platform'] = platform
                candidate['scraper_platform'] = platform
                candidate['order'] = 1
                # If there is an exact match of the No-Intro name put that candidate game first.
                if search_term == this_game_name:                          candidate['order'] += 1
                if rombase_noext == this_game_name:                        candidate['order'] += 1
                if self.cached_games[key]['name'].startswith(search_term): candidate['order'] += 1
                candidate_list.append(candidate)
            candidate_list.sort(key = lambda result: result['order'], reverse = True)

        return candidate_list

    # Load XML database and keep it cached in memory.
    def _initialise_platform(self, platform):
        # Check if we have data already cached in object memory for this platform
        if self.cached_platform == platform:
            log_debug('AEL_Offline::_initialise_platform() platform = "{0}" is cached in object.'.format(
                platform))
            return
        else:
            log_debug('AEL_Offline::_initialise_platform() platform = "{0}" not cached. Loading XML.'.format(
                platform))

        # What if platform is not in the official list dictionary? Then load
        # nothing and behave like the NULL scraper.
        try:
            xml_file = platform_AEL_to_Offline_GameDBInfo_XML[platform]
        except:
            log_debug('AEL_Offline::_initialise_platform() Platform {0} not found'.format(platform))
            log_debug('AEL_Offline::_initialise_platform() Defaulting to Unknown')
            self._reset_cached_games()
            return

        # Load XML database and keep it in memory for subsequent calls
        xml_path = os.path.join(self.addon_dir, xml_file)
        # log_debug('AEL_Offline::_initialise_platform() Loading XML {0}'.format(xml_path))
        self.cached_games = audit_load_OfflineScraper_XML(xml_path)
        if not self.cached_games:
            self._reset_cached_games()
            return
        self.cached_xml_path = xml_path
        self.cached_platform = platform
        log_debug('AEL_Offline::_initialise_platform() cached_xml_path = {0}'.format(self.cached_xml_path))
        log_debug('AEL_Offline::_initialise_platform() cached_platform = {0}'.format(self.cached_platform))

    def _reset_cached_games(self):
        self.cached_games = {}
        self.cached_xml_path = ''
        self.cached_platform = 'Unknown'

# ------------------------------------------------------------------------------------------------
# LaunchBox offline metadata scraper.
# Do not implement this scraper. It is better to have one good offline scraper than many bad.
# Users will be encouraged to improve the AEL Offline scraper.
# ------------------------------------------------------------------------------------------------
# class LB_Offline(Scraper): pass

# ------------------------------------------------------------------------------------------------
# TheGamesDB online scraper (metadata and assets).
# TheGamesDB is the scraper reference implementation. Always look here for comments when
# developing other scrapers.
#
# | Site     | https://thegamesdb.net      |
# | API info | https://api.thegamesdb.net/ |
# ------------------------------------------------------------------------------------------------
class TheGamesDB(Scraper):
    # --- Class variables ------------------------------------------------------------------------
    supported_metadata_list = [
        META_TITLE_ID,
        META_YEAR_ID,
        META_GENRE_ID,
        META_DEVELOPER_ID,
        META_NPLAYERS_ID,
        META_ESRB_ID,
        META_PLOT_ID,
    ]
    supported_asset_list = [
        ASSET_FANART_ID,
        ASSET_BANNER_ID,
        ASSET_CLEARLOGO_ID,
        ASSET_SNAP_ID,
        ASSET_BOXFRONT_ID,
        ASSET_BOXBACK_ID,
    ]
    asset_name_mapping = {
        'screenshot': ASSET_SNAP_ID,
        'boxart' : ASSET_BOXFRONT_ID,
        'boxartfront': ASSET_BOXFRONT_ID,
        'boxartback': ASSET_BOXBACK_ID,
        'fanart' : ASSET_FANART_ID,
        'clearlogo': ASSET_CLEARLOGO_ID,
        'banner': ASSET_BANNER_ID,
    }

    # --- Constructor ----------------------------------------------------------------------------
    def __init__(self, settings):
        # --- This scraper settings ---
        # Make sure this is the public key (limited by IP) and not the private key.
        self.api_public_key = '828be1fb8f3182d055f1aed1f7d4da8bd4ebc160c3260eae8ee57ea823b42415'
        if settings['scraper_thegamesdb_apikey'] is not None:
            self.api_public_key = settings['scraper_thegamesdb_apikey']
            
        # --- Cached TGDB metadata ---
        self.cache_candidates = {}
        self.cache_metadata = {}
        self.cache_assets = {}
        self.all_asset_cache = {}

        self.genres_cached = {}
        self.developers_cached = {}
        self.publishers_cached = {}

        # --- Pass down common scraper settings ---
        super(TheGamesDB, self).__init__(settings)

    # --- Base class abstract methods ------------------------------------------------------------
    def get_name(self): return 'TheGamesDB'

    def supports_metadata_ID(self, metadata_ID):
        return True if metadata_ID in TheGamesDB.supported_metadata_list else False

    def supports_metadata(self): return True

    def supports_asset_ID(self, asset_ID):
        return True if asset_ID in TheGamesDB.supported_asset_list else False

    def supports_assets(self): return True

    # TGDB does not require any API keys. By default status_dic is configured for successful
    # operation so return it as it is.
    def check_before_scraping(self, status_dic): return status_dic

    # This function may be called many times in the ROM Scanner. All calls to this function
    # must be cached. See comments for this function in the Scraper abstract class.
    def get_candidates(self, search_term, rombase_noext, platform, status_dic):
        # --- If scraper is disabled return immediately and silently ---
        if self.scraper_disabled:
            log_debug('TheGamesDB::get_candidates() Scraper disabled. Returning empty data.')
            return []

        # --- Check if search term is in the cache ---
        cache_key = search_term + '__' + rombase_noext + '__' + platform
        if cache_key in self.cache_candidates:
            log_debug('TheGamesDB::get_candidates() Cache hit "{0}"'.format(cache_key))
            candidate_list = self.cache_candidates[cache_key]
            return candidate_list

        # --- Request is not cached. Get candidates and introduce in the cache ---
        log_debug('TheGamesDB::get_candidates() Cache miss "{0}"'.format(cache_key))
        scraper_platform = AEL_platform_to_TheGamesDB(platform)
        log_debug('TheGamesDB::get_candidates() search_term         "{0}"'.format(search_term))
        log_debug('TheGamesDB::get_candidates() rom_base_noext      "{0}"'.format(rombase_noext))
        log_debug('TheGamesDB::get_candidates() AEL platform        "{0}"'.format(platform))
        log_debug('TheGamesDB::get_candidates() TheGamesDB platform "{0}"'.format(scraper_platform))
        candidate_list = self._search_candidates(
            search_term, rombase_noext, platform, scraper_platform, status_dic)
        # If an error happened do not update the cache.
        if not status_dic['status']: return None

        # --- Add candidate games to the cache ---
        log_debug('TheGamesDB::get_candidates() Adding to cache "{0}"'.format(cache_key))
        self.cache_candidates[cache_key] = candidate_list

        # --- Deactivate this for now ---
        # if len(candidate_list) == 0:
        #     altered_search_term = self._cleanup_searchterm(search_term, rombase_noext, platform)
        #     log_debug('Cleaning search term. Before "{0}"'.format(search_term))
        #     log_debug('After "{0}"'.format(altered_search_term))
        #     if altered_search_term != search_term:
        #         log_debug('No matches, trying again with altered search terms: {0}'.format(
        #             altered_search_term))
        #         return self._get_candidates(altered_search_term, rombase_noext, platform)

        return candidate_list
    
    # This function may be called many times in the ROM Scanner. All calls to this function
    # must be cached. See comments for this function in the Scraper abstract class.
    def get_metadata(self, candidate, status_dic):
        # --- If scraper is disabled return immediately and silently ---
        if self.scraper_disabled:
            log_debug('TheGamesDB::get_metadata() Scraper disabled. Returning empty data.')
            return self._new_gamedata_dic()

        # --- Check if search term is in the cache ---
        cache_key = str(candidate['id'])
        if cache_key in self.cache_metadata:
            log_debug('TheGamesDB::get_metadata() Cache hit "{0}"'.format(cache_key))
            gamedata = self.cache_metadata[cache_key]
            return gamedata

        # --- Request is not cached. Get candidates and introduce in the cache ---
        # | Mandatory field | JSON example                          | Used |
        # |-----------------|---------------------------------------|------|
        # | id              | "id": 1                               | N/A  |
        # | game_title      | "game_title": "Halo: Combat Evolved"  | N/A  |
        # | release_date    | "release_date": "2001-11-15"          | N/A  |
        # | developers      | "developers": [ 1389 ]                | N/A  |
        # |-----------------|---------------------------------------|------|
        # | Optional field  | JSON example                          | Used |
        # |-----------------|---------------------------------------|------|
        # | players         | "players" : 1                         | Yes  |
        # | publishers      | "publishers": [ 1 ]                   | No   |
        # | genres          | "genres": [ 8 ]                       | Yes  |
        # | overview        | "overview": "In Halo's ..."           | Yes  |
        # | last_updated    | "last_updated": "2018-07-11 21:05:01" | No   |
        # | rating          | "rating": "M - Mature"                | Yes  |
        # | platform        | "platform": 1                         | No   |
        # | coop            | "coop": "No"                          | No   |
        # | youtube         | "youtube": "dR3Hm8scbEw"              | No   |
        # | alternates      | "alternates": null                    | No   |
        # |-----------------|---------------------------------------|------|
        log_debug('TheGamesDB::get_metadata() Cache miss "{0}"'.format(cache_key))
        url_a = 'https://api.thegamesdb.net/Games/ByGameID?apikey={0}&id={1}'
        url_b = '&fields=players%2Cgenres%2Coverview%2Crating'
        url_a = url_a.format(self._get_API_key(), candidate['id'])
        url = url_a + url_b
        json_data = self._retrieve_URL_as_JSON(url, status_dic)
        if not status_dic['status']: return None
        self._dump_json_debug('TGDB_get_metadata.json', json_data)

        # --- Parse game page data ---
        log_debug('TheGamesDB::get_metadata() Parsing game metadata...')
        online_data = json_data['data']['games'][0]
        gamedata = self._new_gamedata_dic()
        gamedata['title']     = self._parse_metadata_title(online_data)
        gamedata['year']      = self._parse_metadata_year(online_data)
        gamedata['genre']     = self._parse_metadata_genres(online_data, status_dic)
        if not status_dic['status']: return None
        gamedata['developer'] = self._parse_metadata_developer(online_data, status_dic)
        if not status_dic['status']: return None
        gamedata['nplayers']  = self._parse_metadata_nplayers(online_data)
        gamedata['esrb']      = self._parse_metadata_esrb(online_data)
        gamedata['plot']      = self._parse_metadata_plot(online_data)

        # --- Put metadata in the cache ---
        log_debug('TheGamesDB::get_metadata() Adding to cache "{0}"'.format(cache_key))
        self.cache_metadata[cache_key] = gamedata

        return gamedata
 
    # This function may be called many times in the ROM Scanner. All calls to this function
    # must be cached. See comments for this function in the Scraper abstract class.
<<<<<<< HEAD
    def get_assets(self, candidate, asset_info, status_dic):
=======
    def get_assets(self, candidate, asset_ID, status_dic):
        # --- If scraper is disabled return immediately and silently ---
        if self.scraper_disabled:
            log_debug('TheGamesDB::get_assets() Scraper disabled. Returning empty data.')
            return []

        asset_info = assets_get_info_scheme(asset_ID)
>>>>>>> 363b236f
        log_debug('Scraper::get_assets() Getting assets {} (ID {}) for candidate ID = {}'.format(
            asset_info.name, asset_info.id, candidate['id']))

        # --- Check if search term is in the cache ---
        cache_key = str(candidate['id']) + '__' + asset_info.name + '__' + str(asset_info.id)
        if cache_key in self.cache_assets:
            log_debug('Scraper::get_assets() Cache hit "{0}"'.format(cache_key))
            asset_list = self.cache_assets[cache_key]
            return asset_list

        # --- Request is not cached. Get candidates and introduce in the cache ---
        log_debug('Scraper::get_assets() Cache miss "{0}"'.format(cache_key))
        # Get all assets for candidate. _scraper_get_assets_all() caches all assets for a
        # candidate. Then select asset of a particular type.
        all_asset_list = self._retrieve_all_assets(candidate, status_dic)
        if not status_dic['status']: return None
        asset_list = [asset_dic for asset_dic in all_asset_list if asset_dic['asset_ID'] == asset_info.id]
        log_debug('TheGamesDB::get_assets() Total assets {0} / Returned assets {1}'.format(
        len(all_asset_list), len(asset_list)))

        # --- Put metadata in the cache ---
        self.cache_assets[cache_key] = asset_list

        return asset_list

    def resolve_asset_URL(self, candidate, status_dic):
        return candidate['url']

    def resolve_asset_URL_extension(self, image_url, status_dic):
        return text_get_URL_extension(image_url)

    # --- This class own methods -----------------------------------------------------------------
    def debug_get_platforms(self, status_dic):
        log_debug('TheGamesDB::debug_get_platforms() BEGIN...')
        url = 'https://api.thegamesdb.net/Platforms?apikey={}'.format(self._get_API_key())
        json_data = self._retrieve_URL_as_JSON(url, status_dic)
        if not status_dic['status']: return None
        self._dump_json_debug('TGDB_get_platforms.json', json_data)

        return json_data

    def debug_get_genres(self, status_dic):
        log_debug('TheGamesDB::debug_get_genres() BEGIN...')
        url = 'https://api.thegamesdb.net/Genres?apikey={}'.format(self._get_API_key())
        json_data = self._retrieve_URL_as_JSON(url, status_dic)
        if not status_dic['status']: return None
        self._dump_json_debug('TGDB_get_genres.json', json_data)

        return json_data

    # Always use the developer public key which is limited per IP address. This function
    # may return the private key during scraper development for debugging purposes.
    def _get_API_key(self): return self.api_public_key

    # --- Retrieve list of games ---
    def _search_candidates(self, search_term, rombase_noext, platform, scraper_platform, status_dic):
        # quote_plus() will convert the spaces into '+'. Note that quote_plus() requires an
        # UTF-8 encoded string and does not work with Unicode strings.
        # https://stackoverflow.com/questions/22415345/using-pythons-urllib-quote-plus-on-utf-8-strings-with-safe-arguments
        search_string_encoded = urllib.quote_plus(search_term.encode('utf8'))
        url_str = 'https://api.thegamesdb.net/Games/ByGameName?apikey={0}&name={1}&filter[platform]={2}'
        url = url_str.format(self._get_API_key(), search_string_encoded, scraper_platform)
        # _retrieve_games_from_url() may load files recursively from several pages so this code
        # must be in a separate function.
        candidate_list = self._retrieve_games_from_url(
            url, search_term, platform, scraper_platform, status_dic)
        if not status_dic['status']: return None

        # --- Sort game list based on the score. High scored candidates go first ---
        candidate_list.sort(key = lambda result: result['order'], reverse = True)

        return candidate_list

    # Return a list of candiate games. Return None if error/exception.
    def _retrieve_games_from_url(self, url, search_term, platform, scraper_platform, status_dic):
        # --- Get URL data as JSON ---
        json_data = self._retrieve_URL_as_JSON(url, status_dic)
        if not status_dic['status']: return None
        self._dump_json_debug('TGDB_get_candidates.json', json_data)

        # --- Parse game list ---
        games_json = json_data['data']['games']
        candidate_list = []
        for item in games_json:
            title = item['game_title']
            candidate = self._new_candidate_dic()
            candidate['id'] = item['id']
            candidate['display_name'] = title
            candidate['platform'] = platform
            candidate['scraper_platform'] = scraper_platform
            candidate['order'] = 1
            # Increase search score based on our own search.
            if title.lower() == search_term.lower():                  candidate['order'] += 2
            if title.lower().find(search_term.lower()) != -1:         candidate['order'] += 1
            if scraper_platform > 0 and platform == scraper_platform: candidate['order'] += 1
            candidate_list.append(candidate)

        log_debug('TheGamesDB:: Found {0} titles with last request'.format(len(candidate_list)))
        # --- Recursively load more games ---
        next_url = json_data['pages']['next']
        if next_url is not None:
            log_debug('TheGamesDB::_retrieve_games_from_url() Recursively loading game page')
            candidate_list = candidate_list + self._retrieve_games_from_url(
                next_url, search_term, scraper_platform)

        return candidate_list

    def _cleanup_searchterm(self, search_term, rom_path, rom):
        altered_term = search_term.lower().strip()
        for ext in self.launcher.get_rom_extensions():
            altered_term = altered_term.replace(ext, '')
        return altered_term

    def _parse_metadata_title(self, online_data):
        if 'game_title' in online_data: title_str = online_data['game_title']
        else:                           title_str = DEFAULT_META_TITLE

        return title_str

    def _parse_metadata_year(self, online_data):
        if 'release_date' in online_data and \
           online_data['release_date'] is not None and \
           online_data['release_date'] != '':
            year_str = online_data['release_date'][:4]
        else:
            year_str = DEFAULT_META_YEAR
        return year_str

    def _parse_metadata_genres(self, online_data, status_dic):
        if 'genres' not in online_data: return ''
        # "genres" : [ 1 , 15 ],
        genre_ids = online_data['genres']
        # log_variable('genre_ids', genre_ids)
        # For some games genre_ids is None. In that case return an empty string (default DB value).
        if not genre_ids: return DEFAULT_META_GENRE
        TGDB_genres = self._retrieve_genres(status_dic)
        if not status_dic['status']: return None
        genre_list = [TGDB_genres[genre_id] for genre_id in genre_ids]
        return ', '.join(genre_list)

    def _parse_metadata_developer(self, online_data, status_dic):
        if 'developers' not in online_data: return ''
        # "developers" : [ 7979 ],
        developers_ids = online_data['developers']
        # For some games developers_ids is None. In that case return an empty string (default DB value).
        if not developers_ids: return DEFAULT_META_DEVELOPER
        TGDB_developers = self._retrieve_developers(status_dic)
        if not status_dic['status']: return None
        developer_list = [TGDB_developers[dev_id] for dev_id in developers_ids]

        return ', '.join(developer_list)

    def _parse_metadata_nplayers(self, online_data):
        if 'players' in online_data: nplayers_str = str(online_data['players'])
        else:                        nplayers_str = DEFAULT_META_NPLAYERS

        return nplayers_str

    def _parse_metadata_esrb(self, online_data):
        if 'rating' in online_data: esrb_str = online_data['rating']
        else:                       esrb_str = DEFAULT_META_ESRB

        return esrb_str

    def _parse_metadata_plot(self, online_data):
        if 'overview' in online_data: plot_str = online_data['overview']
        else:                         plot_str = DEFAULT_META_PLOT

        return plot_str

    # Get a dictionary of TGDB genres (integers) to AEL genres (strings).
    # TGDB genres are cached in an object variable.
    def _retrieve_genres(self, status_dic):
        # --- Cache hit ---
        if self.genres_cached:
            log_debug('TheGamesDB::_retrieve_genres() Genres cache hit.')
            return self.genres_cached

        # --- Cache miss. Retrieve data ---
        log_debug('TheGamesDB::_retrieve_genres() Genres cache miss. Retrieving genres...')
        url = 'https://api.thegamesdb.net/Genres?apikey={}'.format(self._get_API_key())
        page_data = self._retrieve_URL_as_JSON(url, status_dic)
        if not status_dic['status']: return None
        self._dump_json_debug('TGDB_get_genres.json', page_data)

        # --- Update cache ---
        self.genres_cached = {}
        for genre_id in page_data['data']['genres']:
            self.genres_cached[int(genre_id)] = page_data['data']['genres'][genre_id]['name']
        log_debug('TheGamesDB::_retrieve_genres() There are {} genres'.format(len(self.genres_cached)))

        return self.genres_cached

    def _retrieve_developers(self, status_dic):
        # --- Cache hit ---
        if self.developers_cached:
            log_debug('TheGamesDB::_retrieve_developers() Developers cache hit.')
            return self.developers_cached

        # --- Cache miss. Retrieve data ---
        log_debug('TheGamesDB::_retrieve_developers() Developers cache miss. Retrieving developers...')
        url = 'https://api.thegamesdb.net/Developers?apikey={}'.format(self._get_API_key())
        page_data = self._retrieve_URL_as_JSON(url, status_dic)
        if not status_dic['status']: return None
        self._dump_json_debug('TGDB_get_developers.json', page_data)

        # --- Update cache ---
        self.developers_cached = {}
        for developer_id in page_data['data']['developers']:
            self.developers_cached[int(developer_id)] = page_data['data']['developers'][developer_id]['name']
        log_debug('TheGamesDB::_retrieve_developers() There are {} developers'.format(len(self.genres_cached)))

        return self.developers_cached

    # Publishers is not used in AEL at the moment.
    # THIS FUNCTION CODE MUST BE UPDATED.
    def _retrieve_publishers(self, publisher_ids):
        if publisher_ids is None: return ''
        if self.publishers_cached is None:
            log_debug('TheGamesDB:: No cached publishers. Retrieving from online.')
            url = 'https://api.thegamesdb.net/Publishers?apikey={}'.format(self._get_API_key())
            page_data_raw = net_get_URL(url, self._clean_URL_for_log(url))
            publishers_json = json.loads(page_data_raw)
            self.publishers_cached = {}
            for publisher_id in publishers_json['data']['publishers']:
                self.publishers_cached[int(publisher_id)] = publishers_json['data']['publishers'][publisher_id]['name']
        publisher_names = [self.publishers_cached[publisher_id] for publisher_id in publisher_ids]

        return ' / '.join(publisher_names)

    # Get ALL available assets for game.
    # Cache the results because this function may be called multiple times.
    def _retrieve_all_assets(self, candidate, status_dic):
        # --- Cache hit ---
        cache_key = str(candidate['id'])
        if cache_key in self.all_asset_cache:
            log_debug('TheGamesDB::_retrieve_all_assets() Cache hit "{0}"'.format(cache_key))
            asset_list = self.all_asset_cache[cache_key]
            return asset_list

        # --- Cache miss. Retrieve data and update cache ---
        log_debug('TheGamesDB::_retrieve_all_assets() Cache miss "{0}". Retrieving all assets...'.format(
            cache_key))
        url = 'https://api.thegamesdb.net/Games/Images?apikey={}&games_id={}'.format(
            self._get_API_key(), candidate['id'])
        asset_list = self._retrieve_assets_from_url(url, candidate['id'], status_dic)
        if not status_dic['status']: return None
        log_debug('A total of {0} assets found for candidate ID {1}'.format(
            len(asset_list), candidate['id']))
        self.all_asset_cache[cache_key] = asset_list

        return asset_list

    def _retrieve_assets_from_url(self, url, candidate_id, status_dic):
        # --- Read URL JSON data ---
        page_data = self._retrieve_URL_as_JSON(url, status_dic)
        if not status_dic['status']: return None
        self._dump_json_debug('TGDB_get_assets.json', page_data)

        # --- Parse images page data ---
        base_url_thumb = page_data['data']['base_url']['thumb']
        base_url = page_data['data']['base_url']['original']
        assets_list = []
        for image_data in page_data['data']['images'][str(candidate_id)]:
            asset_name = '{0} ID {1}'.format(image_data['type'], image_data['id'])
            if image_data['type'] == 'boxart':
                if   image_data['side'] == 'front': asset_ID = ASSET_BOXFRONT_ID
                elif image_data['side'] == 'back':  asset_ID = ASSET_BOXBACK_ID
                else:                               raise ValueError
            else:
                asset_ID = TheGamesDB.asset_name_mapping[image_data['type']]
            asset_fname = image_data['filename']

            # url_thumb is mandatory.
            # url is not mandatory here but MobyGames provides it anyway.
            asset_data = self._new_assetdata_dic()
            asset_data['asset_ID'] = asset_ID
            asset_data['display_name'] = asset_name
            asset_data['url_thumb'] = base_url_thumb + asset_fname
            asset_data['url'] = base_url + asset_fname
            if self.verbose_flag:
                log_debug('TheGamesDB:: Found Asset {0}'.format(asset_data['name']))
            assets_list.append(asset_data)

        # --- Recursively load more assets ---
        next_url = page_data['pages']['next']
        if next_url is not None:
            log_debug('TheGamesDB::_retrieve_assets_from_url() Recursively loading assets page')
            assets_list = assets_list + self._retrieve_assets_from_url(next_url, candidate_id)

        return assets_list

    # TGDB URLs are safe for printing, however the API key is too long.
    # Clean URLs for safe logging.
    def _clean_URL_for_log(self, url):
        clean_url = url
        # apikey is followed by more arguments
        clean_url = re.sub('apikey=[^&]*&', 'apikey=***&', clean_url)
        # apikey is at the end of the string
        clean_url = re.sub('apikey=[^&]*$', 'apikey=***', clean_url)
        # log_variable('url', url)
        # log_variable('clean_url', clean_url)

        return clean_url

    # Retrieve URL and decode JSON object.
    def _retrieve_URL_as_JSON(self, url, status_dic):
        page_data_raw, http_code = net_get_URL(url, self._clean_URL_for_log(url))
        if page_data_raw is None:
            self._handle_error(status_dic, 'TGDB: Network error in net_get_URL()')
            return None
        try:
            json_data = json.loads(page_data_raw)
        except Exception as ex:
            self._handle_exception(ex, status_dic, 'Error decoding JSON data from TheGamesDB.')
            return None
        # Check for scraper overloading. Scraper is disabled if overloaded.
        # Does the scraper return valid JSON when it is overloaded??? I have to confirm this point.
        self._check_overloading(json_data, status_dic)
        if not status_dic['status']: return None

        return json_data

    # Checks if TDGB scraper is overloaded (maximum number of API requests exceeded).
    # If the scraper is overloaded is immediately disabled.
    #
    # @param json_data: [dict] Dictionary with JSON data retrieved from TGDB.
    # @returns: [None]
    def _check_overloading(self, json_data, status_dic):
        # This is an integer.
        remaining_monthly_allowance = json_data['remaining_monthly_allowance']
        extra_allowance = json_data['extra_allowance']
        log_debug('TheGamesDB::_check_overloading() remaining_monthly_allowance = {}'.format(
            remaining_monthly_allowance))
        if extra_allowance:
            log_debug('TheGamesDB::_check_overloading() extra_allowance = {}'.format(
                extra_allowance))
        else: extra_allowance = 0
        if remaining_monthly_allowance > 0 or extra_allowance > 0: return
        log_error('TheGamesDB::_check_overloading() remaining_monthly_allowance <= 0')
        log_error('Disabling TGDB scraper.')
        self.scraper_disabled = True
        status_dic['status'] = False
        status_dic['dialog'] = KODI_MESSAGE_DIALOG
        status_dic['msg'] = 'TGDB monthly allowance is {0}. Scraper disabled.'.format(
            remaining_monthly_allowance)

# ------------------------------------------------------------------------------------------------
# MobyGames online scraper.
#
# TODO
# 1) Detect 401 Unauthorized and warn user.
#
# 2) Detect 429 Too Many Requests and disable scraper. We never do more than one call per second
#    so if we get 429 is because the 360 API requests per hour are consumed.
#
# | Site     | https://www.mobygames.com          |
# | API info | https://www.mobygames.com/info/api |
# ------------------------------------------------------------------------------------------------
class MobyGames(Scraper):
    # --- Class variables ------------------------------------------------------------------------
    supported_metadata_list = [
        META_TITLE_ID,
        META_YEAR_ID,
        META_GENRE_ID,
        META_PLOT_ID,
    ]
    supported_asset_list = [
        ASSET_TITLE_ID,
        ASSET_SNAP_ID,
        ASSET_BOXFRONT_ID,
        ASSET_BOXBACK_ID,
        ASSET_CARTRIDGE_ID,
        ASSET_MANUAL_ID,
    ]
    asset_name_mapping = {
        'media'         : ASSET_CARTRIDGE_ID,
        'manual'        : ASSET_MANUAL_ID,
        'front cover'   : ASSET_BOXFRONT_ID,
        'back cover'    : ASSET_BOXBACK_ID,
        'spine/sides'   : None,
        'other'         : None,
        'advertisement' : None,
        'extras'        : None,
        'inside cover'  : None,
        'full cover'    : None,
        'soundtrack'    : None,
        'map'           : ASSET_MAP_ID
    }

    # --- Constructor ----------------------------------------------------------------------------
    def __init__(self, settings):
        # --- This scraper settings ---
        self.api_key = settings['scraper_mobygames_apikey']

        # --- Misc stuff ---
        self.cache_candidates = {}
        self.cache_metadata = {}
        self.cache_assets = {}
        self.all_asset_cache = {}
<<<<<<< HEAD
        self.last_http_call = datetime.now()
=======

        self.last_http_call = datetime.datetime.now()

>>>>>>> 363b236f
        # --- Pass down common scraper settings ---
        super(MobyGames, self).__init__(settings)

    # --- Base class abstract methods ------------------------------------------------------------
    def get_name(self): return 'MobyGames'

    def supports_metadata_ID(self, metadata_ID):
        return True if metadata_ID in MobyGames.supported_metadata_list else False

    def supports_metadata(self): return True

    def supports_asset_ID(self, asset_ID):
        return True if asset_ID in MobyGames.supported_asset_list else False

    def supports_assets(self): return True

    # If the MobyGames API key is not configured in the settings then disable the scraper
    # and print an error.
    def check_before_scraping(self, status_dic):
        if self.api_key:
            log_error('MobyGames::check_before_scraping() MobiGames API key looks OK.')
            return
        log_error('MobyGames::check_before_scraping() MobiGames API key not configured.')
        log_error('MobyGames::check_before_scraping() Disabling MobyGames scraper.')
        self.scraper_disabled = True
        status_dic['status'] = False
        status_dic['dialog'] = KODI_MESSAGE_DIALOG
        status_dic['msg'] = (
            'AEL requires your MobyGames API key. '
            'Visit https://www.mobygames.com/info/api for directions about how to get your key '
            'and introduce the API key in AEL addon settings.'
        )

    # This function may be called many times in the ROM Scanner. All calls to this function
    # must be cached. See comments for this function in the Scraper abstract class.
    def get_candidates(self, search_term, rombase_noext, platform, status_dic):
        # --- If scraper is disabled return immediately and silently ---
        if self.scraper_disabled:
            log_debug('MobyGames::get_candidates() Scraper disabled. Returning empty data.')
            return []

        # --- Check if search term is in the cache ---
        cache_key = search_term + '__' + rombase_noext + '__' + platform
        if cache_key in self.cache_candidates:
            log_debug('MobyGames::get_candidates() Cache hit "{0}"'.format(cache_key))
            candidate_list = self.cache_candidates[cache_key]
            return candidate_list

        # --- Request is not cached. Get candidates and introduce in the cache ---
        log_debug('MobyGames::get_candidates() Cache miss "{0}"'.format(cache_key))
        scraper_platform = AEL_platform_to_MobyGames(platform)
        log_debug('MobyGames::get_candidates() search_term        "{0}"'.format(search_term))
        log_debug('MobyGames::get_candidates() rom_base_noext     "{0}"'.format(rombase_noext))
        log_debug('MobyGames::get_candidates() AEL platform       "{0}"'.format(platform))
        log_debug('MobyGames::get_candidates() MobyGames platform "{0}"'.format(scraper_platform))
        candidate_list = self._search_candidates(
            search_term, rombase_noext, platform, scraper_platform, status_dic)
        if not status_dic['status']: return None

<<<<<<< HEAD
        search_string_encoded = urllib.quote_plus(search_term.encode('utf8'))
        url_str = 'https://api.mobygames.com/v1/games?api_key={0}&format=brief&title={1}&platform={2}'
        url = url_str.format(self.api_key, search_string_encoded, scraper_platform)
        candidate_list = self._read_games_from_url(url, search_term, platform, scraper_platform, status_dic)
        # Order list based on score. High scored candidates go first.
        candidate_list.sort(key = lambda result: result['order'], reverse = True)
=======
        # --- Add candidate games to the cache ---
        log_debug('MobyGames::get_candidates() Adding to cache "{0}"'.format(cache_key))
        self.cache_candidates[cache_key] = candidate_list
>>>>>>> 363b236f

        return candidate_list

    def get_metadata(self, candidate, status_dic):
<<<<<<< HEAD
        url = 'https://api.mobygames.com/v1/games/{}?api_key={}'.format(candidate['id'], self.api_key)
        log_debug('Get metadata from {0}'.format(url))
        online_data = self._retrieve_URL_as_JSON(url, status_dic)
        if self.dump_file_flag:
            file_path = os.path.join(self.dump_dir, 'mobygames_get_metadata.txt')
            text_dump_str_to_file(file_path, online_data)
        
=======
        # --- If scraper is disabled return immediately and silently ---
        if self.scraper_disabled:
            log_debug('MobyGames::get_metadata() Scraper disabled. Returning empty data.')
            return self._new_gamedata_dic()

        # --- Check if search term is in the cache ---
        cache_key = str(candidate['id'])
        if cache_key in self.cache_metadata:
            log_debug('MobyGames::get_metadata() Cache hit "{0}"'.format(cache_key))
            gamedata = self.cache_metadata[cache_key]
            return gamedata

        # --- Request is not cached. Get candidates and introduce in the cache ---
        log_debug('TheGamesDB::get_metadata() Cache miss "{0}"'.format(cache_key))
        url = 'https://api.mobygames.com/v1/games/{}?api_key={}'.format(candidate['id'], self.api_key)
        json_data = self._retrieve_URL_as_JSON(url, status_dic)
        if not status_dic['status']: return None
        self._dump_json_debug('MobyGames_get_metadata.json', json_data)

>>>>>>> 363b236f
        # --- Parse game page data ---
        gamedata = self._new_gamedata_dic()
        gamedata['title'] = self._parse_metadata_title(json_data)
        gamedata['year']  = self._parse_metadata_year(json_data, candidate['scraper_platform'])
        gamedata['genre'] = self._parse_metadata_genre(json_data)
        gamedata['plot']  = self._parse_metadata_plot(json_data)

        # --- Put metadata in the cache ---
        log_debug('MobyGames::get_metadata() Adding to cache "{0}"'.format(cache_key))
        self.cache_metadata[cache_key] = gamedata

        return gamedata

    # In the MobyGames scraper is convenient to grab all the available assets for a candidate,
    # cache the assets, and then select the assets of a specific type from the cached list.
<<<<<<< HEAD
    def get_assets(self, candidate, asset_info, status_dic):
=======
    def get_assets(self, candidate, asset_ID, status_dic):
        # --- If scraper is disabled return immediately and silently ---
        if self.scraper_disabled:
            log_debug('TheGamesDB::get_assets() Scraper disabled. Returning empty data.')
            return []

>>>>>>> 363b236f
        # log_debug('MobyGames::_scraper_get_assets() asset_ID = {0} ...'.format(asset_ID))
        # Get all assets for candidate. _scraper_get_assets_all() caches all assets for a candidate.
        # Then select asset of a particular type.
        all_asset_list = self._scraper_get_assets_all(candidate, status_dic)
        asset_list = [asset_dic for asset_dic in all_asset_list if asset_dic['asset_ID'] == asset_info.id]
        log_debug('MobyGames::_scraper_get_assets() Total assets {0} / Returned assets {1}'.format(
            len(all_asset_list), len(asset_list)))

        return asset_list

    # Mobygames returns both the asset thumbnail URL and the full resolution URL so in
    # this scraper this method is trivial.
    def resolve_asset_URL(self, candidate, status_dic):
        # Transform http to https
        url = candidate['url']
        if url[0:4] == 'http': url = 'https' + url[4:]

        return url

    def resolve_asset_URL_extension(self, image_url, status_dic):
        return text_get_URL_extension(image_url)

    # --- This class own methods -----------------------------------------------------------------
    def debug_get_platforms(self, status_dic):
        log_debug('MobyGames::get_platforms() BEGIN...')
        url_str = 'https://api.mobygames.com/v1/platforms?api_key={}'
        url = url_str.format(self.api_key)
        json_data = self._retrieve_URL_as_JSON(url, status_dic)
        self._dump_json_debug('MobyGames_get_platforms.json', json_data)

        return json_data

<<<<<<< HEAD
    def _read_games_from_url(self, url, search_term, platform, scraper_platform, status_dic):
        # If the MobyGames API key is wrong, MobyGames will reply with an 
        # "HTTP Error 401: UNAUTHORIZED" response which is an IOError expection in net_get_URL().
        # Generally, if a JSON object cannot be decoded some error happened in net_get_URL().
        try:
            page_data = self._retrieve_URL_as_JSON(url, status_dic)
        except Exception as ex:
            log_error('(Exception) In MobyGames::_read_games_from_url()')
            log_error('(Exception) Object type "{}"'.format(type(ex)))
            log_error('(Exception) Message "{}"'.format(str(ex)))
            log_error('Problem in json.loads(url). Returning empty list of candidate games.')
            return []
        self._dump_json_debug('MobyGames_get_candidates.json', page_data)

        # If nothing is returned maybe a timeout happened. In this case, reset the cache.
        if page_data is None: 
            self._reset_cache()
            return []
=======
    # --- Retrieve list of games ---
    def _search_candidates(self, search_term, rombase_noext, platform, scraper_platform, status_dic):
        # --- Retrieve JSON data with list of games ---
        search_string_encoded = urllib.quote_plus(search_term.encode('utf8'))
        url_str = 'https://api.mobygames.com/v1/games?api_key={0}&format=brief&title={1}&platform={2}'
        url = url_str.format(self.api_key, search_string_encoded, scraper_platform)
        json_data = self._retrieve_URL_as_JSON(url, status_dic)
        if not status_dic['status']: return None
        self._dump_json_debug('MobyGames_get_candidates.json', json_data)
>>>>>>> 363b236f

        # --- Parse game list ---
        games_json = json_data['games']
        candidate_list = []
        for item in games_json:
            title = item['title']
            candidate = self._new_candidate_dic()
            candidate['id'] = item['game_id']
            candidate['display_name'] = title
            candidate['platform'] = platform
            candidate['scraper_platform'] = scraper_platform
            candidate['order'] = 1

            # Increase search score based on our own search.
            if title.lower() == search_term.lower():          candidate['order'] += 2
            if title.lower().find(search_term.lower()) != -1: candidate['order'] += 1
            candidate_list.append(candidate)

        # --- Sort game list based on the score. High scored candidates go first ---
        candidate_list.sort(key = lambda result: result['order'], reverse = True)

        return candidate_list

    def _parse_metadata_title(self, json_data):
        if 'title' in json_data: title_str = json_data['title']
        else:                    title_str = DEFAULT_META_TITLE

        return title_str

    def _parse_metadata_year(self, json_data, scraper_platform):
        platform_data = json_data['platforms']
        if len(platform_data) == 0: return DEFAULT_META_YEAR
        year_data = None
        for platform in platform_data:
            if platform['platform_id'] == int(scraper_platform):
                year_data = platform['first_release_date']
                break
        if year_data is None: year_data = platform_data[0]['first_release_date']

        return year_data[:4]

    def _parse_metadata_genre(self, json_data):
        if 'genres' in json_data:
            genre_names = []
            for genre in json_data['genres']: genre_names.append(genre['genre_name'])
            genre_str = ', '.join(genre_names)
        else:
            genre_str = DEFAULT_META_GENRE

        return genre_str

    def _parse_metadata_plot(self, json_data):
        if 'description' in json_data:
            plot_str = json_data['description']
            plot_str = text_remove_HTML_tags(plot_str) # Clean HTML tags like <i>, </i>
        else:
            plot_str = DEFAULT_META_PLOT

        return plot_str

    # Get ALL available assets for game.
    # Cache the results because this function may be called multiple times for the
    # same candidate game.
    def _scraper_get_assets_all(self, candidate, status_dic):
        cache_key = str(candidate['id'])
        if cache_key in self.all_asset_cache:
            log_debug('MobyGames::_scraper_get_assets_all() Cache hit "{0}"'.format(cache_key))
            asset_list = self.all_asset_cache[cache_key]
        else:
            log_debug('MobyGames::_scraper_get_assets_all() Cache miss "{0}"'.format(cache_key))
            snap_assets = self._load_snap_assets(candidate, candidate['scraper_platform'], status_dic)
            cover_assets = self._load_cover_assets(candidate, candidate['scraper_platform'], status_dic)
            asset_list = snap_assets + cover_assets
            log_debug('A total of {0} assets found for candidate ID {1}'.format(
                len(asset_list), candidate['id']))
            self.all_asset_cache[cache_key] = asset_list

        return asset_list

    def _load_snap_assets(self, candidate, platform_id, status_dic):
        log_debug('MobyGames::_load_snap_assets() Getting Snaps...')
        url = 'https://api.mobygames.com/v1/games/{0}/platforms/{1}/screenshots?api_key={2}'.format(
            candidate['id'], platform_id, self.api_key)
        page_data = self._retrieve_URL_as_JSON(url, status_dic)        
        self._dump_json_debug('MobyGames_snap_assets.json', page_data)

        # --- Parse images page data ---
        asset_list = []
        for image_data in page_data['screenshots']:
            # log_debug('Snap caption "{0}"'.format(image_data['caption']))
            asset_data = self._new_assetdata_dic()
            # In MobyGames typically the Title snaps have the word "Title" in the caption.
            # Search for it
            caption_lower = image_data['caption'].lower()
            if caption_lower.find('title') >= 0:
                asset_data['asset_ID'] = ASSET_TITLE_ID
            else:
                asset_data['asset_ID'] = ASSET_SNAP_ID
            asset_data['display_name'] = image_data['caption']
            asset_data['url_thumb'] = image_data['thumbnail_image']
            # URL is not mandatory here but MobyGames provides it anyway.
            asset_data['url'] = image_data['image']
            if self.verbose_flag:
                log_debug('MobyGames:: Found Snap {0}'.format(asset_data['url_thumb']))
            asset_list.append(asset_data)
        log_debug('Found {0} snap assets for candidate #{1}'.format(len(asset_list), candidate['id']))

        return asset_list

    def _load_cover_assets(self, candidate, platform_id, status_dic):
        log_debug('MobyGames::_load_cover_assets() Getting Covers...')
        url = 'https://api.mobygames.com/v1/games/{0}/platforms/{1}/covers?api_key={2}'.format(
            candidate['id'], platform_id, self.api_key)
        page_data = self._retrieve_URL_as_JSON(url, status_dic)
        self._dump_json_debug('mobygames_cover_assets.txt', page_data)

        # --- Parse images page data ---
        asset_list = []
        for group_data in page_data['cover_groups']:
            country_names = ' / '.join(group_data['countries'])
            for image_data in group_data['covers']:
                asset_name = '{0} - {1} ({2})'.format(
                    image_data['scan_of'], image_data['description'], country_names)
                if image_data['scan_of'].lower() in MobyGames.asset_name_mapping:
                    asset_ID = MobyGames.asset_name_mapping[image_data['scan_of'].lower()]
                else:
                    log_warning('Scan type "{}" not implemented yet.'.format(image_data['scan_of']))

                # url_thumb is mandatory.
                # url is not mandatory here but MobyGames provides it anyway.
                asset_data = self._new_assetdata_dic()
                asset_data['asset_ID'] = asset_ID
                asset_data['display_name'] = asset_name
                asset_data['url_thumb'] = image_data['thumbnail_image']
                asset_data['url'] = image_data['image']
                if self.verbose_flag:
                    log_debug('MobyGames:: Found Cover {0}'.format(asset_data['url_thumb']))
                asset_list.append(asset_data)
        log_debug('Found {0} cover assets for candidate #{1}'.format(len(asset_list), candidate['id']))

        return asset_list

<<<<<<< HEAD
    def _do_toomanyrequests_check(self):
        # Make sure we dont go over the TooManyRequests limit of 1 second.
        now = datetime.now()
        if (now - self.last_http_call).total_seconds() < 1:
            log_debug('MobyGames_Scraper:: Sleeping 1 second to avoid overloading...')
            time.sleep(1)

=======
>>>>>>> 363b236f
    # MobyGames URLs have the API developer id and password.
    # Clean URLs for safe logging.
    def _clean_URL_for_log(self, url):
        clean_url = url
<<<<<<< HEAD
        # apikey is followed by more arguments
        clean_url = re.sub('api_key=[^&]*&', 'api_key=***&', clean_url)
        # apikey is at the end of the string
        clean_url = re.sub('api_key=[^&]*$', 'api_key=***', clean_url)
=======
        clean_url = re.sub('api_key=[^&]*&', 'api_key=***&', clean_url)
        clean_url = re.sub('api_key=[^&]*$', 'api_key=***', clean_url)
        # log_variable('url', url)
        # log_variable('clean_url', clean_url)
>>>>>>> 363b236f

        return clean_url

    # Retrieve URL and decode JSON object.
<<<<<<< HEAD
    def _retrieve_URL_as_JSON(self, url, status_dic, retry=0):
        self._do_toomanyrequests_check()
        page_data_raw, http_code = net_get_URL(url, self._clean_URL_for_log(url))
        if page_data_raw is None:
            self.last_http_call = datetime.now()
            
            if http_code == 429 and retry < RETRY_THRESHOLD:
                # 360 per hour limit, wait at least 16 minutes
                wait_till_time = datetime.now() + datetime.timedelta(seconds=960)
                kodi_dialog_OK('You\'ve exceeded the max rate limit of 360 requests/hour.',
                                'Respect the website and wait at least till {}.'.format(wait_till_time))
                if (datetime.now() - wait_till_time).total_seconds() > 1:
                    return self._retrieve_URL_as_JSON(url, status_dic, retry+1)
                
            self._handle_error(status_dic, 'MobyGames: Network error in net_get_URL()')            
=======
    def _retrieve_URL_as_JSON(self, url, status_dic):
        self._wait_for_API_request()
        # If the MobyGames API key is wrong or empty string, MobyGames will reply with an 
        # "HTTP Error 401: UNAUTHORIZED" response which is an IOError expection in net_get_URL().
        # Generally, if a JSON object cannot be decoded some error happened in net_get_URL().
        page_data_raw, http_code = net_get_URL(url, self._clean_URL_for_log(url))
        self.last_http_call = datetime.datetime.now()
        if page_data_raw is None:
            self._handle_error(status_dic, 'Network error in net_get_URL()')
>>>>>>> 363b236f
            return None
        try:
            json_data = json.loads(page_data_raw)
        except Exception as ex:
<<<<<<< HEAD
            self.last_http_call = datetime.now()
            self._handle_exception(ex, status_dic, 'Error decoding JSON data from TheGamesDB.')
            return None
        # Check for scraper overloading. Scraper is disabled if overloaded.
        # Does the scraper return valid JSON when it is overloaded??? I have to confirm this point.
        self.last_http_call = datetime.now()
        self._check_overloading(json_data, status_dic)
        if not status_dic['status']: return None

        return json_data

    # NULL
    def _check_overloading(self, json_data, status_dic):
        return True
    
    def _reset_cache(self):
        return
=======
            self._handle_exception(ex, status_dic, 'Error decoding JSON data from MobyGames.')
            return None

        return json_data

    # From xxxxx
    # 
    def _wait_for_API_request(self):
        # Make sure we dont go over the TooManyRequests limit of 1 second.
        now = datetime.datetime.now()
        if (now - self.last_http_call).total_seconds() < 1:
            log_debug('MobyGames::_wait_for_API_request() Sleeping 1 second to avoid overloading...')
            time.sleep(1)
>>>>>>> 363b236f

# ------------------------------------------------------------------------------------------------
# ScreenScraper online scraper.
#
# | Site        | https://www.screenscraper.fr             |
# | API V1 docs | https://www.screenscraper.fr/webapi.php  |
# | API V2 docs | |
#
# Some API functions can be called to test, for example:
# https://www.screenscraper.fr/api/genresListe.php?devid=xxx&devpassword=yyy&softname=zzz&output=xml
# https://www.screenscraper.fr/api/regionsListe.php?devid=xxx&devpassword=yyy&softname=zzz&output=xml
# https://www.screenscraper.fr/api/systemesListe.php?devid=xxx&devpassword=yyy&softname=zzz&output=xml
#
# https://www.screenscraper.fr/api/mediaSysteme.php?devid=xxx&devpassword=yyy&softname=zzz&ssid=test&sspassword=test&crc=&md5=&sha1=&systemeid=1&media=wheel(wor)
# https://www.screenscraper.fr/api/mediaVideoSysteme.php?devid=xxx&devpassword=yyy&softname=zzz&ssid=test&sspassword=test&crc=&md5=&sha1=&systemeid=1&media=video
#
# https://www.screenscraper.fr/api/jeuInfos.php?
#     devid=xxx&devpassword=yyy&softname=zzz&output=xml
#     &ssid=test&sspassword=test
#     &systemeid=1
#     &romtype=rom
#     &crc=50ABC90A
#     &romnom=Sonic%20The%20Hedgehog%202%20(World).zip
#     &romtaille=749652
#
# https://www.screenscraper.fr/api/mediaJeu.php?devid=xxx&devpassword=yyy&softname=zzz&ssid=test&sspassword=test&crc=&md5=&sha1=&systemeid=1&jeuid=3&media=wheel-hd(wor)
# https://www.screenscraper.fr/api/mediaVideoJeu.php?devid=xxx&devpassword=yyy&softname=zzz&ssid=test&sspassword=test&crc=&md5=&sha1=&systemeid=1&jeuid=3&media=video
# ------------------------------------------------------------------------------------------------
class ScreenScraper_V1(Scraper):
    # --- Class variables ------------------------------------------------------------------------
    supported_metadata_list = [
        META_TITLE_ID,
        META_YEAR_ID,
        META_GENRE_ID,
        META_DEVELOPER_ID,
        META_NPLAYERS_ID,
        META_ESRB_ID,
        META_PLOT_ID,
    ]
    supported_asset_list = [
        ASSET_FANART_ID,
        ASSET_CLEARLOGO_ID,
        ASSET_TRAILER_ID,
        ASSET_TITLE_ID,
        ASSET_SNAP_ID,
        ASSET_BOXFRONT_ID,
        ASSET_BOXBACK_ID,
        ASSET_3DBOX_ID,
        ASSET_CARTRIDGE_ID,
        ASSET_MAP_ID,
        ASSET_MANUAL_ID,
    ]

    # List of country/region suffixes supported by ScreenScraper.
    # Get list with https://www.screenscraper.fr/api/regionsListe.php?devid=xxx&devpassword=yyy&softname=zzz&output=xml&ssid=test&sspassword=test
    # Items at the beginning will be searched first.
    # Creation of this must be automatised with some script...
    region_list = [
        '_wor', # World
        '_eu',  # Europe
        '_us',  # USA
        '_ame', # America
        '_oce', # Oceania
        '_jp',  # Japan
        '_asi', # Asia
        '_de',  # Germany
        '_au',  # Australia
        '_br',  # Brazil
        '_bg',  # Bulgarie
        '_ca',  # Canada
        '_cl',  # Chile
        '_kr',  # Korea
        '_dk',  # Denmark
        '_sp',  # Spain
        '_fi',  # Finland
        '_fr',  # France
        '_gr',  # Greece
        '_uk',  # United Kingdom
        '_cus', # Custom
        '_ss',  # ScreenScraper
        '',     # Empty string. Use as a last resource.
    ]

    # --- Constructor ----------------------------------------------------------------------------
    def __init__(self, settings):
        # --- This scraper settings ---
        self.dev_id     = 'V2ludGVybXV0ZTAxMTA='
        self.dev_pass   = 'VDlwU3J6akZCbWZRbWM4Yg=='
        self.softname   = settings['scraper_screenscraper_AEL_softname']
        self.ssid       = settings['scraper_screenscraper_ssid']
        self.sspassword = settings['scraper_screenscraper_sspass']

        # --- Internal stuff ---
        # Cache all data returned by jeuInfos.php
        self.cache_jeuInfos = {}

        # --- Pass down common scraper settings ---
        super(ScreenScraper_V1, self).__init__(settings)

    # --- Base class abstract methods ------------------------------------------------------------
    def get_name(self): return 'ScreenScraper'

    def supports_metadata_ID(self, metadata_ID):
        return True if asset_ID in ScreenScraper_V1.supported_metadata_list else False

    def supports_metadata(self): return True

    def supports_asset_ID(self, asset_ID):
        return True if asset_ID in ScreenScraper_V1.supported_asset_list else False

    def supports_assets(self): return True

    # ScreenScraper user login/password is mandatory. Actually, SS seems to work if no user
    # login/password is given, however it seems that the number of API requests is very
    # limited.
    def check_before_scraping(self, status_dic):
        if self.ssid and self.sspassword:
            log_debug('ScreenScraper_V1::check_before_scraping() ScreenScraper user name and pass OK.')
            return
        log_error('ScreenScraper_V1::check_before_scraping() ScreenScraper user name and/or pass not configured.')
        log_error('ScreenScraper_V1::check_before_scraping() Disabling ScreenScraper scraper.')
        self.scraper_deactivated = True
        status_dic['status'] = False
        status_dic['dialog'] = KODI_MESSAGE_DIALOG
        status_dic['msg'] = (
            'AEL requires your ScreenScraper user name and password. '
            'Create a user account in https://www.screenscraper.fr/ '
            'and set you user name and password in AEL addon settings.'
        )

    def get_candidates(self, search_term, rombase_noext, platform, status_dic):
        scraper_platform = AEL_platform_to_ScreenScraper(platform)
        log_debug('ScreenScraper_V1::get_candidates() search_term   "{0}"'.format(search_term))
        log_debug('ScreenScraper_V1::get_candidates() rombase_noext "{0}"'.format(rombase_noext))
        log_debug('ScreenScraper_V1::get_candidates() AEL platform  "{0}"'.format(platform))
        log_debug('ScreenScraper_V1::get_candidates() SS platform   "{0}"'.format(scraper_platform))

        # --- Get scraping data and cache it ---
        # ScreenScraper jeuInfos.php returns absolutely everything about a single ROM, including
        # metadata, artwork, etc. jeuInfos.php returns one game or nothing at all.
        # The data returned by jeuInfos.php must be cached in this object for every request done.
        # ScreenScraper returns only one game or nothing at all.
        cache_str = search_term + '__' + rombase_noext + '__' + scraper_platform
        if cache_str in self.cache_jeuInfos:
            log_debug('ScreenScraper_V1::get_candidates() Cache hit "{0}"'.format(cache_str))
            gameInfos_dic = self.cache_jeuInfos[cache_str]
        else:
            log_debug('ScreenScraper_V1::get_candidates() Cache miss "{0}"'.format(cache_str))
            gameInfos_dic = self._get_gameInfos(search_term, rombase_noext, scraper_platform)
            self.cache_jeuInfos[cache_str] = gameInfos_dic

        # --- Deal with errors returned by api/jeuInfos.php ---
        # If the JSON could not be decoded gameInfos_dic is an empty dictionary.
        # Do not forget to reset the cache to clear the empty dictionary from the cache.
        jeu_dic = gameInfos_dic['response']['jeu']
        log_debug('Game "{}" (ID {}, ROMID {})'.format(jeu_dic['nom'], jeu_dic['id'], jeu_dic['romid']))
        log_debug('Num ROMs {}'.format(len(jeu_dic['roms'])))

        # --- Build candidate_list from ScreenScraper gameInfos_dic returned by jeuInfos.php ---
        candidate = self._new_candidate_dic()
        candidate['id'] = jeu_dic['id']
        candidate['display_name'] = jeu_dic['nom']
        candidate['platform'] = platform
        candidate['scraper_platform'] = scraper_platform
        candidate['order'] = 1
        candidate['cache_str'] = cache_str # Special field to retrieve game from cache.

        # Always return a list, even if only with 1 element.
        return [ candidate ]

    def get_metadata(self, candidate, status_dic):
        # --- Retrieve gameInfos_dic from cache ---
        log_debug('ScreenScraper_V1::_scraper_get_metadata() Cache retrieving "{}"'.format(candidate['cache_str']))
        gameInfos_dic = self.cache_jeuInfos[candidate['cache_str']]
        jeu_dic = gameInfos_dic['response']['jeu']

        # --- Parse game metadata ---
        gamedata = self._new_gamedata_dic()
        gamedata['title']     = self._parse_meta_title(jeu_dic)
        gamedata['year']      = self._parse_meta_year(jeu_dic)
        gamedata['genre']     = self._parse_meta_genre(jeu_dic)
        gamedata['developer'] = self._parse_meta_developer(jeu_dic)
        gamedata['nplayers']  = self._parse_meta_nplayers(jeu_dic)
        gamedata['esrb']      = self._parse_meta_esrb(jeu_dic)
        gamedata['plot']      = self._parse_meta_plot(jeu_dic)

        return gamedata

    def get_assets(self, candidate, asset_info, status_dic):
        # --- Retrieve gameInfos_dic from cache ---
        log_debug('ScreenScraper_V1::_scraper_get_assets() Cache retrieving "{}"'.format(candidate['cache_str']))
        gameInfos_dic = self.cache_jeuInfos[candidate['cache_str']]
        jeu_dic = gameInfos_dic['response']['jeu']

        # --- Parse game assets ---
        all_asset_list = self._get_assets_all(jeu_dic)
        asset_list = [asset_dic for asset_dic in all_asset_list if asset_dic['asset_ID'] == asset_info.id]
        log_debug('ScreenScraper_V1::_scraper_get_assets() Total assets {0} / Returned assets {1}'.format(
            len(all_asset_list), len(asset_list)))

        return asset_list

    def resolve_asset_URL(self, candidate, status_dic): return candidate['url']

    def resolve_asset_URL_extension(self, image_url, status_dic):
        o = urlparse(image_url)
        url_args = parse_qs(o.query)
        # log_debug(unicode(o))
        # log_debug(unicode(url_args))
        image_ext = url_args['mediaformat'][0] if 'mediaformat' in url_args else ''

        return '.' + image_ext

    # --- This class own methods -----------------------------------------------------------------
    # Plumbing function to get the cached raw game dictionary returned by ScreenScraper.
    # Scraper::get_candiates() must be called before this function to fill the cache.
    def get_gameInfos_dic(self, candidate):
        log_debug('ScreenScraper_V1::get_gameInfos_dic() Cache retrieving "{}"'.format(candidate['cache_str']))
        gameInfos_dic = self.cache_jeuInfos[candidate['cache_str']]

        return gameInfos_dic

    def get_user_info(self, status_dic):
        log_debug('ScreenScraper_V1::get_ROM_types() BEGIN...')
        url_a = 'https://www.screenscraper.fr/api/ssuserInfos.php'
        url_b = '?devid={}&devpassword={}&softname={}&output=json'
        url_c = '&ssid={}&sspassword={}'
        url = url_a + \
            url_b.format(base64.b64decode(self.dev_id), base64.b64decode(self.dev_pass), self.softname) + \
            url_c.format(self.ssid, self.sspassword)
        page_raw_data = net_get_URL(url)
        log_debug(unicode(page_raw_data))
        json_data = json.loads(page_raw_data)
        self._dump_json_debug('ScreenScraper_get_user_info.json', json_data)

        return json_data

    # Some functions to grab data from ScreenScraper.
    def get_ROM_types(self):
        log_debug('ScreenScraper_V1::get_ROM_types() BEGIN...')
        url_str = 'https://www.screenscraper.fr/api/romTypesListe.php?devid={}&devpassword={}&softname={}&output=json'
        url = url_str.format(base64.b64decode(self.dev_id), base64.b64decode(self.dev_pass), self.softname)
        page_raw_data = net_get_URL(url)
        log_debug(unicode(page_raw_data))
        json_data = json.loads(page_raw_data)
        self._dump_json_debug('ScreenScraper_get_ROM_types.txt', json_data)

        return json_data

    def get_genres_list(self):
        log_debug('ScreenScraper_V1::get_genres_list() BEGIN...')
        url_str = 'https://www.screenscraper.fr/api/genresListe.php?devid={}&devpassword={}&softname={}&output=json'
        url = url_str.format(base64.b64decode(self.dev_id), base64.b64decode(self.dev_pass), self.softname)
        page_raw_data = net_get_URL(url)
        # log_debug(unicode(page_raw_data))
        page_data = json.loads(page_raw_data)
        self._dump_json_debug('ScreenScraper_get_genres_list.txt', page_data)

        return page_data

    def get_regions_list(self):
        log_debug('ScreenScraper_V1::get_regions_list() BEGIN...')
        url_str = 'https://www.screenscraper.fr/api/regionsListe.php?devid={}&devpassword={}&softname={}&output=json'
        url = url_str.format(base64.b64decode(self.dev_id), base64.b64decode(self.dev_pass), self.softname)
        page_raw_data = net_get_URL(url)
        # log_debug(unicode(page_raw_data))
        page_data = json.loads(page_raw_data)
        self._dump_json_debug('ScreenScraper_get_regions_list.txt', page_data)

        return page_data

    # Call to ScreenScraper jeuInfos.php
    def _get_gameInfos(self, search_term, rombase_noext, scraper_platform):
        # --- Test data ---
        # Example from ScreenScraper API info page.
        # crc=50ABC90A&systemeid=1&romtype=rom&romnom=Sonic%20The%20Hedgehog%202%20(World).zip&romtaille=749652
        # NOTE that if the CRC is all zeros and the filesize also 0 it seems to work.
        # Also, if no file extension is passed it seems to work. Looks like SS is capable of
        # fuzzy searches.
        # ssid = 
        # sspassword = 
        # system_id = 1
        # rom_type = 'rom'
        # crc_str = '50ABC90A'
        # rom_name = urllib.quote('Sonic The Hedgehog 2 (World).zip')
        # rom_size = 749652

        # --- Actual data for scraping in AEL ---
        system_id = scraper_platform
        rom_type = 'rom'
        crc_str = '00000000'
        rom_name = urllib.quote(rombase_noext)
        rom_size = 0
        log_debug('ScreenScraper_V1::_get_gameInfos() ssid       "{0}"'.format(self.ssid))
        # log_debug('ScreenScraper_V1::_get_gameInfos() ssid       "{0}"'.format('***'))
        # log_debug('ScreenScraper_V1::_get_gameInfos() sspassword "{0}"'.format(self.sspassword))
        log_debug('ScreenScraper_V1::_get_gameInfos() sspassword "{0}"'.format('***'))
        log_debug('ScreenScraper_V1::_get_gameInfos() system_id  "{0}"'.format(system_id))
        log_debug('ScreenScraper_V1::_get_gameInfos() rom_type   "{0}"'.format(rom_type))
        log_debug('ScreenScraper_V1::_get_gameInfos() crc_str    "{0}"'.format(crc_str))
        log_debug('ScreenScraper_V1::_get_gameInfos() rom_name   "{0}"'.format(rom_name))
        log_debug('ScreenScraper_V1::_get_gameInfos() rom_size   "{0}"'.format(rom_size))

        # --- Build URL ---
        # It is more convenient to dump XML files for development.
        # For regular scraping JSON is more efficient.
        url_a = 'https://www.screenscraper.fr/api/jeuInfos.php?'
        url_b = 'devid={}&devpassword={}&softname={}&output=json'.format(
            base64.b64decode(self.dev_id), base64.b64decode(self.dev_pass), self.softname)
        url_c = '&ssid={}&sspassword={}&systemeid={}&romtype={}'.format(
            self.ssid, self.sspassword, system_id, rom_type)
        url_d = '&crc={}&romnom={}&romtaille={}'.format(crc_str, rom_name, rom_size)
        url = url_a + url_b + url_c + url_d

        # --- Grab and parse URL data ---
        page_raw_data = net_get_URL(url, self._clean_URL_for_log(url))
        try:
            gameInfos_dic = json.loads(page_raw_data)
        except Exception as ex:
            log_error('(Exception) In ScreenScraper_V1::_get_gameInfos()')
            log_error('(Exception) Object type "{}"'.format(type(ex)))
            log_error('(Exception) Message "{}"'.format(str(ex)))
            log_error('Problem in json.loads(url). Returning empty list of candidate games.')
            gameInfos_dic = page_raw_data
        self._dump_json_debug('ScreenScraper_get_gameInfo.json', gameInfos_dic)

        return gameInfos_dic

    def _parse_meta_title(self, jeu_dic):
        # First search for regional name.
        for region in ScreenScraper_V1.region_list:
            key = 'nom' + region
            if key in jeu_dic['noms']: return jeu_dic['noms'][key]

        # Default name
        if 'nom' in jeu_dic: return jeu_dic['nom']

        return ''

    def _parse_meta_year(self, jeu_dic):
        # Search regional dates. Only return year (first 4 characters)
        for region in ScreenScraper_V1.region_list:
            key = 'date' + region
            if key in jeu_dic['dates']: return jeu_dic['dates'][key][0:4]

        return ''

    def _parse_meta_genre(self, jeu_dic):
        # Only the first gender in the list is supported now.
        for region in ScreenScraper_V1.region_list:
            key = 'genres' + region
            if key in jeu_dic['genres']: return jeu_dic['genres'][key][0]

        return ''

    def _parse_meta_developer(self, jeu_dic):
        if 'developpeur' in jeu_dic: return jeu_dic['developpeur']

        return ''

    def _parse_meta_nplayers(self, jeu_dic):
        if 'joueurs' in jeu_dic: return jeu_dic['joueurs']

        return ''

    def _parse_meta_esrb(self, jeu_dic):
        if 'classifications' in jeu_dic and 'ESRB' in jeu_dic['classifications']:
            return jeu_dic['classifications']['ESRB']

        return ''

    def _parse_meta_plot(self, jeu_dic):
        for region in ScreenScraper_V1.region_list:
            key = 'synopsis' + region
            if key in jeu_dic['synopsis']: return jeu_dic['synopsis'][key]

        return ''

    # Returns all assets found in the jeu_dic dictionary.
    def _get_assets_all(self, jeu_dic):
        all_asset_list = []
        medias_dic = jeu_dic['medias']

        # --- Fanart ---
        asset_data = self._get_asset_simple(medias_dic, ASSET_FANART_ID, 'Fanart', 'media_fanart')
        if asset_data is not None: all_asset_list.append(asset_data)

        # --- Clearlogos are called Wheels in ScreenScraper ---
        # SS supports Normal, Carbon and Steel Wheels.
        # media_wheels, media_wheelscarbon, media_wheelssteel
        asset_data = self._get_asset_anidated(
            medias_dic, ASSET_CLEARLOGO_ID, 'Clearlogo (Normal wheel)', 'media_wheels', 'media_wheel')
        if asset_data is not None: all_asset_list.append(asset_data)

        # --- Trailer (media_video) ---

        # --- SS seems to support only one Title screenshot ---
        asset_data = self._get_asset_simple(
            medias_dic, ASSET_TITLE_ID, 'Title screenshot', 'media_screenshottitle')
        if asset_data is not None: all_asset_list.append(asset_data)

        # --- SS seems to support only one Snap screenshot ---
        asset_data = self._get_asset_simple(
            medias_dic, ASSET_SNAP_ID, 'Snap screenshot', 'media_screenshot')
        if asset_data is not None: all_asset_list.append(asset_data)

        if 'media_boxs' in medias_dic:
            boxs_dic = medias_dic['media_boxs']
            # --- Boxfront ---
            asset_data = self._get_asset_anidated(
                boxs_dic, ASSET_BOXFRONT_ID, 'BoxFront', 'media_boxs2d', 'media_box2d')
            if asset_data is not None: all_asset_list.append(asset_data)

            # --- Boxback ---
            asset_data = self._get_asset_anidated(
                boxs_dic, ASSET_BOXBACK_ID, 'BoxBack', 'media_boxs2d-back', 'media_box2d-back')
            if asset_data is not None: all_asset_list.append(asset_data)

            # Spine (not supported by AEL at the moment)

            # --- 3D box ---
            asset_data = self._get_asset_anidated(
                boxs_dic, ASSET_3DBOX_ID, '3D Box', 'media_boxs3d', 'media_box3d')
            if asset_data is not None: all_asset_list.append(asset_data)

            # --- Box texture (not supported by AEL at the moment) ---

        # Cartridge are called Supports in SS.
        if 'media_supports' in medias_dic:
            supports_dic = medias_dic['media_supports']
            # Boxfront
            asset_data = self._get_asset_anidated(
                supports_dic, ASSET_CARTRIDGE_ID, 'Cartridge', 'media_supports2d', 'media_support2d')
            if asset_data is not None: all_asset_list.append(asset_data)

        # Maps ()

        # Manuals (media_manuels)

        return all_asset_list

    # Search for regional assets.
    # If asset cannot be found then return None.
    # Now, this function only returns the first regional asset found. Would not be interesting
    # to return ALL the regional assets so the user chooses.
    def _get_asset_simple(self, data_dic, asset_ID, title_str, key):
        for region_str in ScreenScraper_V1.region_list:
            region_key = key + region_str
            if region_key in data_dic:
                asset_data = self._new_assetdata_dic()
                asset_data['asset_ID'] = asset_ID
                asset_data['display_name'] = title_str + ' ' + region_str
                asset_data['url_thumb'] = data_dic[region_key]
                asset_data['url'] = data_dic[region_key]
                return asset_data

        return None

    def _get_asset_anidated(self, data_dic, asset_ID, title_str, key, subkey):
        for region_str in ScreenScraper_V1.region_list:
            region_subkey = subkey + region_str
            if region_subkey in data_dic[key]:
                asset_data = self._new_assetdata_dic()
                asset_data['asset_ID'] = asset_ID
                asset_data['display_name'] = title_str + ' ' + region_str
                asset_data['url_thumb'] = data_dic[key][region_subkey]
                asset_data['url'] = data_dic[key][region_subkey]
                return asset_data

        return None

    # ScreenScraper URLs have the developer password and the user password.
    # Clean URLs for safe logging.
    #
    # https://docs.python.org/2/library/urlparse.html
    # Note: The urlparse module is renamed to urllib.parse in Python 3. The 2to3 tool will
    # automatically adapt imports when converting your sources to Python 3. 
    def _clean_URL_for_log(self, url):
        # This is too complicated and the order of the parameters in the query is changed.
        # o = urlparse.urlparse(url)
        # log_variable('o', o)
        # query_dic = urlparse.parse_qs(o.query)
        # query_dic['devpassword'] = 'ooo'
        # query_dic['sspassword'] = 'ooo'
        # query_qs = urllib.urlencode(query_dic)
        # clean_url = urlparse.urlunparse((o.scheme, o.netloc, o.path, o.params, query_qs, o.fragment))
        # log_variable('clean_url', clean_url)

        # --- Keep things simple! ---
        clean_url = url
        clean_url = re.sub('devid=[^&]*&', 'devid=***&', clean_url)
        clean_url = re.sub('devpassword=[^&]*&', 'devpassword=***&', clean_url)
        clean_url = re.sub('ssid=[^&]*&', 'ssid=***&', clean_url)
        clean_url = re.sub('sspassword=[^&]*&', 'sspassword=***&', clean_url)
        # log_variable('url', url)
        # log_variable('clean_url', clean_url)

        return clean_url

# ------------------------------------------------------------------------------------------------
# ScreenScraper online scraper.
# Uses version 2 of the API.
#
# | Site     | https://www.screenscraper.fr             |
# | API info | complete                                 |
# ------------------------------------------------------------------------------------------------
class ScreenScraper_v2(Scraper):
    pass

# ------------------------------------------------------------------------------------------------
# GameFAQs online scraper.
#
# | Site     | https://gamefaqs.gamespot.com/ |
# | API info | GameFAQs has no API            |
# ------------------------------------------------------------------------------------------------
class GameFAQs(Scraper):
    # --- Class variables ------------------------------------------------------------------------
    supported_metadata_list = [
        META_TITLE_ID,
        META_YEAR_ID,
        META_GENRE_ID,
        META_DEVELOPER_ID,
        META_PLOT_ID,
    ]
    supported_asset_list = [
        ASSET_TITLE_ID,
        ASSET_SNAP_ID,
        ASSET_BOXFRONT_ID,
        ASSET_BOXBACK_ID,
    ]

    # --- Constructor ----------------------------------------------------------------------------
    def __init__(self, settings):
        # --- This scraper settings ---
        
        # --- Internal stuff ---
        self.all_asset_cache = {}

        # --- Pass down common scraper settings ---
        super(GameFAQs, self).__init__(settings)

    # --- Base class abstract methods ------------------------------------------------------------
    def get_name(self): return 'GameFAQs'
        
    def supports_metadata_ID(self, metadata_ID):
        return True if metadata_ID in GameFAQs.supported_metadata_list else False

    def supports_metadata(self): return True

    def supports_asset_ID(self, asset_ID):
        return True if asset_ID in GameFAQs.supported_asset_list else False

    def supports_assets(self): return True
    
    # GameFAQs does not require any API keys. By default status_dic is configured for successful
    # operation so return it as it is.
    def check_before_scraping(self, status_dic): return status_dic

    def get_candidates(self, search_term, rombase_noext, platform, status_dic):
        scraper_platform = AEL_platform_to_GameFAQs(platform)
        log_debug('GameFAQs::get_candidates() search_term      "{0}"'.format(search_term))
        log_debug('GameFAQs::get_candidates() rombase_noext    "{0}"'.format(rombase_noext))
        log_debug('GameFAQs::get_candidates() platform         "{0}"'.format(platform))
        log_debug('GameFAQs::get_candidates() scraper_platform "{0}"'.format(scraper_platform))

        # Order list based on score
        game_list = self._get_candidates_from_page(search_term, platform, scraper_platform)
        game_list.sort(key = lambda result: result['order'], reverse = True)

        return game_list

    # --- Example URLs ---
    # https://gamefaqs.gamespot.com/snes/519824-super-mario-world
    def get_metadata(self, candidate, status_dic):
        # --- Grab game information page ---
        log_debug('GameFAQs::_scraper_get_metadata() Get metadata from {}'.format(candidate['id']))
        url = 'https://gamefaqs.gamespot.com{}'.format(candidate['id'])
        page_data = net_get_URL(url)
        self._dump_file_debug('GameFAQs_get_metadata.html', page_data)

        # --- Parse data ---
        game_year      = self._parse_year(page_data)
        game_genre     = self._parse_genre(page_data)
        game_developer = self._parse_developer(page_data)
        game_plot      = self._parse_plot(page_data)

        # --- Build metadata dictionary ---
        game_data = self._new_gamedata_dic()
        game_data['title']     = candidate['game_name']
        game_data['year']      = game_year
        game_data['genre']     = game_genre
        game_data['developer'] = game_developer
        game_data['nplayers']  = ''
        game_data['esrb']      = ''
        game_data['plot']      = game_plot

        return game_data

    def get_assets(self, candidate, asset_info, status_dic):
        # log_debug('GameFAQs::_scraper_get_assets() asset_ID = {0} ...'.format(asset_ID))
        # Get all assets for candidate. _scraper_get_assets_all() caches all assets for a candidate.
        # Then select asset of a particular type.
        all_asset_list = self._scraper_get_assets_all(candidate, status_dic)
        asset_list = [asset_dic for asset_dic in all_asset_list if asset_dic['asset_ID'] == asset_info.id]
        log_debug('GameFAQs::_scraper_get_assets() Total assets {0} / Returned assets {1}'.format(
            len(all_asset_list), len(asset_list)))

        return asset_list

    # In GameFAQs the candidate['url'] field is the URL of the image page.
    # For screenshots, the image page contains one image (the screenshot).
    # For boxart, the image page contains boxfront, boxback and spine.
    #
    # Boxart examples:
    # https://gamefaqs.gamespot.com/snes/519824-super-mario-world/images/158851
    # https://gamefaqs.gamespot.com/snes/588741-super-metroid/images/149897
    #
    # Screenshot examples:
    # https://gamefaqs.gamespot.com/snes/519824-super-mario-world/images/21
    # https://gamefaqs.gamespot.com/snes/519824-super-mario-world/images/29
    def resolve_asset_URL(self, candidate, status_dic):
        url = 'https://gamefaqs.gamespot.com{}'.format(candidate['url'])
        log_debug('GameFAQs::_scraper_resolve_asset_URL() Get image from "{}" for asset type {}'.format(
            url, asset_info.name))
        page_data = net_get_URL(url)
        self._dump_json_debug('GameFAQs_scraper_resolve_asset_URL.html', page_data)

        r_str = '<img (class="full_boxshot cte" )?data-img-width="\d+" data-img-height="\d+" data-img="(?P<url>.+?)" (class="full_boxshot cte" )?src=".+?" alt="(?P<alt>.+?)"(\s/)?>'
        images_on_page = re.finditer(r_str, page_data)
        for image_data in images_on_page:
            image_on_page = image_data.groupdict()
            image_asset_ids = self._parse_asset_type(image_on_page['alt'])
            log_verb('Found "{}" of types {} with url {}'.format(image_on_page['alt'], image_asset_ids, image_on_page['url']))
            if asset_info.id in image_asset_ids:
                log_debug('GameFAQs::_scraper_resolve_asset_URL() Found match {}'.format(image_on_page['alt']))
                return image_on_page['url']
        log_debug('GameFAQs::_scraper_resolve_asset_URL() No correct match')

        return ''

    # NOT IMPLEMENTED YET.
    def resolve_asset_URL_extension(self, image_url, status_dic): return None

    # --- This class own methods -----------------------------------------------------------------
    def _parse_asset_type(self, header):
        if 'Screenshots' in header: return [ASSET_SNAP_ID, ASSET_TITLE_ID]
        elif 'Box Back' in header:  return [ASSET_BOXBACK_ID]
        elif 'Box Front' in header: return [ASSET_BOXFRONT_ID]
        elif 'Box' in header:       return [ASSET_BOXFRONT_ID, ASSET_BOXBACK_ID]

        return [ASSET_SNAP_ID]

    # Deactivate the recursive search with no platform if no games found with platform.
    # Could be added later.
    def _get_candidates_from_page(self, search_term, platform, scraper_platform, url = None):
        # --- Get URL data as a text string ---
        if url is None:
            url = 'https://gamefaqs.gamespot.com/search_advanced'
            data = urllib.urlencode({'game': search_term, 'platform': scraper_platform})
            page_data = net_post_URL(url, data)
        else:
            page_data = net_get_URL(url)
        self._dump_file_debug('GameFAQs_get_candidates.html', page_data)

        # --- Parse game list ---
        # --- First row ---
        # <div class="sr_cell sr_platform">Platform</div>
        # <div class="sr_cell sr_title">Game</div>
        # <div class="sr_cell sr_release">Release</div>
        #
        # --- Game row ---
        # <div class="sr_cell sr_platform">SNES</div>
        # <div class="sr_cell sr_title"><a class="log_search" data-row="1" data-col="1" data-pid="519824" href="/snes/519824-super-mario-world">Super Mario World</a></div>
        # <div class="sr_cell sr_release">1990</div>
        r = r'<div class="sr_cell sr_platform">(.*?)</div>\s*<div class="sr_cell sr_title"><a class="log_search" data-row="[0-9]+" data-col="1" data-pid="[0-9]+" href="(.*?)">(.*?)</a></div>'
        regex_results = re.findall(r, page_data, re.MULTILINE)
        game_list = []
        for result in regex_results:
            game = self._new_candidate_dic()
            game_platform = result[0]
            game_id       = result[1]
            game_name     = text_unescape_HTML(result[2])
            game['id']               = result[1]
            game['display_name']     = game_name + ' / ' + game_platform.capitalize()
            game['platform']         = platform
            game['scraper_platform'] = scraper_platform
            game['order']            = 1
            game['game_name']        = game_name # Additional GameFAQs scraper field
            # Skip first row of the games table.
            if game_name == 'Game': continue
            # Increase search score based on our own search.
            # In the future use an scoring algortihm based on Levenshtein distance.
            title = game_name
            if title.lower() == search_term.lower():          game['order'] += 1
            if title.lower().find(search_term.lower()) != -1: game['order'] += 1
            if platform > 0 and game_platform == platform:    game['order'] += 1
            game_list.append(game)

        # --- Recursively load more games ---
        # Deactivate for now, just get all the games on the first page which should be
        # more than enough.
        # next_page_result = re.findall('<li><a href="(\S*?)">Next Page\s<i', page_data, re.MULTILINE)
        # if len(next_page_result) > 0:
        #     link = next_page_result[0].replace('&amp;', '&')
        #     new_url = 'https://gamefaqs.gamespot.com' + link
        #     game_list = game_list + self._get_candidates_from_page(search_term, no_platform, new_url)

        # --- Sort game list based on the score ---
        game_list.sort(key = lambda result: result['order'], reverse = True)
        
        return game_list
              
    #
    # Functions to parse metadata from game web page.
    #
    def _parse_year(self, page_data):
        # <li><b>Release:</b> <a href="/snes/519824-super-mario-world/data">August 13, 1991</a></li>
        # <li><b>Release:</b> <a href="/snes/588699-street-fighter-alpha-2/data">November 1996</a></li>
        re_str = '<li><b>Release:</b> <a href=".*?">(.*?)</a></li>'
        m_date = re.search(re_str, page_data)
        game_year = ''
        if m_date:
            # Matches the year in the date string.
            date_str = m_date.group(1)
            m_year = re.search('\d\d\d\d', date_str)
            if m_year: game_year = m_year.group(0)

        return game_year
    
    def _parse_genre(self, page_data):
        # Parse only the first genre. Later versions will parse all the genres and return a list.
        # <li><b>Genre:</b> <a href="/snes/category/163-action-adventure">Action Adventure</a> &raquo; <a href="/snes/category/292-action-adventure-open-world">Open-World</a>
        m_genre = re.search('<li><b>Genre:</b> <a href=".*?">(.*?)</a>', page_data)
        if m_genre: game_genre = m_genre.group(1)

        return game_genre

    def _parse_developer(self, page_data):
        # --- Developer and publisher are the same
        # <li><b>Developer/Publisher: </b><a href="/company/2324-capcom">Capcom</a></li>
        # --- Developer and publisher separated
        # <li><b>Developer:</b> <a href="/company/45872-intelligent-systems">Intelligent Systems</a></li>
        # <li><b>Publisher:</b> <a href="/company/1143-nintendo">Nintendo</a></li>
        m_dev_a = re.search('<li><b>Developer/Publisher: </b><a href=".*?">(.*?)</a></li>', page_data)
        m_dev_b = re.search('<li><b>Developer: </b><a href=".*?">(.*?)</a></li>', page_data)
        if   m_dev_a: game_developer = m_dev_a.group(1)
        elif m_dev_b: game_developer = m_dev_b.group(1)
        else:         game_developer = ''

        return game_developer

    def _parse_plot(self, page_data):
        # <script type="application/ld+json">
        # {
        #     "name":"Super Metroid",
        #     "description":"Take on a legion of Space Pirates ....",
        #     "keywords":"" }
        # </script>
        m_plot = re.search('"description":"(.*?)",', page_data)
        if m_plot: game_plot = m_plot.group(1)

        return game_plot
        
    # Get ALL available assets for game.
    # Cache the results because this function may be called multiple times for the
    # same candidate game.
    def _scraper_get_assets_all(self, candidate, status_dic):
        cache_key = str(candidate['id'])
        if cache_key in self.all_asset_cache:
            log_debug('MobyGames::_scraper_get_assets_all() Cache hit "{0}"'.format(cache_key))
            asset_list = self.all_asset_cache[cache_key]
        else:
            log_debug('MobyGames::_scraper_get_assets_all() Cache miss "{0}"'.format(cache_key))
            asset_list = self._load_assets_from_page(candidate)
            log_debug('A total of {0} assets found for candidate ID {1}'.format(
                len(asset_list), candidate['id']))
            self.all_asset_cache[cache_key] = asset_list

        return asset_list
    
    # Load assets from assets web page.
    # The Game Images URL shows a page with boxart and screenshots thumbnails.
    # Boxart can be diferent depending on the ROM/game region. Each region has then a 
    # separate page with the full size artwork (boxfront, boxback, etc.)
    #
    # TODO In the assets web page only the Boxfront is shown. The Boxback and Spine are in the
    #      image web page. Currently I do not know how to solve this...
    #      The easiest thing to do is to support only Boxfront.
    #
    # https://gamefaqs.gamespot.com/snes/519824-super-mario-world/images
    # https://gamefaqs.gamespot.com/snes/588741-super-metroid/images
    # https://gamefaqs.gamespot.com/genesis/563316-chakan/images
    #
    # <div class="pod game_imgs">
    #   <div class="head"><h2 class="title">Game Box Shots</h2></div>
    #   <div class="body">
    #   <table class="contrib">
    #   <tr>
    #     <td class="thumb index:0 modded:0 iteration:1 modded:1">
    #       <div class="img boxshot">
    #         <a href="/genesis/563316-chakan/images/145463">
    #           <img class="img100 imgboxart" src="https://gamefaqs.akamaized.net/box/3/1/7/2317_thumb.jpg" alt="Chakan (US)" />
    #         </a>
    #         <div class="region">US 1992</div>
    #       </div>
    #     </td>
    #   ......
    #     <td></td>
    #   </tr>
    #   </table>
    #   </div>
    #   <div class="head"><h2 class="title">GameFAQs Reader Screenshots</h2></div>
    #   <div class="body"><table class="contrib">
    #   <tr>
    #     <td class="thumb">
    #     <a href="/genesis/563316-chakan/images/21">
    #       <img class="imgboxart" src="https://gamefaqs.akamaized.net/screens/f/c/b/gfs_45463_1_1_thm.jpg" />
    #     </a>
    #   </td>
    def _load_assets_from_page(self, candidate):
        url = 'https://gamefaqs.gamespot.com{}/images'.format(candidate['id'])
        log_debug('GameFAQs::_scraper_get_assets_all() Get asset data from {}'.format(url))
        page_data = net_get_URL(url)
        self._dump_file_debug('GameFAQs_load_assets_from_page.html', page_data)

        # --- Parse all assets ---
        # findall() returns a list of strings OR a list of tuples of strings (re with groups).
        # This RE picks the contents inside the screenshoots tables.
        r_str = '<div class="head"><h2 class="title">([\w\s]+?)</h2></div><div class="body"><table class="contrib">(.*?)</table></div>'
        m_asset_blocks = re.findall(r_str, page_data)
        assets_list = []
        for asset_block in m_asset_blocks:
            asset_table_title = asset_block[0]
            asset_table_data = asset_block[1]
            log_debug('Collecting assets from "{}"'.format(asset_table_title))
            
            # --- Depending on the table title select assets ---
            title_snap_taken = True
            if 'Box' in asset_table_title:
                asset_infos = [ASSET_BOXFRONT_ID, ASSET_BOXBACK_ID]
            # Title is usually the first or first snapshots in GameFAQs.
            elif 'Screenshots' in asset_table_title:
                asset_infos = [ASSET_SNAP_ID]
                if not('?page=' in url):
                    asset_infos.append(ASSET_TITLE_ID)
                    title_snap_taken = False

            # --- Parse all image links in table ---
            # <a href="/nes/578318-castlevania/images/135454">
            # <img class="img100 imgboxart" src="https://gamefaqs.akamaized.net/box/2/7/6/2276_thumb.jpg" alt="Castlevania (US)" />
            # </a>
            r_str = '<a href="(?P<lnk>.+?)"><img class="(img100\s)?imgboxart" src="(?P<thumb>.+?)" (alt="(?P<alt>.+?)")?\s?/></a>'
            block_items = re.finditer(r_str, asset_table_data)
            for m in block_items:
                image_data = m.groupdict()
                # log_variable('image_data', image_data)
                for asset_id in asset_infos:
                    if asset_id == ASSET_TITLE_ID and title_snap_taken: continue
                    if asset_id == ASSET_TITLE_ID: title_snap_taken = True
                    asset_data = self._new_assetdata_dic()
                    asset_data['asset_ID']     = asset_id
                    asset_data['display_name'] = image_data['alt'] if image_data['alt'] else ''
                    asset_data['url_thumb']    = image_data['thumb']
                    asset_data['url']          = image_data['lnk']
                    asset_data['is_on_page']   = True
                    assets_list.append(asset_data)
                    # log_variable('asset_data', asset_data)

        # --- Recursively load more image pages ---
        # Deactivated for now. Images on the first page should me more than enough.
        # next_page_result = re.findall('<li><a href="(\S*?)">Next Page\s<i', page_data, re.MULTILINE)
        # if len(next_page_result) > 0:
        #     new_url = 'https://gamefaqs.gamespot.com{}'.format(next_page_result[0])
        #     assets_list = assets_list + self._load_assets_from_url(new_url)

        return assets_list
    
# -------------------------------------------------------------------------------------------------
# Arcade Database online scraper (for MAME).
#
# | Site     | http://adb.arcadeitalia.net/                    |
# | API info | http://adb.arcadeitalia.net/service_scraper.php |
# -------------------------------------------------------------------------------------------------
class ArcadeDB(Scraper):
    # --- Class variables ------------------------------------------------------------------------
    supported_metadata_list = [
        META_TITLE_ID,
        META_YEAR_ID,
        META_GENRE_ID,
        META_DEVELOPER_ID,
        META_NPLAYERS_ID,
        META_PLOT_ID,
    ]
    supported_asset_list = [
        ASSET_TITLE_ID,
        ASSET_SNAP_ID,
        ASSET_BOXFRONT_ID,
        ASSET_FLYER_ID,
    ]

    # --- Constructor ----------------------------------------------------------------------------
    def __init__(self, settings):
        # --- Internal stuff ---
        # Cache all data returned by API QUERY_MAME function.
        self.cache_QUERY_MAME = {}

        # --- Pass down common scraper settings ---
        super(ArcadeDB, self).__init__(settings)

    # --- Base class abstract methods ------------------------------------------------------------
    def get_name(self): return 'ArcadeDB'

    def supports_metadata_ID(self, metadata_ID):
        return True if metadata_ID in ArcadeDB.supported_metadata_list else False

    def supports_metadata(self): return True

    def supports_asset_ID(self, asset_ID):
        return True if asset_ID in ArcadeDB.supported_asset_list else False

    def supports_assets(self): return True
            
    # ArcadeDB does not require any API keys.
    def check_before_scraping(self, status_dic): return status_dic
    
    def get_candidates(self, search_term, rombase_noext, platform, status_dic):
        log_debug('ArcadeDB::get_candidates() search_term    "{0}"'.format(search_term))
        log_debug('ArcadeDB::get_candidates() rom_base_noext "{0}"'.format(rombase_noext))
        log_debug('ArcadeDB::get_candidates() AEL platform   "{0}"'.format(platform))

        # --- Get scraping data and cache it ---
        # ArcadeDB QUERY_MAME returns absolutely everything about a single ROM, including
        # metadata, artwork, etc.
        # This data must be cached in this object for every request done.
        cache_str = search_term + '__' + rombase_noext + '__' + platform
        if cache_str in self.cache_QUERY_MAME:
            log_debug('ArcadeDB::get_candidates() Cache hit "{0}"'.format(cache_str))
            json_response_dic = self.cache_QUERY_MAME[cache_str]
        else:
            log_debug('ArcadeDB::get_candidates() Cache miss "{0}"'.format(cache_str))
            json_response_dic = self._get_QUERY_MAME(search_term, rombase_noext, platform)
            self.cache_QUERY_MAME[cache_str] = json_response_dic

        # --- Return cadidate list ---
        num_games = len(json_response_dic['result'])
        candidate_list = []
        if num_games == 0:
            log_debug('ArcadeDB::get_candidates() Scraper found no game.')
        elif num_games == 1:
            log_debug('ArcadeDB::get_candidates() Scraper found one game.')
            gameinfo_dic = json_response_dic['result'][0]
            candidate = self._new_candidate_dic()
            candidate['id'] = rombase_noext
            candidate['display_name'] = gameinfo_dic['title']
            candidate['platform'] = platform
            candidate['scraper_platform'] = platform
            candidate['order'] = 1
            candidate['cache_str'] = cache_str # Special field to retrieve game from cache.
            candidate_list.append(candidate)
        else:
            raise AddonError('Unexpected number of games returned (more than one).')

        return candidate_list

    def get_metadata(self, candidate, status_dic):
        # --- Retrieve game data from cache ---
        log_debug('ArcadeDB::get_metadata() Cache retrieving "{}"'.format(candidate['cache_str']))
        json_response_dic = self.cache_QUERY_MAME[candidate['cache_str']]
        gameinfo_dic = json_response_dic['result'][0]

        # --- Parse game metadata ---
        gamedata = self._new_gamedata_dic()
        gamedata['title']     = gameinfo_dic['title']
        gamedata['year']      = gameinfo_dic['year']
        gamedata['genre']     = gameinfo_dic['genre']
        gamedata['developer'] = gameinfo_dic['manufacturer']
        gamedata['nplayers']  = str(gameinfo_dic['players'])
        gamedata['esrb']      = ''
        gamedata['plot']      = gameinfo_dic['history']

        return gamedata

    def get_assets(self, candidate, asset_info, status_dic):
        # --- Retrieve game data from cache ---
        log_debug('ArcadeDB::_scraper_get_assets() Cache retrieving "{}"'.format(candidate['cache_str']))
        json_response_dic = self.cache_QUERY_MAME[candidate['cache_str']]
        gameinfo_dic = json_response_dic['result'][0]

        # --- Parse game assets ---
        all_asset_list = self._get_assets_all(gameinfo_dic)
        asset_list = [asset_dic for asset_dic in all_asset_list if asset_dic['asset_ID'] == asset_info.id]
        log_debug('ArcadeDB::_scraper_get_assets() Total assets {0} / Returned assets {1}'.format(
            len(all_asset_list), len(asset_list)))

        return asset_list

    def resolve_asset_URL(self, candidate, status_dic):
        return candidate['url']

    def resolve_asset_URL_extension(self, image_url, status_dic):
        # All ArcadeDB images are in PNG format?
        return '.png'

    # --- This class own methods -----------------------------------------------------------------
    # Call ArcadeDB API only function to retrieve all game metadata.
    def _get_QUERY_MAME(self, search_term, rombase_noext, platform):
        game_name = rombase_noext
        log_debug('ArcadeDB::_get_QUERY_MAME() game_name "{0}"'.format(game_name))

        # --- Build URL ---
        url_a = 'http://adb.arcadeitalia.net/service_scraper.php?ajax=query_mame'
        url_b = '&game_name={0}'.format(game_name)
        url = url_a + url_b

        # --- Grab and parse URL data ---
        page_raw_data = net_get_URL(url)
        try:
            json_response_dic = json.loads(page_raw_data)
        except ValueError as ex:
            json_response_dic = page_raw_data
            log_error('(ValueError Exception) {0}'.format(ex))
            log_error('Message "{0}"'.format(page_raw_data))
        except Exception as ex:
            json_response_dic = page_raw_data
            log_error('(Generic Exception) {0}'.format(ex))
            log_error('Message "{0}"'.format(page_raw_data))
        # Dump file if debug flag is True.
        self._dump_json_debug('ArcadeDB_get_QUERY_MAME.json', json_response_dic)

        return json_response_dic

    # Returns all assets found in the gameinfo_dic dictionary.
    def _get_assets_all(self, gameinfo_dic):
        all_asset_list = []

        # --- Banner (Marquee in MAME) ---
        asset_data = self._get_asset_simple(
            gameinfo_dic, ASSET_BANNER_ID, 'Banner (Marquee)', 'url_image_marquee')
        if asset_data is not None: all_asset_list.append(asset_data)

        # --- Title ---
        asset_data = self._get_asset_simple(
            gameinfo_dic, ASSET_TITLE_ID, 'Title screenshot', 'url_image_title')
        if asset_data is not None: all_asset_list.append(asset_data)

        # --- Snap ---
        asset_data = self._get_asset_simple(
            gameinfo_dic, ASSET_SNAP_ID, 'Snap screenshot', 'url_image_ingame')
        if asset_data is not None: all_asset_list.append(asset_data)

        # --- BoxFront (Cabinet in MAME) ---
        asset_data = self._get_asset_simple(
            gameinfo_dic, ASSET_BOXFRONT_ID, 'BoxFront (Cabinet)', 'url_image_cabinet')
        if asset_data is not None: all_asset_list.append(asset_data)

        # --- BoxBack (CPanel in MAME) ---
        # asset_data = self._get_asset_simple(
        #     gameinfo_dic, ASSET_BOXBACK_ID, 'BoxBack (CPanel)', '')
        # if asset_data is not None: all_asset_list.append(asset_data)

        # --- Cartridge (PCB in MAME) ---
        # asset_data = self._get_asset_simple(
        #     gameinfo_dic, ASSET_CARTRIDGE_ID, 'Cartridge (PCB)', '')
        # if asset_data is not None: all_asset_list.append(asset_data)

        # --- Flyer ---
        asset_data = self._get_asset_simple(
            gameinfo_dic, ASSET_FLYER_ID, 'Flyer', 'url_image_flyer')
        if asset_data is not None: all_asset_list.append(asset_data)

        return all_asset_list
    
    def _get_asset_simple(self, data_dic, asset_ID, title_str, key):
        if key in data_dic:
            asset_data = self._new_assetdata_dic()
            asset_data['asset_ID'] = asset_ID
            asset_data['display_name'] = title_str
            asset_data['url_thumb'] = data_dic[key]
            asset_data['url'] = data_dic[key]
            return asset_data
        else:
            return None
        
class Libretro(Scraper):
    
    # --- Constructor ----------------------------------------------------------------------------
    def __init__(self, settings):
        # --- Pass down common scraper settings ---
        super(Libretro, self).__init__(settings)<|MERGE_RESOLUTION|>--- conflicted
+++ resolved
@@ -1776,17 +1776,12 @@
  
     # This function may be called many times in the ROM Scanner. All calls to this function
     # must be cached. See comments for this function in the Scraper abstract class.
-<<<<<<< HEAD
     def get_assets(self, candidate, asset_info, status_dic):
-=======
-    def get_assets(self, candidate, asset_ID, status_dic):
         # --- If scraper is disabled return immediately and silently ---
         if self.scraper_disabled:
             log_debug('TheGamesDB::get_assets() Scraper disabled. Returning empty data.')
             return []
 
-        asset_info = assets_get_info_scheme(asset_ID)
->>>>>>> 363b236f
         log_debug('Scraper::get_assets() Getting assets {} (ID {}) for candidate ID = {}'.format(
             asset_info.name, asset_info.id, candidate['id']))
 
@@ -2187,13 +2182,7 @@
         self.cache_metadata = {}
         self.cache_assets = {}
         self.all_asset_cache = {}
-<<<<<<< HEAD
         self.last_http_call = datetime.now()
-=======
-
-        self.last_http_call = datetime.datetime.now()
-
->>>>>>> 363b236f
         # --- Pass down common scraper settings ---
         super(MobyGames, self).__init__(settings)
 
@@ -2253,31 +2242,13 @@
             search_term, rombase_noext, platform, scraper_platform, status_dic)
         if not status_dic['status']: return None
 
-<<<<<<< HEAD
-        search_string_encoded = urllib.quote_plus(search_term.encode('utf8'))
-        url_str = 'https://api.mobygames.com/v1/games?api_key={0}&format=brief&title={1}&platform={2}'
-        url = url_str.format(self.api_key, search_string_encoded, scraper_platform)
-        candidate_list = self._read_games_from_url(url, search_term, platform, scraper_platform, status_dic)
-        # Order list based on score. High scored candidates go first.
-        candidate_list.sort(key = lambda result: result['order'], reverse = True)
-=======
         # --- Add candidate games to the cache ---
         log_debug('MobyGames::get_candidates() Adding to cache "{0}"'.format(cache_key))
         self.cache_candidates[cache_key] = candidate_list
->>>>>>> 363b236f
 
         return candidate_list
 
     def get_metadata(self, candidate, status_dic):
-<<<<<<< HEAD
-        url = 'https://api.mobygames.com/v1/games/{}?api_key={}'.format(candidate['id'], self.api_key)
-        log_debug('Get metadata from {0}'.format(url))
-        online_data = self._retrieve_URL_as_JSON(url, status_dic)
-        if self.dump_file_flag:
-            file_path = os.path.join(self.dump_dir, 'mobygames_get_metadata.txt')
-            text_dump_str_to_file(file_path, online_data)
-        
-=======
         # --- If scraper is disabled return immediately and silently ---
         if self.scraper_disabled:
             log_debug('MobyGames::get_metadata() Scraper disabled. Returning empty data.')
@@ -2297,7 +2268,6 @@
         if not status_dic['status']: return None
         self._dump_json_debug('MobyGames_get_metadata.json', json_data)
 
->>>>>>> 363b236f
         # --- Parse game page data ---
         gamedata = self._new_gamedata_dic()
         gamedata['title'] = self._parse_metadata_title(json_data)
@@ -2313,16 +2283,12 @@
 
     # In the MobyGames scraper is convenient to grab all the available assets for a candidate,
     # cache the assets, and then select the assets of a specific type from the cached list.
-<<<<<<< HEAD
     def get_assets(self, candidate, asset_info, status_dic):
-=======
-    def get_assets(self, candidate, asset_ID, status_dic):
         # --- If scraper is disabled return immediately and silently ---
         if self.scraper_disabled:
             log_debug('TheGamesDB::get_assets() Scraper disabled. Returning empty data.')
             return []
 
->>>>>>> 363b236f
         # log_debug('MobyGames::_scraper_get_assets() asset_ID = {0} ...'.format(asset_ID))
         # Get all assets for candidate. _scraper_get_assets_all() caches all assets for a candidate.
         # Then select asset of a particular type.
@@ -2355,26 +2321,6 @@
 
         return json_data
 
-<<<<<<< HEAD
-    def _read_games_from_url(self, url, search_term, platform, scraper_platform, status_dic):
-        # If the MobyGames API key is wrong, MobyGames will reply with an 
-        # "HTTP Error 401: UNAUTHORIZED" response which is an IOError expection in net_get_URL().
-        # Generally, if a JSON object cannot be decoded some error happened in net_get_URL().
-        try:
-            page_data = self._retrieve_URL_as_JSON(url, status_dic)
-        except Exception as ex:
-            log_error('(Exception) In MobyGames::_read_games_from_url()')
-            log_error('(Exception) Object type "{}"'.format(type(ex)))
-            log_error('(Exception) Message "{}"'.format(str(ex)))
-            log_error('Problem in json.loads(url). Returning empty list of candidate games.')
-            return []
-        self._dump_json_debug('MobyGames_get_candidates.json', page_data)
-
-        # If nothing is returned maybe a timeout happened. In this case, reset the cache.
-        if page_data is None: 
-            self._reset_cache()
-            return []
-=======
     # --- Retrieve list of games ---
     def _search_candidates(self, search_term, rombase_noext, platform, scraper_platform, status_dic):
         # --- Retrieve JSON data with list of games ---
@@ -2384,7 +2330,6 @@
         json_data = self._retrieve_URL_as_JSON(url, status_dic)
         if not status_dic['status']: return None
         self._dump_json_debug('MobyGames_get_candidates.json', json_data)
->>>>>>> 363b236f
 
         # --- Parse game list ---
         games_json = json_data['games']
@@ -2527,85 +2472,40 @@
 
         return asset_list
 
-<<<<<<< HEAD
-    def _do_toomanyrequests_check(self):
-        # Make sure we dont go over the TooManyRequests limit of 1 second.
-        now = datetime.now()
-        if (now - self.last_http_call).total_seconds() < 1:
-            log_debug('MobyGames_Scraper:: Sleeping 1 second to avoid overloading...')
-            time.sleep(1)
-
-=======
->>>>>>> 363b236f
     # MobyGames URLs have the API developer id and password.
     # Clean URLs for safe logging.
     def _clean_URL_for_log(self, url):
         clean_url = url
-<<<<<<< HEAD
-        # apikey is followed by more arguments
-        clean_url = re.sub('api_key=[^&]*&', 'api_key=***&', clean_url)
-        # apikey is at the end of the string
-        clean_url = re.sub('api_key=[^&]*$', 'api_key=***', clean_url)
-=======
         clean_url = re.sub('api_key=[^&]*&', 'api_key=***&', clean_url)
         clean_url = re.sub('api_key=[^&]*$', 'api_key=***', clean_url)
         # log_variable('url', url)
         # log_variable('clean_url', clean_url)
->>>>>>> 363b236f
 
         return clean_url
 
     # Retrieve URL and decode JSON object.
-<<<<<<< HEAD
     def _retrieve_URL_as_JSON(self, url, status_dic, retry=0):
-        self._do_toomanyrequests_check()
+        self._wait_for_API_request()
+        # If the MobyGames API key is wrong or empty string, MobyGames will reply with an 
+        # "HTTP Error 401: UNAUTHORIZED" response which is an IOError expection in net_get_URL().
+        # Generally, if a JSON object cannot be decoded some error happened in net_get_URL().
         page_data_raw, http_code = net_get_URL(url, self._clean_URL_for_log(url))
+        self.last_http_call = datetime.now()
         if page_data_raw is None:
-            self.last_http_call = datetime.now()
-            
             if http_code == 429 and retry < RETRY_THRESHOLD:
                 # 360 per hour limit, wait at least 16 minutes
                 wait_till_time = datetime.now() + datetime.timedelta(seconds=960)
                 kodi_dialog_OK('You\'ve exceeded the max rate limit of 360 requests/hour.',
                                 'Respect the website and wait at least till {}.'.format(wait_till_time))
+                # waited long enough? Try again
                 if (datetime.now() - wait_till_time).total_seconds() > 1:
                     return self._retrieve_URL_as_JSON(url, status_dic, retry+1)
-                
-            self._handle_error(status_dic, 'MobyGames: Network error in net_get_URL()')            
-=======
-    def _retrieve_URL_as_JSON(self, url, status_dic):
-        self._wait_for_API_request()
-        # If the MobyGames API key is wrong or empty string, MobyGames will reply with an 
-        # "HTTP Error 401: UNAUTHORIZED" response which is an IOError expection in net_get_URL().
-        # Generally, if a JSON object cannot be decoded some error happened in net_get_URL().
-        page_data_raw, http_code = net_get_URL(url, self._clean_URL_for_log(url))
-        self.last_http_call = datetime.datetime.now()
-        if page_data_raw is None:
-            self._handle_error(status_dic, 'Network error in net_get_URL()')
->>>>>>> 363b236f
+                            
+            self._handle_error(status_dic, 'MobyGames: Network error in net_get_URL()')
             return None
         try:
             json_data = json.loads(page_data_raw)
         except Exception as ex:
-<<<<<<< HEAD
-            self.last_http_call = datetime.now()
-            self._handle_exception(ex, status_dic, 'Error decoding JSON data from TheGamesDB.')
-            return None
-        # Check for scraper overloading. Scraper is disabled if overloaded.
-        # Does the scraper return valid JSON when it is overloaded??? I have to confirm this point.
-        self.last_http_call = datetime.now()
-        self._check_overloading(json_data, status_dic)
-        if not status_dic['status']: return None
-
-        return json_data
-
-    # NULL
-    def _check_overloading(self, json_data, status_dic):
-        return True
-    
-    def _reset_cache(self):
-        return
-=======
             self._handle_exception(ex, status_dic, 'Error decoding JSON data from MobyGames.')
             return None
 
@@ -2615,12 +2515,11 @@
     # 
     def _wait_for_API_request(self):
         # Make sure we dont go over the TooManyRequests limit of 1 second.
-        now = datetime.datetime.now()
+        now = datetime.now()
         if (now - self.last_http_call).total_seconds() < 1:
             log_debug('MobyGames::_wait_for_API_request() Sleeping 1 second to avoid overloading...')
             time.sleep(1)
->>>>>>> 363b236f
-
+            
 # ------------------------------------------------------------------------------------------------
 # ScreenScraper online scraper.
 #
