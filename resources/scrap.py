--- conflicted
+++ resolved
@@ -1437,7 +1437,6 @@
         # make sure we dont go over the TooManyRequests limit of 1 second
         now = datetime.datetime.now()
         if (now-self.last_http_call).total_seconds() < 1:
-<<<<<<< HEAD
             time.sleep(1)
         
 #
@@ -1638,7 +1637,4 @@
         if 'Box' in header:
             return ASSET_BOXFRONT
 
-        return ASSET_SNAP
-=======
-            time.sleep(1)
->>>>>>> 81092324
+        return ASSET_SNAP