# -*- coding: utf-8 -*-

<<<<<<< HEAD
=======
# Advanced Emulator Launcher scraping engine.
# MAKE THIS CODE AS 0.10.0 READY AS POSSIBLE.

# --- Information about scraping ---
# https://github.com/muldjord/skyscraper
# https://github.com/muldjord/skyscraper/blob/master/docs/SCRAPINGMODULES.md

>>>>>>> f90c214e
# Copyright (c) 2016-2019 Wintermute0110 <wintermute0110@gmail.com>
#
# This program is free software; you can redistribute it and/or modify
# it under the terms of the GNU General Public License as published by
# the Free Software Foundation; version 2 of the License.
#
# This program is distributed in the hope that it will be useful,
# but WITHOUT ANY WARRANTY; without even the implied warranty of
# MERCHANTABILITY or FITNESS FOR A PARTICULAR PURPOSE.
# See the GNU General Public License for more details.

# --- Python standard library ---
from __future__ import unicode_literals
from __future__ import division
import abc
import collections
import datetime
import json
import time
import urllib

# --- AEL packages ---
from .constants import *
from .platforms import *
from .utils import *
from .assets import *
from .disk_IO import *
from .net_IO import *

# --- Scraper use cases ---------------------------------------------------------------------------
# The ScraperFactory class is resposible to create a ScraperStrategy object according to the
# addon settings and to keep a cached dictionary of Scraper objects.
#
# The actual scraping is done by the ScraperStrategy object, which has the logic to download
# images, rename them, etc., and to interact with the scraped object (ROM, Std Launchers).
#
# The Scraper objects only know of to pull information from websites or offline XML databases.
# Scraper objects do not need to reference Launcher or ROM objects. Pass to them the required
# properties like platform. Launcher and ROM objects are know by the ScraperStrategy but not
# by the Scraper objects.
#
# --- NOTES ---
# 1) There is one and only one global ScraperFactory object named g_scraper_factory.
#
# 2) g_scraper_factory keeps a list of instantiated scraper objects. Scrapers are identified
#    with a numerical list index. This is required to identify a concrete scraper object
#    from the addon settings.
#
# 3) g_scraper_factory must be able to report each scraper capabilities.
#
# 4) The actual object metadata/asset scraping is done by an scrap_strategy object instance.
#
# 5) progress_dialog_obj object instance is passed to the scrap_strategy instance.
#    In the ROM scanner the progress dialog is created in the scanner instance and 
#    changed by the scanner/scraper objects.
#
# --- Use case A: ROM scanner ---------------------------------------------------------------------
# The ROM scanner case also applies when the user selects "Rescrape ROM assets" in the Launcher
# context menu.
#
# --- Algorithm ---
# 1) Create a ScraperFactory global object g_scraper_factory.
# 1.1) For each scraper class one and only one object is instantiated and initialised.
#      This per-scraper unique object simplifies the coding of the scraper cache.
#      The unique scraper objects are stored inside the global g_scraper_factory and can
#      be reused.
#
# 2) Create a ScraperStrategy object with the g_scraper_factory object.
# 2.1) g_scraper_factory checks for unset artwork directories. Disable unconfigured assets.
# 2.2) Check for duplicate artwork directories. Disable assets for duplicated directories.
# 2.3) Read the addon settings and create the metadata scraper to process ROMs.
# 2.4) For each asset type not disabled create the asset scraper.
# 2.5) Finally, create and return the ScraperStrategy object.
#
# 3) For each ROM object scrape the metadata and assets with the ScraperStrategy object.
#
# --- Code example ---
# scrap_strategy.process_ROM_assets() scrapes all enabled assets in sequence using all the
# configured scrapers (primary, secondary).
#
# g_scraper_factory = ScraperFactory(g_PATHS, g_settings)
# scrap_strategy = g_scraper_factory.create_scanner(launcher_obj, progress_dialog_obj)
# scrap_strategy.process_ROM_metadata(rom_obj)
# scrap_strategy.process_ROM_assets(rom_obj)
#
# --- Use case B: ROM context menu ---------------------------------------------------------------
# In the ROM context menu the scraper object may be called multiple times by the recursive
# context menu.
#
# Scrapers should report the assets they support to build the dynamic context menu.
#
# The scraping mode when using the context menu is always manual.
#
# --- Code example METADATA ---
# >> g_scraper_factory is a global object created when the addon is initialised.
# g_scrap_factory = ScraperFactory(g_PATHS, self.settings)
# scraper_menu_list = g_scrap_factory.get_metadata_scraper_menu_list()
# scraper_index = dialog.select( ... )
# scraper_ID = g_scrap_factory.get_metadata_scraper_ID_from_menu_idx(scraper_index)
# scrap_strategy = g_scrap_factory.create_CM_metadata(scraper_ID)
# >> data_dic has auxiliar data to do the scraping process.
# scrap_strategy.scrap_CM_metadata_ROM(object_dic, data_dic)
# scrap_strategy.scrap_CM_metadata_Launcher(object_dic, data_dic)
#
# --- Code example ASSETS ---
# >> g_scraper_factory is a global object created when the addon is initialised.
# g_scrap_factory = ScraperFactory(g_PATHS, self.settings)
# scraper_menu_list = g_scrap_factory.get_asset_scraper_menu_list(asset_ID)
# scraper_index = dialog.select( ... )
# scraper_ID = g_scrap_factory.get_asset_scraper_ID_from_menu_idx(scraper_index)
# scrap_strategy = g_scrap_factory.create_CM_asset(scraper_ID)
# >> data_dic has auxiliar data to do the scraping process.
# scrap_strategy.scrap_CM_asset(object_dic, asset_ID, data_dic)
#
# --- Use case C: Standalone Launcher context menu -----------------------------------------------
# In the Standalone Launcher context menu the situation is similar to the ROM context menu.
# The difference is that rom_obj is a Launcher object instance instead of a ROM object.
# ------------------------------------------------------------------------------------------------
class ScraperFactory(object):
    def __init__(self, PATHS, settings):
        log_debug('ScraperFactory::__init__() BEGIN ...')
        self.PATHS = PATHS
        self.settings = settings

        # Instantiate the scraper objects and cache them in a dictionary. Each scraper is a
        # unique object instance which is reused as many times as necessary. For example,
        # the cached search hits and asset hits will be reused and less web calls need
        # to be performed.
        #
        # Keep instantiated scrapers in an OrderedDictionary.
        # The order is necessary when checking the scraper capabilities and building menus for
        # the scrapers to show always in the same order.
        self.scraper_objs = collections.OrderedDict()
        if SCRAPER_NULL_ID in SCRAPER_LIST:
            self.scraper_objs[SCRAPER_NULL_ID] = Null_Scraper(self.settings)
        if SCRAPER_AEL_OFFLINE_ID in SCRAPER_LIST:
            self.scraper_objs[SCRAPER_AEL_OFFLINE_ID] = AEL_Offline(self.settings)
        if SCRAPER_THEGAMESDB_ID in SCRAPER_LIST:
            self.scraper_objs[SCRAPER_THEGAMESDB_ID] = TheGamesDB(self.settings)
        if SCRAPER_MOBYGAMES_ID in SCRAPER_LIST:
            self.scraper_objs[SCRAPER_MOBYGAMES_ID] = MobyGames(self.settings)
        if SCRAPER_SCREENSCRAPER_ID in SCRAPER_LIST:
           self.scraper_objs[SCRAPER_SCREENSCRAPER_ID] = ScreenScraper_V1(self.settings)
        if SCRAPER_GAMEFAQS_ID in SCRAPER_LIST:
            self.scraper_objs[SCRAPER_GAMEFAQS_ID] = GameFAQs(self.settings)
        if SCRAPER_ARCADEDB_ID in SCRAPER_LIST:
            self.scraper_objs[SCRAPER_ARCADEDB_ID] = ArcadeDB(self.settings)
        if SCRAPER_LIBRETRO_ID in SCRAPER_LIST:
           self.scraper_objs[SCRAPER_LIBRETRO_ID] = Libretro(self.settings)

    # Return a list with instantiated scrapers. List always has same order.
    def get_scraper_list(self):
        return list(self.scraper_objs.keys())

    def get_name(self, scraper_ID):
        return self.scraper_objs[scraper_ID].get_name()

    def supports_metadata(self, scraper_ID, metadata_ID):
        return self.scraper_objs[scraper_ID].supports_metadata(metadata_ID)

    def supports_asset(self, scraper_ID, asset_ID):
        return self.scraper_objs[scraper_ID].supports_asset(asset_ID)

    def get_metadata_scraper_menu_list(self):
        scraper_menu_list = []
        self.metadata_menu_ID_list = []
        for scraper_ID in self.scraper_objs:
            scraper_obj = self.scraper_objs[scraper_ID]
            s_name = scraper_obj.get_name()
            if scraper_obj.supports_metadata_any():
                scraper_menu_list.append('Scrape with {0}'.format(s_name))
                self.metadata_menu_ID_list.append(scraper_ID)
                log_verb('Scraper {0} supports metadata (ENABLED)'.format(s_name))
            else:
                log_verb('Scraper {0} lacks metadata (DISABLED)'.format(s_name))

        return scraper_menu_list

    def get_metadata_scraper_ID_from_menu_idx(self, menu_index):
        return self.metadata_menu_ID_list[menu_index]

    # Traverses all valid scraper objects and checks if the scraper supports the particular
    # kind of asset. If so, it adds the scraper name to the list.
    #
    # @return: [list of strings]
    def get_asset_scraper_menu_list(self, asset_ID):
        AInfo = assets_get_info_scheme(asset_ID)
        scraper_menu_list = []
        self.asset_menu_ID_list = []
        for scraper_ID in self.scraper_objs:
            scraper_obj = self.scraper_objs[scraper_ID]
            s_name = scraper_obj.get_name()
            if scraper_obj.supports_asset(asset_ID):
                scraper_menu_list.append('Scrape {0} with {1}'.format(AInfo.name, s_name))
                self.asset_menu_ID_list.append(scraper_ID)
                log_verb('Scraper {0} supports asset {1} (ENABLED)'.format(s_name, AInfo.name))
            else:
                log_verb('Scraper {0} lacks asset {1} (DISABLED)'.format(s_name, AInfo.name))

        return scraper_menu_list

    # You must call get_asset_scraper_menu_list before calling this function.
    def get_asset_scraper_ID_from_menu_idx(self, menu_index):
        return self.asset_menu_ID_list[menu_index]

    # 1) Create the ScraperStrategy object to be used in the ROM Scanner.
    #
    # 2) Read the addon settings and choose the metadata and asset scrapers selected
    #    by the user. Note that the scrapers used depend on the scraping policies.
    #
    # In AEL 0.9.x series launcher is a dictionary. In 0.10.x series it will be a Launcher object.
    #
    # Returns a ScrapeStrategy object which is used for the actual scraping.
    def create_scanner(self, launcher):
        log_debug('ScraperFactory::create_scanner() BEGIN ...')
        strategy_obj = ScrapeStrategy(self.PATHS, self.settings)

        # --- Read addon settings and configure the scrapers selected -----------------------------
        if launcher['platform'] == 'MAME':
            metadata_scraper_list = [ self.scraper_objs[SCRAPER_NULL_ID] ]
            asset_scraper_list = [ self.scraper_objs[SCRAPER_NULL_ID] ]
        else:
            # Force Null scraper
            # metadata_scraper_list = [ self.scraper_objs[SCRAPER_NULL_ID] ]
            # asset_scraper_list = [ self.scraper_objs[SCRAPER_NULL_ID] ]
            # Force Mobygames scraper
            metadata_scraper_list = [ self.scraper_objs[SCRAPER_MOBYGAMES_ID] ]
            asset_scraper_list = [ self.scraper_objs[SCRAPER_MOBYGAMES_ID] ]
        strategy_obj.metadata_scraper_list = metadata_scraper_list
        strategy_obj.asset_scraper_list = asset_scraper_list

        # --- Add launcher properties to ScrapeStrategy object ---
        strategy_obj.platform = launcher['platform']

        return strategy_obj

    # 1) Create a ScraperStrategy object to be used in the "Edit metadata" context menu.
    def create_CM_metadata(self, scraper_ID):
        log_debug('ScraperFactory::create_CM_metadata() BEGIN ...')
        strategy_obj = ScrapeStrategy(self.PATHS, self.settings)

        # --- Choose scraper ---
        strategy_obj.scraper_obj = self.scraper_objs[scraper_ID]
        log_debug('User chose scraper "{0}"'.format(strategy_obj.scraper_obj.get_name()))

        return strategy_obj

    # 1) Create a ScraperStrategy object to be used in the "Edit asset" context menu.
    #
    # Returns a ScrapeStrategy object which is used for the actual scraping.
    # In AEL 0.9.x this object will be used once. In AEL 0.10.x with recursive CM this object
    # may be used multiple times. Make sure cache works OK.
    def create_CM_asset(self, scraper_ID):
        log_debug('ScraperFactory::create_CM_asset() BEGIN ...')
        strategy_obj = ScrapeStrategy(self.PATHS, self.settings)

        # --- Choose scraper ---
        strategy_obj.scraper_obj = self.scraper_objs[scraper_ID]
        log_debug('User chose scraper "{0}"'.format(strategy_obj.scraper_obj.get_name()))

        return strategy_obj

SCRAPE_ROM      = 'ROM'
SCRAPE_LAUNCHER = 'Launcher'

#
# Main scraping logic.
#
class ScrapeStrategy(object):
    # @param PATHS: PATH object.
    # @param settings: [dict] Addon settings.
    # @param launcher: [dict] Launcher dictionary.
    # @param pdialog: [KodiProgressDialog] object instance.
    # @param pdialog_verbose: [bool] verbose progress dialog.
    def __init__(self, PATHS, settings):
        log_debug('ScrapeStrategy::__init__() BEGIN ...')
        self.PATHS = PATHS
        self.settings = settings

        # --- Read addon settings and configure scraper setings ---
        # scan_metadata_policy values="None|NFO Files|NFO Files + Scrapers|Scrapers"
        # scan_asset_policy values="Local images|Local images + Scrapers|Scrapers"
        self.scan_metadata_policy    = self.settings['scan_metadata_policy']
        self.scan_asset_policy       = self.settings['scan_asset_policy']
        # metadata_scraper_mode values="Manual|Automatic"
        # asset_scraper_mode values="Manual|Automatic"
        self.metadata_scraper_mode   = self.settings['metadata_scraper_mode']
        self.asset_scraper_mode      = self.settings['asset_scraper_mode']
        # Scanner boolean options
        self.scan_ignore_scrap_title = self.settings['scan_ignore_scrap_title']
        self.scan_clean_tags         = self.settings['scan_clean_tags']

    # Call this function before the scanner starts.
    def begin_ROM_scanner(self, launcher, pdialog, pdialog_verbose):
        log_debug('ScrapeStrategy::begin_ROM_scanner() BEGIN ...')
        self.launcher = launcher
        self.platform = launcher['platform']
        self.pdialog = pdialog
        self.pdialog_verbose = pdialog_verbose

    def check_launcher_unset_asset_dirs(self):
        log_debug('ScrapeStrategy::check_launcher_unset_asset_dirs() BEGIN ...')
        self.enabled_asset_list = asset_get_enabled_asset_list(self.launcher)
        self.unconfigured_name_list = asset_get_unconfigured_name_list(self.enabled_asset_list)

    # Called by the ROM scanner. Fills in the ROM metadata.
    #
    # @param romdata: [dict] ROM data dictionary. Mutable and edited by assignment.
    # @param ROM: [Filename] ROM filename object.
    def process_ROM_metadata(self, romdata, ROM):
        log_debug('ScrapeStrategy::process_ROM_metadata() BEGIN ...')

        # --- Metadata actions ---
        ACTION_META_TITLE_ONLY = 100
        ACTION_META_NFO_FILE   = 200
        ACTION_META_SCRAPER    = 300

        # --- Test if NFO file exists ---
        NFO_file = FileName(ROM.getPath_noext() + '.nfo')
        NFO_file_found = True if NFO_file.exists() else False
        if NFO_file_found: log_debug('NFO file found "{0}"'.format(NFO_file.getPath()))
        else:              log_debug('NFO file NOT found "{0}"'.format(NFO_file.getPath()))

        # --- Determine metadata action -----------------------------------------------------------
        # Action depends configured metadata policy and wheter the NFO files was found or not.
        metadata_action = ACTION_META_TITLE_ONLY
        if self.scan_metadata_policy == 0:
            log_verb('Metadata policy: Read NFO file OFF | Scraper OFF')
            log_verb('Metadata policy: Only cleaning ROM name.')
            metadata_action = ACTION_META_TITLE_ONLY

        elif self.scan_metadata_policy == 1:
            log_verb('Metadata policy: Read NFO file ON | Scraper OFF')
            if NFO_file_found:
                log_verb('Metadata policy: NFO file found.')
                metadata_action = ACTION_META_NFO_FILE
            else:
                log_verb('Metadata policy: NFO file not found. Only cleaning ROM name')
                metadata_action = ACTION_META_TITLE_ONLY

        elif self.scan_metadata_policy == 2 and NFO_file_found:
            log_verb('Metadata policy: Read NFO file ON | Scraper ON')
            if NFO_file_found:
                log_verb('Metadata policy: NFO file found. Scraper not used.')
                metadata_action = ACTION_META_NFO_FILE
            else:
                log_verb('Metadata policy: NFO file not found. Using scraper.')
                metadata_action = ACTION_META_SCRAPER

        elif self.scan_metadata_policy == 3:
            log_verb('Metadata policy: Read NFO file OFF | Scraper ON')
            log_verb('Metadata policy: Using metadata scraper.')
            metadata_action = ACTION_META_SCRAPER

        else:
            log_error('Invalid scan_metadata_policy value = {0}'.format(self.scan_metadata_policy))

        # --- Execute metadata action -------------------------------------------------------------
        if metadata_action == ACTION_META_TITLE_ONLY:
            if self.pdialog_verbose:
                self.pdialog.updateMessage2('Formatting ROM name...')
            romdata['m_name'] = text_format_ROM_title(ROM.getBase_noext(), self.scan_clean_tags)

        elif metadata_action == ACTION_META_NFO_FILE:
            if self.pdialog_verbose:
                self.pdialog.updateMessage2('Loading NFO file {0}'.format(NFO_file.getPath()))
            # If this point is reached the NFO file was found previosly.
            log_debug('Loading NFO P "{0}"'.format(NFO_file.getPath()))
            nfo_dic = fs_import_ROM_NFO_file_scanner(NFO_file)
            # NOTE <platform> is chosen by AEL, never read from NFO files. Indeed, platform
            #      is a Launcher property, not a ROM property.
            romdata['m_name']      = nfo_dic['title']     # <title>
            romdata['m_year']      = nfo_dic['year']      # <year>
            romdata['m_genre']     = nfo_dic['genre']     # <genre>
            romdata['m_developer'] = nfo_dic['developer'] # <developer>
            romdata['m_nplayers']  = nfo_dic['nplayers']  # <nplayers>
            romdata['m_esrb']      = nfo_dic['esrb']      # <esrb>
            romdata['m_rating']    = nfo_dic['rating']    # <rating>
            romdata['m_plot']      = nfo_dic['plot']      # <plot>

        elif metadata_action == ACTION_META_SCRAPER:
            self._scrap_ROM_metadata_scanner(romdata, ROM)

        else:
            log_error('Invalid metadata_action value = {0}'.format(metadata_action))

    # Called by the ROM scanner.
    #
    # @param romdata: [dict] ROM data dictionary. Mutable and edited by assignment.
    # @param ROM: [Filename] ROM filename object.
    def process_ROM_assets(self, romdata, ROM):
        log_debug('ScrapeStrategy::process_ROM_assets() BEGIN ...')

        # --- Search for local artwork/assets ---
        # Always look for local assets whatever the scanner settings.
        local_asset_list = assets_search_local_cached_assets(self.launcher, ROM, self.enabled_asset_list)

        # --- Asset scraping ---
        if self.scan_asset_policy == 0:
            log_verb('Asset policy: Local images ON | Scraper OFF')
            for i, asset_ID in enumerate(ROM_ASSET_ID_LIST):
                A = assets_get_info_scheme(asset_ID)
                romdata[A.key] = local_asset_list[i]

        elif self.scan_asset_policy == 1:
            log_verb('Asset policy: Local images ON | Scraper ON')
            for i, asset_ID in enumerate(ROM_ASSET_ID_LIST):
                A = assets_get_info_scheme(asset_ID)
                if not self.enabled_asset_list[i]:
                    romdata[A.key] = ''
                    log_verb('Skipped {0} (dir not configured)'.format(A.name))
                    continue
                if local_asset_list[i]:
                    log_verb('Local {0} FOUND'.format(A.name))
                    romdata[A.key] = local_asset_list[i]
                else:
                    log_verb('Local {0} NOT found. Scraping...'.format(A.name))
                    romdata[A.key] = self._scrap_ROM_asset_scanner(asset_ID, local_asset_list[i], ROM)

        elif self.scan_asset_policy == 2:
            log_verb('Asset policy: Local images OFF | Scraper ON')
            for i, asset_ID in enumerate(ROM_ASSET_ID_LIST):
                A = assets_get_info_scheme(asset_ID)
                if not self.enabled_asset_list[i]:
                    romdata[A.key] = ''
                    log_verb('Skipped {0} (dir not configured)'.format(A.name))
                    continue
                romdata[A.key] = self._scrap_ROM_asset_scanner(asset_ID, local_asset_list[i], ROM)

        log_verb('Set Title     file "{0}"'.format(romdata['s_title']))
        log_verb('Set Snap      file "{0}"'.format(romdata['s_snap']))
        log_verb('Set Boxfront  file "{0}"'.format(romdata['s_boxfront']))
        log_verb('Set Boxback   file "{0}"'.format(romdata['s_boxback']))
        log_verb('Set Cartridge file "{0}"'.format(romdata['s_cartridge']))
        log_verb('Set Fanart    file "{0}"'.format(romdata['s_fanart']))
        log_verb('Set Banner    file "{0}"'.format(romdata['s_banner']))
        log_verb('Set Clearlogo file "{0}"'.format(romdata['s_clearlogo']))
        log_verb('Set Flyer     file "{0}"'.format(romdata['s_flyer']))
        log_verb('Set Map       file "{0}"'.format(romdata['s_map']))
        log_verb('Set Manual    file "{0}"'.format(romdata['s_manual']))
        log_verb('Set Trailer   file "{0}"'.format(romdata['s_trailer']))

        return romdata

    #
    # Scraps ROM metadata in the ROM scanner.
    #
    def _scrap_ROM_metadata_scanner(self, romdata, ROM):
        log_debug('ScrapeStrategy::_scrap_ROM_metadata_scanner() BEGIN...')

        # For now just use the first scraper
        scraper_obj = self.metadata_scraper_list[0]
        scraper_name = scraper_obj.get_name()
        log_debug('Using scraper "{0}"'.format(scraper_name))

        # --- Update scanner progress dialog ---
        if self.pdialog_verbose:
            scraper_text = 'Scraping metadata with {0} (Searching...)'.format(scraper_name)
            self.pdialog.updateMessage2(scraper_text)

        # --- Do a search and get a list of games ---
        rom_name_scraping = text_format_ROM_name_for_scraping(ROM.getBase_noext())
        candidates = scraper_obj.get_candidates(rom_name_scraping, ROM.getBase_noext(), self.platform)
        log_debug('Scraper {0} found {1} candidate/s'.format(scraper_name, len(candidates)))
        if not candidates:
            log_verb('Found no candidates after searching. Cleaning ROM name only.')
            romdata['m_name'] = text_format_ROM_title(ROM.getBase_noext(), self.scan_clean_tags)
            return

        # --- Choose game to download metadata ---
        # metadata_scraper_mode values="Semi-automatic|Automatic"
        if self.metadata_scraper_mode == 0:
<<<<<<< HEAD
            log_debug('Metadata semi-automatic scraping')
            # Close scanner progress dialog (and check it was not canceled)
            if self.pdialog.iscanceled(): self.pDialog_canceled = True
            self.pdialog.close()

            # Display corresponding game list found so user chooses.
            dialog = xbmcgui.Dialog()
            rom_name_list = [game['display_name'] for game in candidates]
            selected_candidate = dialog.select(
                'Select game for ROM {0}'.format(rom_path.getBaseNoExt()), rom_name_list)
            if selected_candidate < 0: selected_candidate = 0

            # Open scanner progress dialog again
            self.pdialog.create('Advanced Emulator Launcher')
            if not self.pdialog_verbose: self.pdialog.update(self.progress_number, self.file_text)
=======
            log_debug('Metadata manual scraping')
            if len(candidates) == 1:
                log_debug('get_candidates() returned 1 game. Automatically selected.')
                select_candidate_idx = 0
            else:
                log_debug('Metadata manual scraping. User chooses game.')
                self.pdialog.close()
                # Display game list found so user choses.
                game_name_list = [candidate['display_name'] for candidate in candidates]
                select_candidate_idx = xbmcgui.Dialog().select(
                    'Select game for ROM {0}'.format(ROM.getBase_noext()), game_name_list)
                if select_candidate_idx < 0: select_candidate_idx = 0
                self.pdialog.reopen()
>>>>>>> f90c214e
        elif self.metadata_scraper_mode == 1:
            log_debug('Metadata automatic scraping. Selecting first result.')
            select_candidate_idx = 0
        else:
            raise AddonError('Invalid metadata_scraper_mode {0}'.format(self.metadata_scraper_mode))

        # --- Update scanner progress dialog ---
        if self.pdialog_verbose:
            scraper_text = 'Scraping metadata with {0} (Getting metadata...)'.format(scraper_obj.get_name())
            self.pdialog.updateMessage2(scraper_text)

        # --- Grab metadata for selected game and put into ROM ---
        game_data = scraper_obj.get_metadata(candidates[select_candidate_idx])
        scraper_applied = self._apply_candidate_on_metadata_old(game_data, romdata, ROM)

        # --- Update ROM NFO file after scraping ---
        if self.settings['scan_update_NFO_files']:
            log_debug('User wants to update NFO file after scraping')
            fs_export_ROM_NFO(romdata, False)

    #
    # Returns a valid filename of the downloaded scrapped image, filename of local image
    # or empty string if scraper finds nothing or download failed.
    #
    # @param asset_ID
    # @param local_asset_path: [str]
    # @param ROM: [Filename object]
    # @return: [str] Filename string with the asset path.
    def _scrap_ROM_asset_scanner(self, asset_ID, local_asset_path, ROM):
        # --- Cached frequent used things ---
        asset_info = assets_get_info_scheme(asset_ID)
        asset_name = asset_info.name
        asset_dir_FN  = FileName(self.launcher[asset_info.path_key])
        asset_path_noext_FN = assets_get_path_noext_DIR(asset_info, asset_dir_FN, ROM)
        log_debug('ScrapeStrategy::_scrap_ROM_asset_scanner() Scraping {0}...'.format(asset_name))

        # --- For now just use the first configured asset scraper ---
        scraper_obj = self.metadata_scraper_list[0]
        scraper_name = scraper_obj.get_name()
        log_debug('Using scraper "{0}"'.format(scraper_name))

        # By default always use local image if found in case scraper fails.
        ret_asset_path = local_asset_path

        # --- If scraper does not support particular asset return inmediately ---
        if not scraper_obj.supports_asset(asset_ID):
            log_debug('Scraper {0} does not support asset {1}.'.format(scraper_name, asset_name))
            return ret_asset_path

        # --- Updated progress dialog ---
        if self.pdialog_verbose:
            scraper_text = 'Scraping {0} with {1} (Searching...)'.format(asset_name, scraper_name)
            self.pdialog.updateMessage2(scraper_text)
        log_debug('_scrap_ROM_asset_scanner() Scraping {0} with {1}'.format(asset_name, scraper_name))
        log_debug('_scrap_ROM_asset_scanner() local_asset_path "{0}"'.format(local_asset_path))
        log_debug('_scrap_ROM_asset_scanner() asset_path_noext "{0}"'.format(asset_path_noext_FN.getPath()))

        # --- Call scraper and get a list of games ---
        # Note that scraper_obj.get_candidates() always caches information so no need to worry
        # about caches here.
        rom_name_scraping = text_format_ROM_name_for_scraping(ROM.getBase_noext())
        candidates = scraper_obj.get_candidates(rom_name_scraping, ROM.getBase_noext(), self.platform)
        log_debug('Scraper {0} found {1} candidate/s'.format(scraper_name, len(candidates)))
        if not candidates:
            log_verb('Found no candidates after searching.')
            return ret_asset_path

        # --- Choose game to download image ---
        # TODO This function is called many times so if the user chose a game before remember
        #      the election. Now the user is asked to choose a candidate for each asset for the
        #      same game.
        if self.asset_scraper_mode == 0:
            log_debug('Asset manual scraping')
            if len(candidates) == 1:
                log_debug('get_candidates() returned 1 game. Automatically selected.')
                selected_game_index = 0
            else:
                log_debug('{0} manual scraping. User chooses game.'.format(asset_name))
                self.pdialog.close()
                # Display game list found so user choses.
                rom_name_list = [candidate['display_name'] for candidate in candidates]
                selected_game_index = xbmcgui.Dialog().select(
                    '{0} game for ROM "{1}"'.format(scraper_obj.name, ROM.getBase_noext()),
                    rom_name_list)
                if selected_game_index < 0: selected_game_index = 0
                self.pdialog.reopen()
        elif self.asset_scraper_mode == 1:
            log_debug('{0} automatic scraping. Selecting first result.'.format(asset_name))
            selected_game_index = 0
        else:
            raise AddonError('Invalid asset_scraper_mode {0}'.format(self.asset_scraper_mode))
        candidate = candidates[selected_game_index]

        # --- Update scanner progress dialog ---
        if self.pdialog_verbose:
            scraper_text = 'Scraping {0} with {1} (Getting images...)'.format(
                asset_name, scraper_name)
            self.pdialog.updateMessage2(scraper_text)

        # --- Grab list of images/assets for the selected candidate ---
        assetdata_list = scraper_obj.get_assets(candidate, asset_ID)
        log_verb('{0} scraper returned {1} images'.format(asset_name, len(assetdata_list)))
        if not assetdata_list:
            log_debug('{0} scraper get_images() returned no images.'.format(asset_name))
            return ret_asset_path

        # If scraper returns no images return current local asset.
        if len(assetdata_list) == 0:
            log_debug('{0} {1} found no images.'.format(scraper_name, asset_name))
            return ret_asset_path

        # --- Semi-automatic scraping (user choses an image from a list) ---
        if self.asset_scraper_mode == 0:
            # If there is a local image add it to the list and show it to the user
            local_asset_in_list_flag = False
            if local_asset_path:
                local_asset = {
                    'asset_ID'     : asset_ID,
                    'display_name' : 'Current local image',
                    'url_thumb'    : local_asset_path,
                }
                assetdata_list.insert(0, local_asset)
                local_asset_in_list_flag = True

            # Convert list returned by scraper into a list the select window uses.
            ListItem_list = []
            for item in assetdata_list:
                listitem_obj = xbmcgui.ListItem(label = item['display_name'], label2 = item['url_thumb'])
                listitem_obj.setArt({'icon' : item['url_thumb']})
                ListItem_list.append(listitem_obj)
            # ListItem_list has 1 or more elements at this point.
            # If assetdata_list has only 1 element do not show select dialog. Note that the
            # length of assetdata_list is 1 only if scraper returned 1 image and a local image
            # does not exist. If the scraper returned no images this point is never reached.
            if len(ListItem_list) == 1:
                image_selected_index = 0
            else:
                self.pdialog.close()
                image_selected_index = xbmcgui.Dialog().select(
                    'Select {0} image'.format(asset_name), list = ListItem_list, useDetails = True)
                log_debug('{0} dialog returned index {1}'.format(asset_name, image_selected_index))
                if image_selected_index < 0: image_selected_index = 0
                self.pdialog.reopen()
            # User chose to keep current asset.
            if local_asset_in_list_flag and image_selected_index == 0:
                log_debug('User chose local asset. Returning.')
                return ret_asset_path
        # --- Automatic scraping. Pick first image. ---
        elif self.asset_scraper_mode == 1:
            image_selected_index = 0
        else:
            raise AddonError('Invalid asset_scraper_mode {0}'.format(self.asset_scraper_mode))

        # --- Download scraped image --------------------------------------------------------------
        selected_asset = assetdata_list[image_selected_index]

        # --- Resolve asset URL ---
        log_debug('Resolving asset URL...')
        if self.pdialog_verbose:
            scraper_text = 'Scraping {0} with {1} (Resolving URL...)'.format(
                asset_name, scraper_name)
            self.pdialog.updateMessage2(scraper_text)
        image_url = scraper_obj.resolve_asset_URL(selected_asset)
        image_ext = text_get_image_URL_extension(image_url)
        log_debug('Resolved {0} to URL "{1}"'.format(asset_name, image_url))
        log_debug('URL extension "{0}"'.format(image_ext))
        if not image_url or not image_ext:
            log_debug('Error resolving URL')
            return ret_asset_path

        # --- Download image ---
        log_debug('Downloading {0} ...'.format(image_url))
        if self.pdialog_verbose:
            scraper_text = 'Scraping {0} with {1} (Downloading asset...)'.format(
                asset_name, scraper_name)
            self.pdialog.updateMessage2(scraper_text)
        image_local_path = asset_path_noext_FN.append(image_ext).getPath()
        log_verb('Downloading URL  "{0}"'.format(image_url))
        log_verb('Into local file  "{0}"'.format(image_local_path))
        try:
            net_download_img(image_url, image_local_path)
        except socket.timeout:
            kodi_notify_warn('Cannot download {0} image (Timeout)'.format(asset_name))

        # --- Update Kodi cache with downloaded image ---
        # Recache only if local image is in the Kodi cache, this function takes care of that.
        # kodi_update_image_cache(image_path)

        # --- Return value is downloaded image ---
        return image_local_path

    # This function to be used in AEL 0.9.x series.
    #
    # @param gamedata: Dictionary with game data.
    # @param romdata: ROM/Launcher data dictionary.
    # @return: True if metadata is valid an applied, False otherwise.
    def _apply_candidate_on_metadata_old(self, gamedata, romdata, ROM):
        if not gamedata: return False

        # --- Put metadata into ROM/Launcher dictionary ---
        if self.scan_ignore_scrap_title:
            romdata['m_name'] = text_format_ROM_title(ROM.getBase_noext(), self.scan_clean_tags)
            log_debug('User wants to ignore scraper name. Setting name to "{0}"'.format(romdata['m_name']))
        else:
            romdata['m_name'] = gamedata['title']
            log_debug('User wants scrapped name. Setting name to "{0}"'.format(romdata['m_name']))
        romdata['m_year']      = gamedata['year']
        romdata['m_genre']     = gamedata['genre']
        romdata['m_developer'] = gamedata['developer']
        romdata['m_nplayers']  = gamedata['nplayers']
        romdata['m_esrb']      = gamedata['esrb']
        romdata['m_plot']      = gamedata['plot']

        return True

    # This function to be used in AEL 0.10.x series.
    #
    # @param gamedata: Dictionary with game data.
    # @param rom: ROM/Launcher object to apply metadata.
    # @return: True if metadata is valid an applied, False otherwise.
    def _apply_candidate_on_metadata_new(self, gamedata, rom):
        if not gamedata: return False

        # --- Put metadata into ROM/Launcher object ---
        if self.scraper_settings.ignore_scraped_title:
            rom_name = text_format_ROM_title(rom_path.getBaseNoExt(), self.scraper_settings.scan_clean_tags)
            rom.set_name(rom_name)
            log_debug("User wants to ignore scraper name. Setting name to '{0}'".format(rom_name))
        else:
            rom_name = gamedata['title']
            rom.set_name(rom_name)
            log_debug("User wants scrapped name. Setting name to '{0}'".format(rom_name))

        rom.set_releaseyear(gamedata['year'])           # <year>
        rom.set_genre(gamedata['genre'])                # <genre>
        rom.set_developer(gamedata['developer'])        # <developer>
        rom.set_number_of_players(gamedata['nplayers']) # <nplayers>
        rom.set_esrb_rating(gamedata['esrb'])           # <esrb>
        rom.set_plot(gamedata['plot'])                  # <plot>

        return True

<<<<<<< HEAD
    def _apply_candidate_on_asset(self, rom_path, rom, asset_info, found_assets):
        if not found_assets:
            log_debug('{0} scraper has not collected images.'.format(self.getName()))
            return False

        asset_directory = self.launcher.get_asset_path(asset_info)
        asset_path_noext_FN = assets_get_path_noext_DIR(asset_info, asset_directory, rom_path)
        log_debug('Scraper.apply_candidate_on_asset() asset_path_noext "{0}"'.format(asset_path_noext_FN.getPath()))

        specific_images_list = [image_entry for image_entry in found_assets if image_entry['type'].id == asset_info.id]

        log_debug('{} scraper has collected {} assets of type {}.'.format(self.getName(), len(specific_images_list), asset_info.name))
        if len(specific_images_list) == 0:
            log_debug('{0} scraper has not collected images for asset {1}.'.format(self.getName(), asset_info.name))
            return False

        # --- Semi-automatic scraping (user choses an image from a list) ---
        if self.scraper_settings.asset_scraping_mode == 0:
            # >> If specific_images_list has only 1 element do not show select dialog. Note that the length
            # >> of specific_images_list is 1 only if scraper returned 1 image and a local image does not exist.
            if len(specific_images_list) == 1:
                image_selected_index = 0
            else:
                # >> Close progress dialog before opening image chosing dialog
                #if self.pDialog.iscanceled(): self.pDialog_canceled = True
                #self.pDialog.close()

                # >> Convert list returned by scraper into a list the select window uses
                ListItem_list = []
                for item in specific_images_list:
                    listitem_obj = xbmcgui.ListItem(label = item['name'], label2 = item['url'])
                    listitem_obj.setArt({'icon' : item['url']})
                    ListItem_list.append(listitem_obj)

                image_selected_index = xbmcgui.Dialog().select('Select {0} image'.format(asset_info.name),
                                                                list = ListItem_list, useDetails = True)
                log_debug('{0} dialog returned index {1}'.format(asset_info.name, image_selected_index))

            if image_selected_index < 0:
                return False

            # >> Reopen progress dialog
            #self.pDialog.create('Advanced Emulator Launcher')
            #if not self.pDialog_verbose: self.pDialog.update(self.progress_number, self.file_text)
=======
    # Called when editing a ROM by _command_edit_rom()
    # Always do MANUAL scraping mode when editing ROMs/Launchers.
    # In the future object_dic will be a Launcher/ROM object, not a dictionary.
    # TODO Merge scrap_CM_metadata_ROM() and scrap_CM_metadata_launcher() into a generic function.
    #
    # @return: [bool] True if metadata was changed, False otherwise (no need to save DB).
    def scrap_CM_metadata_ROM(self, object_dic, data_dic):
        log_debug('ScrapeStrategy::scrap_CM_metadata_ROM() BEGIN ...')
        # In AEL 0.10.x this data is grabed from the objects, not passed using a dictionary.
        rom_base_noext = data_dic['rom_base_noext']
        scraper_name = self.scraper_obj.get_name()

        # If status if True scraping was OK. If status is False there was some problem.
        # dialog is the type of message to show the user (notify, OK dialog, etc.)
        # msg always has a message to display.
        op_dic = {
            'status' : True,
            'dialog' : KODI_MESSAGE_NOTIFY,
            'msg'    : 'ROM metadata updated',
        }
>>>>>>> f90c214e

        # --- Grab candidate game ---
        # If op_dic['status'] = False there was some problem, return inmediately.
        candidate = self._scrap_CM_get_candidate(SCRAPE_ROM, object_dic, data_dic, op_dic)
        if not op_dic['status']: return op_dic

        # --- Grab metadata ---
        pdialog = KodiProgressDialog()
        pdialog.startProgress('{0} scraper. Getting ROM metadata...'.format(scraper_name))
        gamedata = self.scraper_obj.get_metadata(candidate)
        pdialog.endProgress()
        if not gamedata:
            op_dic['status'] = False
            op_dic['dialog'] = KODI_MESSAGE_NOTIFY_WARN
            op_dic['msg'] = 'Cannot download game metadata'

        # --- Put metadata into ROM dictionary ---
        if self.scan_ignore_scrap_title:
            log_debug('User wants to ignore scraper name.')
            object_dic['m_name'] = text_format_ROM_title(rom_base_noext, self.scan_clean_tags)
        else:
            log_debug('User wants scrapped name.')
            object_dic['m_name'] = gamedata['title']
        log_debug('Setting ROM title to "{0}"'.format(object_dic['m_name']))
        object_dic['m_year']      = gamedata['year']
        object_dic['m_genre']     = gamedata['genre']
        object_dic['m_developer'] = gamedata['developer']
        object_dic['m_nplayers']  = gamedata['nplayers']
        object_dic['m_esrb']      = gamedata['esrb']
        object_dic['m_plot']      = gamedata['plot']

        return op_dic

    # Called when editing a launcher by _command_edit_launcher()
    # Note that launcher maybe a ROM launcher or a standalone launcher (game, app)
    # Scrap standalone launcher (typically a game) metadata
    # Always do manual scraping when editing ROMs/Launchers
    #
    # @return: [bool] True if metadata was changed, False otherwise (no need to save DB).
    def scrap_CM_metadata_Launcher(self, object_dic, data_dic):
        log_debug('ScrapeStrategy::scrap_CM_metadata_Launcher() BEGIN ...')
        scraper_name = self.scraper_obj.get_name()

        # See scrap_CM_metadata_ROM() for documentation of op_dic.
        op_dic = {
            'status' : True,
            'dialog' : KODI_MESSAGE_NOTIFY,
            'msg' : 'Launcher metadata updated',
        }

        # --- Grab candidate game ---
        # If op_dic['status'] = False there was some problem, return inmediately.
        candidate = self._scrap_CM_get_candidate(SCRAPE_LAUNCHER, object_dic, data_dic, op_dic)
        if not op_dic['status']: return op_dic

        # --- Grab metadata ---
        pdialog = KodiProgressDialog()
        pdialog.startProgress('{0} scraper. Getting Launcher metadata...'.format(scraper_name))
        gamedata = self.scraper_obj.get_metadata(candiate)
        pdialog.endProgress()
        if not gamedata:
            op_dic['status'] = False
            op_dic['dialog'] = KODI_MESSAGE_NOTIFY_WARN
            op_dic['msg'] = 'Cannot download game metadata'

        # --- Put metadata into launcher dictionary ---
        # Scraper should not change launcher title.
        # 'nplayers' and 'esrb' ignored for launchers
        launcher['m_year']      = gamedata['year']
        launcher['m_genre']     = gamedata['genre']
        launcher['m_developer'] = gamedata['developer']
        launcher['m_plot']      = gamedata['plot']

        return op_dic

    # Called when scraping an asset in the context menu.
    # In the future object_dic will be a Launcher/ROM object, not a dictionary.
    #
    # @return: [dict] op_dic with status flag and error message.
    def scrap_CM_asset(self, object_dic, asset_ID, data_dic):
        # log_debug('ScrapeStrategy::scrap_CM_asset() BEGIN...')

        # --- Cached frequent used things ---
        asset_info = assets_get_info_scheme(asset_ID)
        asset_name = asset_info.name
        # In AEL 0.10.x this data is grabed from the objects, not passed using a dictionary.
        rom_base_noext = data_dic['rom_base_noext']
        platform = data_dic['platform']
        current_asset_FN = data_dic['current_asset_FN']
        asset_path_noext_FN = data_dic['asset_path_noext']
        log_info('ScrapeStrategy::scrap_CM_asset() Scraping {0}...'.format(object_dic['m_name']))

        # --- Cached frequent used things ---
        scraper_name = self.scraper_obj.get_name()

        # If status if True scraping was OK. If status is False there was some problem.
        # dialog is the type of message to show the user.
        # msg always has a message to display.
        op_dic = {
            'status' : True,
            'dialog' : KODI_MESSAGE_NOTIFY,
            'msg' : 'Asset updated',
        }

        # --- Grab candidate game ---
        # If op_dic['status'] = False there was some problem, return inmediately.
        candidate = self._scrap_CM_get_candidate(SCRAPE_ROM, object_dic, data_dic, op_dic)
        if not op_dic['status']: return op_dic

        # --- Grab list of images for the selected game -------------------------------------------
        pdialog = KodiProgressDialog()
        pdialog.startProgress('{0} scraper (Getting assets...)'.format(scraper_name))
        assetdata_list = self.scraper_obj.get_assets(candidate, asset_ID)
        pdialog.endProgress()
        log_verb('{0} {1} scraper returned {2} images'.format(
            scraper_name, asset_name, len(assetdata_list)))
        # Scraper found no assets. Return immediately.
        if not assetdata_list:
            op_dic['status'] = False
            op_dic['dialog'] = KODI_MESSAGE_DIALOG
            op_dic['msg'] = '{0} {1} scraper found no '.format(scraper_name, asset_name) + \
                            'images for game "{0}".'.format(candidate['display_name'])
            return op_dic

        # If there is a local image add it to the list and show it to the user.
        local_asset_in_list_flag = False
        if current_asset_FN.exists():
            local_asset = {
                'asset_ID'     : asset_ID,
                'display_name' : 'Current local image',
                'url_thumb'    : current_asset_FN.getPath(),
            }
            assetdata_list.insert(0, local_asset)
            local_asset_in_list_flag = True

        # Convert list returned by scraper into a list the Kodi select dialog uses.
        ListItem_list = []
        for item in assetdata_list:
            listitem_obj = xbmcgui.ListItem(label = item['display_name'], label2 = item['url_thumb'])
            listitem_obj.setArt({'icon' : item['url_thumb']})
            ListItem_list.append(listitem_obj)
        # ListItem_list has 1 or more elements at this point.
        # If there is only one item in the list do not show select dialog.
        if len(ListItem_list) == 1:
            log_debug('_gui_edit_asset() ListItem_list has one element. Do not show select dialog.')
            image_selected_index = 0
        else:
            image_selected_index = xbmcgui.Dialog().select(
                'Select image', list = ListItem_list, useDetails = True)
            log_debug('{0} dialog returned index {1}'.format(asset_name, image_selected_index))
        # User cancelled dialog
        if image_selected_index < 0:
            log_debug('_gui_edit_asset() User cancelled image select dialog. Returning.')
            op_dic['status'] = False
            op_dic['msg'] = 'Image not changed'
            return op_dic
        # User chose to keep current asset.
        if local_asset_in_list_flag and image_selected_index == 0:
            log_debug('_gui_edit_asset() Selected current image "{0}"'.format(current_asset_FN.getPath()))
            op_dic['status'] = False
            op_dic['msg'] = 'Image not changed'
            return op_dic

        # --- Download scraped image (or use local image) ----------------------------------------
        selected_asset = assetdata_list[image_selected_index]
        log_debug('Selected asset_ID {0}'.format(selected_asset['asset_ID']))
        log_debug('Selected display_name {0}'.format(selected_asset['display_name']))

        # --- Resolve asset URL ---
        log_debug('Resolving asset URL...')
        pdialog.startProgress('{0} scraper (Resolving asset...)'.format(scraper_name), 100)
        image_url = self.scraper_obj.resolve_asset_URL(selected_asset)
        pdialog.endProgress()
        if not image_url:
            log_error('_gui_edit_asset() Error in scraper.resolve_asset_URL()')
            op_dic['status'] = False
            op_dic['msg'] = 'Error downloading asset'
            return op_dic
        image_ext = text_get_image_URL_extension(image_url)
        log_debug('Resolved {0} to URL "{1}"'.format(asset_name, image_url))
        log_debug('URL extension "{0}"'.format(image_ext))
        if not image_url or not image_ext:
            log_error('_gui_edit_asset() image_url or image_ext empty/not set')
            op_dic['status'] = False
            op_dic['msg'] = 'Error downloading asset'
            return op_dic

        # --- Download image ---
        log_debug('Downloading image ...')
        image_local_path = asset_path_noext_FN.append(image_ext).getPath()
        log_verb('Downloading URL "{0}"'.format(image_url))
        log_verb('Into local file "{0}"'.format(image_local_path))
        pdialog.startProgress('Downloading {0}...'.format(asset_name), 100)
        try:
            net_download_img(image_url, image_local_path)
        except socket.timeout:
            pdialog.endProgress()
            kodi_notify_warn('Cannot download {0} image (Timeout)'.format(image_name))
            op_dic['status'] = False
            op_dic['msg'] = 'Network timeout'
            return op_dic
        else:
            pdialog.endProgress()

        # --- Update Kodi cache with downloaded image ---
        # Recache only if local image is in the Kodi cache, this function takes care of that.
        # kodi_update_image_cache(image_local_path)

        # --- Edit using Python pass by assigment ---
        # If we reach this point is because an image was downloaded.
        # Caller is responsible to save Categories/Launchers/ROMs databases.
        object_dic[asset_info.key] = image_local_path
        op_dic['msg'] = 'Downloaded {0} with {1} scraper'.format(asset_name, scraper_name)

        return op_dic

<<<<<<< HEAD
            else:
                log_debug('{0} scraper: user chose local image "{1}"'.format(asset_info.name, selected_image['url']))
                image_path = FileName(selected_image['url'])

            if image_path:
                rom.set_asset(asset_info, image_path)        
        
        return True
=======
    #
    # When scraping metadata or assets in the context menu, introduce the search strin,
    # grab candidate games, and select a candidate for scraping.
    #
    # @param object_name: [str] SCRAPE_ROM, SCRAPE_LAUNCHER.
    # @return: [dict] Dictionary with candidate data. None if error.
    def _scrap_CM_get_candidate(self, object_name, object_dic, data_dic, op_dic):
        log_debug('ScrapeStrategy::_scrap_CM_get_candidate() BEGIN...')

        # In AEL 0.10.x this data is grabed from the objects, not passed using a dictionary.
        rom_base_noext = data_dic['rom_base_noext']
        platform = data_dic['platform']
        scraper_name = self.scraper_obj.get_name()

        # --- Ask user to enter ROM metadata search string ---
        # If ROM title has tags remove them for scraping.
        search_term = text_format_ROM_name_for_scraping(object_dic['m_name'])
        keyboard = xbmc.Keyboard(search_term, 'Enter the search term ...')
        keyboard.doModal()
        if not keyboard.isConfirmed():
            op_dic['status'] = False
            op_dic['msg'] = '{0} metadata unchanged'.format(object_name)
            return
        search_term = keyboard.getText().decode('utf-8')

        # --- Do a search and get a list of games ---
        pdialog = KodiProgressDialog()
        pdialog.startProgress('{0} scraper (Getting games...)'.format(scraper_name))
        candidate_list = self.scraper_obj.get_candidates(search_term, rom_base_noext, platform)
        log_verb('Scraper found {0} result/s'.format(len(candidate_list)))
        if not candidate_list:
            op_dic['status'] = False
            op_dic['dialog'] = KODI_MESSAGE_NOTIFY_WARN
            op_dic['msg'] = 'Scraper found no matching games'
            return

        # --- Display corresponding game list found so user choses ---
        # If there is only one item in the list then don't show select dialog
        game_name_list = [c['display_name'] for c in candidate_list]
        if len(game_name_list) == 1:
            select_candidate_idx = 0
        else:
            select_candidate_idx = xbmcgui.Dialog().select(
                'Select game for ROM {0}'.format(object_dic['m_name']), game_name_list)
            if select_candidate_idx < 0:
                op_dic['status'] = False
                op_dic['msg'] = '{0} metadata unchanged'.format(object_name)
                return
        # log_debug('select_candidate_idx {0}'.format(select_candidate_idx))
        candidate = candidate_list[select_candidate_idx]
        log_verb('User chose game "{0}"'.format(candidate['display_name']))

        return candidate
>>>>>>> f90c214e

#
# Base class for all scrapers (offline or online, metadata or asset).
# The scrapers are Launcher and ROM agnostic. All the required Launcher/ROM properties are
# stored in the strategy object.
# The Scraper base class is responsible for caching all data to reduce network traffic.
#
class Scraper(object):
    __metaclass__ = abc.ABCMeta

    # @param settings: [dict] Addon settings.
    def __init__(self, settings):
        self.settings = settings
        self.verbose_flag = False
        self.dump_file_flag = False
        self._reset_caches()

        # --- Initialize common scraper settings ---
        # None at the moment. Note that settings that affect the scraping policy belong
        # in the ScrapeStrategy class and not here.

    # Scraper is much more verbose (even more than AEL Debug level).
    def set_verbose_mode(self, verbose_flag):
        log_debug('Scraper::set_verbose_mode() verbose_flag {0}'.format(verbose_flag))
        self.verbose_flag = verbose_flag

    # Dump scraper data into files for debugging.
    def set_debug_file_dump(self, dump_file_flag, dump_dir):
        log_debug('Scraper::set_verbose_mode() dump_file_flag {0}'.format(dump_file_flag))
        log_debug('Scraper::set_verbose_mode() dump_dir {0}'.format(dump_dir))
        self.dump_file_flag = dump_file_flag
        self.dump_dir = dump_dir

    # Dump dictionary as JSON for debugging purposes.
    def _dump_json_debug(self, file_name, data_dic):
        if not self.dump_file_flag: return
        file_path = os.path.join(self.dump_dir, file_name)
        json_str = json.dumps(data_dic, indent = 4, separators = (', ', ' : '))
        text_dump_str_to_file(file_path, json_str)

    @abc.abstractmethod
    def get_name(self): pass

    @abc.abstractmethod
    def supports_metadata(self, metadata_ID): pass

    @abc.abstractmethod
    def supports_metadata_any(self): pass

    @abc.abstractmethod
    def supports_asset(self, asset_ID): pass

    @abc.abstractmethod
    def supports_asset_any(self): pass

    # Search for candidates and return a list of dictionaries _new_candidate_dic()
    # Caches all searches. If search is not cached then call abstract method and update the cache.
    #
    # @param search_term: [str] String to be searched.
    # @param rombase_noext" [str] rombase_noext is used by some scrapers instead of search_term,
    #        notably the offline scrapers. Some scrapers require the literal name of the ROM.
    # @param platform: [str] AEL platform.
    # @return: [list] List of _new_candidate_dic() dictionaries.
    def get_candidates(self, search_term, rombase_noext, platform):
        # Check if search term is in the cache.
        cache_str = search_term + '__' + rombase_noext + '__' + platform
        if cache_str in self.cache_candidates:
            log_debug('Scraper::get_candidates() Cache hit "{0}"'.format(cache_str))
            candidate_list = self.cache_candidates[cache_str]
        else:
            log_debug('Scraper::get_candidates() Cache miss "{0}"'.format(cache_str))
            candidate_list = self._scraper_get_candidates(search_term, rombase_noext, platform)
            self.cache_candidates[cache_str] = candidate_list

        return candidate_list

    # Returns the metadata for a candidate (search result).
    # Caches all searches. If search is not cached then call abstract method and update the cache.
    #
    # @param candidate: [dict] Candidate returned by get_candidates()
    # @return: [dict] Dictionary _new_gamedata_dic(). None or empty dictionary if error
    #                 getting the metadata.
    def get_metadata(self, candidate):
        cache_key = str(candidate['id'])
        if cache_key in self.cache_metadata:
            log_debug('Scraper::get_metadata() Cache hit "{0}"'.format(cache_key))
            gamedata = self.cache_metadata[cache_key]
        else:
            log_debug('Scraper::get_metadata() Cache miss "{0}"'.format(cache_key))
            gamedata = self._scraper_get_metadata(candidate)
            self.cache_metadata[cache_key] = gamedata

        return gamedata

    # Returns a list of assets for a candidate (search result).
    # Transparently cache returned results for that candidate and asset type.
    # Note that the scraper object may do additional internal caching in _scraper_get_assets().
    #
    # @param candidate: [dict] Candidate returned by get_candidates()
    # @return: [list] List of _new_assetdata_dic() dictionaries. None if error getting the metadata.
    def get_assets(self, candidate, asset_ID):
        asset_info = assets_get_info_scheme(asset_ID)
        log_debug('Scraper::get_assets() candidate ID = {0}'.format(candidate['id']))
        log_debug('Scraper::get_assets() asset_ID = {0} (ID {1})'.format(asset_info.name, asset_ID))
        cache_key = str(candidate['id']) + '__' + str(asset_ID)
        if cache_key in self.cache_assets:
            log_debug('Scraper::get_assets() Cache hit "{0}"'.format(cache_key))
            assetdata_list = self.cache_assets[cache_key]
        else:
            log_debug('Scraper::get_assets() Cache miss "{0}"'.format(cache_key))
            assetdata_list = self._scraper_get_assets(candidate, asset_ID)
            self.cache_assets[cache_key] = assetdata_list

        return assetdata_list

    # When returning the asset list with get_assets(), some sites return thumbnails images
    # because the real assets are on a single dedicate page. For this sites, resolve_asset_URL()
    # returns the true, full size URL of the asset.
    # Other scrapers, for example MobyGames, return both the thumbnail and the true asset URLs
    # in get_assets(). In such case, the implementation of this method is trivial.
    #
    # This method caches all requests, just in case.
    def resolve_asset_URL(self, candidate):
        return self._scraper_resolve_asset_URL(candidate)

    # Called by get_candidates().
    # Search for candidates and return a list of dictionaries _new_candidate_dic()
    @abc.abstractmethod
    def _scraper_get_candidates(self, search_term, rombase_noext, platform): pass

    # @param candidate: [dict] Candidate returned by get_candidates()
    # @return: [dict] Dictionary _new_gamedata_dic(). None if error getting the metadata.
    @abc.abstractmethod
    def _scraper_get_metadata(self, candidate): pass

    # @param candidate: [dict] Candidate returned by get_candidates()
    # @return: [dict] Dictionary _new_assetdata_dic(). None if error getting the metadata.
    @abc.abstractmethod
    def _scraper_get_assets(self, candidate, asset_ID): pass

    # Abstrac method called by resolve_asset_URL()
    @abc.abstractmethod
<<<<<<< HEAD
    def _scraper_get_image_url_from_page(self, candidate, asset_info): pass

    def _download_image(self, asset_info, image_url, destination_folder):

        if image_url is None or image_url == '':
            log_debug('No image to download. Skipping')
            return None

        image_ext = text_get_image_URL_extension(image_url)
        log_debug('Downloading  {} from image URL "{}"'.format(asset_info.name, image_url))

        # ~~~ Download image ~~~
        image_path = destination_folder.append(image_ext)
        log_verb('Downloading URL  "{0}"'.format(image_url))
        log_verb('Into local file  "{0}"'.format(image_path.getPath()))
        try:
            net_download_img(image_url, image_path)
        except socket.timeout:
            log_error('Cannot download {0} image (Timeout)'.format(asset_info.name))
            kodi_notify_warn('Cannot download {0} image (Timeout)'.format(asset_info.name))
            return None

        return image_path
=======
    def _scraper_resolve_asset_URL(self, candidate): pass
>>>>>>> f90c214e

    def _reset_caches(self):
        self.cache_candidates = {}
        self.cache_metadata = {}
        self.cache_assets = {}

    # Not used now. candidate['id'] is used as hash value for the whole candidate dictionary.
    # candidate['id'] must be unique for each game.
    # def _dictionary_hash(self, my_dict):
    #     return hash(frozenset(sorted(my_dict.items())))

    # Nested dictionaries are not allowed. All the dictionaries here must be "hashable".
    # If your dictionary is not nested, you could make a frozenset with the dict's items
    # and use hash():
    #
    # hash(frozenset(sorted(my_dict.items())))
    #
    # This is much less computationally intensive than generating the JSON string
    # or representation of the dictionary.
    #
    # See https://stackoverflow.com/questions/5884066/hashing-a-dictionary
    def _new_candidate_dic(self):
        return {
            'id'               : '',
            'display_name'     : '',
            'platform'         : '',
            'scraper_platform' : '',
            'order'            : 0,
        }

    def _new_gamedata_dic(self):
        return {
            'title'     : '',
            'year'      : '',
            'genre'     : '',
            'developer' : '',
            'nplayers'  : '',
            'esrb'      : '',
            'plot'      : ''
        }

    # url_thumb is always returned by get_assets().
    # url is returned by resolve_asset_URL().
    # Note that some scrapers (MobyGames) return both url_thumb and url in get_assets(). Always
    # call resolve_asset_URL() for compabilitity with all scrapers.
    def _new_assetdata_dic(self):
        return {
            'asset_ID'     : None,
            'display_name' : '',
            'url_thumb'    : '',
            'url'          : '',
            'is_online'    : True,
            'is_on_page'   : False
        }

# ------------------------------------------------------------------------------------------------
# NULL scraper, does nothing.
# ------------------------------------------------------------------------------------------------
class Null_Scraper(Scraper):
    # @param settings: [dict] Addon settings. Particular scraper settings taken from here.
    def __init__(self, settings): super(Null_Scraper, self).__init__(settings)

    def get_name(self): return 'Null'

    def supports_metadata(self, metadata_ID): return False

    def supports_metadata_any(self): return False

    def supports_asset(self, asset_ID): return False

    def supports_asset_any(self): return False

    # Null scraper never finds candidates.
    def _scraper_get_candidates(self, search_term, rombase_noext, platform): return []

    # Null scraper never returns valid scraped metadata.
    def _scraper_get_metadata(self, candidate): return {}

    def _scraper_get_assets(self, candidate, asset_ID): return {}

    def _scraper_resolve_asset_URL(self, candidate): pass

# ------------------------------------------------------------------------------------------------
# AEL offline metadata scraper.
# ------------------------------------------------------------------------------------------------
class AEL_Offline(Scraper):
    # @param settings: [dict] Addon settings. Particular scraper settings taken from here.
    def __init__(self, settings):
        # Pass down settings that apply to all scrapers.
        super(AEL_Offline, self).__init__(settings)

    def get_name(self): return 'AEL Offline'

    def supports_metadata(self, metadata_ID): return True

    def supports_metadata_any(self): return True

    def supports_asset(self, asset_ID): return False

    def supports_asset_any(self): return False

    def _scraper_get_candidates(self, search_term, rombase_noext, platform): return []

    def _scraper_get_metadata(self, candidate): return {}

    def _scraper_get_assets(self, candidate, asset_ID): return {}

    def _scraper_resolve_asset_URL(self, candidate): pass

# ------------------------------------------------------------------------------------------------
# LaunchBox offline metadata scraper.
# Do not implement this scraper. It is better to have one good offline scraper than many bad.
# Users will be encouraged to improve the AEL Offline scraper.
# ------------------------------------------------------------------------------------------------
class LB_Offline(Scraper): pass

# ------------------------------------------------------------------------------------------------
# TheGamesDB online scraper (metadata and assets)
#
# | Site     | https://thegamesdb.net      |
# | API info | https://api.thegamesdb.net/ |
# ------------------------------------------------------------------------------------------------
class TheGamesDB(Scraper):
    # --- Class variables ---
    supported_metadata_list = [
        META_TITLE_ID, META_YEAR_ID, META_GENRE_ID, META_DEVELOPER_ID,
        META_NPLAYERS_ID, META_ESRB_ID, META_PLOT_ID
    ]
    supported_asset_list = [
        ASSET_SNAP_ID, ASSET_BOXFRONT_ID, ASSET_BOXBACK_ID,
        ASSET_FANART_ID, ASSET_CLEARLOGO_ID, ASSET_BANNER_ID,
    ]
    asset_name_mapping = {
        'screenshot': ASSET_SNAP_ID,
        'boxart' : ASSET_BOXFRONT_ID,
        'boxartfront': ASSET_BOXFRONT_ID,
        'boxartback': ASSET_BOXBACK_ID,
        'fanart' : ASSET_FANART_ID,
        'clearlogo': ASSET_CLEARLOGO_ID,
        'banner': ASSET_BANNER_ID,
    }

    def __init__(self, settings):
        # --- This scraper settings ---
        self.api_key = settings['scraper_thegamesdb_apikey']
        self.api_public_key = '828be1fb8f3182d055f1aed1f7d4da8bd4ebc160c3260eae8ee57ea823b42415'

        # --- Cached TGDB metadata ---
        self.genres_cached = {}
        self.developers_cached = {}
        self.publishers_cached = {}
        self.all_asset_cache = {}

        # --- Pass down common scraper settings ---
        super(TheGamesDB, self).__init__(settings)

    # --- Base class abstract methods ------------------------------------------------------------
    def get_name(self): return 'TheGamesDB'

    def supports_metadata(self, metadata_ID):
        return True if asset_ID in TheGamesDB.supported_metadata_list else False

    def supports_metadata_any(self): return True

    def supports_asset(self, asset_ID):
        return True if asset_ID in TheGamesDB.supported_asset_list else False

    def supports_asset_any(self): return True

    def _scraper_get_candidates(self, search_term, rombase_noext, platform):
        scraper_platform = AEL_platform_to_TheGamesDB(platform)
        log_debug('TheGamesDB::_scraper_get_candidates() search_term         "{0}"'.format(search_term))
        log_debug('TheGamesDB::_scraper_get_candidates() rom_base_noext      "{0}"'.format(rombase_noext))
        log_debug('TheGamesDB::_scraper_get_candidates() AEL platform        "{0}"'.format(platform))
        log_debug('TheGamesDB::_scraper_get_candidates() TheGamesDB platform "{0}"'.format(scraper_platform))

        # quote_plus() will convert the spaces into '+'. Note that quote_plus() requires an
        # UTF-8 encoded string and does not work with Unicode strings.
        # https://stackoverflow.com/questions/22415345/using-pythons-urllib-quote-plus-on-utf-8-strings-with-safe-arguments
        search_string_encoded = urllib.quote_plus(search_term.encode('utf8'))
        api_key = self._get_API_key()
        url_str = 'https://api.thegamesdb.net/Games/ByGameName?apikey={0}&name={1}&filter[platform]={2}'
        url = url_str.format(api_key, search_string_encoded, scraper_platform)
        game_list = self._read_games_from_url(url, search_term, scraper_platform)

        # if len(game_list) == 0:
        #     altered_search_term = self._cleanup_searchterm(search_term, rombase_noext, platform)
        #     log_debug('Cleaning search term. Before "{0}"'.format(search_term))
        #     log_debug('After "{0}"'.format(altered_search_term))
        #     if altered_search_term != search_term:
        #         log_debug('No matches, trying again with altered search terms: {0}'.format(
        #             altered_search_term))
        #         return self._get_candidates(altered_search_term, rombase_noext, platform)

        # --- Order list based on score. High score goes first ---
        game_list.sort(key = lambda result: result['order'], reverse = True)

        return game_list

    def _scraper_get_metadata(self, candidate):
        api_key = self._get_API_key()
        url = 'https://api.thegamesdb.net/Games/ByGameID?apikey={}&id={}&fields=players%2Cpublishers%2Cgenres%2Coverview%2Crating%2Cplatform%2Ccoop%2Cyoutube'.format(
            api_key, candidate['id'])
        # log_debug('Get metadata from {0}'.format(url))
        page_data_raw = net_get_URL_original(url)
        page_data = json.loads(page_data_raw)
        if self.dump_file_flag:
            file_path = os.path.join(self.dump_dir, 'TGDB_get_metadata.txt')
            text_dump_str_to_file(file_path, json.dumps(
                page_data, indent = 1, separators = (', ', ' : ')))

        # --- Parse game page data ---
        log_debug('TheGamesDB::_scraper_get_metadata() Parsing game metadata...')
        online_data = page_data['data']['games'][0]
        game_data = self._new_gamedata_dic()
        game_data['title']     = online_data['game_title'] if 'game_title' in online_data else ''
        game_data['year']      = self._parse_metadata_year(online_data)
        game_data['genre']     = self._parse_metadata_genres(online_data)
        game_data['developer'] = self._parse_metadata_developer(online_data)
        game_data['nplayers']  = str(online_data['players']) if 'players' in online_data else ''
        game_data['esrb']      = online_data['rating'] if 'rating' in online_data else ''
        game_data['plot']      = online_data['overview'] if 'overview' in online_data else ''

        return game_data

    def _scraper_get_assets(self, candidate, asset_ID):
        # log_debug('TheGamesDB::_scraper_get_assets() asset_ID = {0} ...'.format(asset_ID))
        # Get all assets for candidate. _scraper_get_assets_all() caches all assets for a candidate.
        # Then select asset of a particular type.
        all_asset_list = self._scraper_get_assets_all(candidate)
        asset_list = [asset_dic for asset_dic in all_asset_list if asset_dic['asset_ID'] == asset_ID]
        log_debug('TheGamesDB::_scraper_get_assets() Total assets {0} / Returned assets {1}'.format(
            len(all_asset_list), len(asset_list)))
        return asset_list

    def _scraper_resolve_asset_URL(self, candidate):
        return candidate['url']

    # --- This class methods own -----------------------------------------------------------------
    def get_platforms(self):
        log_debug('TheGamesDB::get_platforms() BEGIN...')
        api_key = self._get_API_key()
        url = 'https://api.thegamesdb.net/Platforms?apikey={}'.format(api_key)
        page_data = json.loads(net_get_URL_original(url))
        self._dump_json_debug('TGDB_get_platforms.txt', page_data)

        return page_data

    def _get_API_key(self):
        if self.api_key:
            return self.api_key
        else:
            return self.api_public_key

    # --- Parse list of games ---
    #{
    #  "code": 200,
    #  "status": "Success",
    #  "data": {
    #    "count": 20,
    #    "games": [
    #      {
    #        "id": 40154,
    #        "game_title": "Castlevania Double Pack: Aria of Sorrow/Harmony of Dissonance",
    #        "release_date": "2006-01-11",
    #        "platform": 5,
    #        "rating": "T - Teen",
    #        "overview": "CASTLEVANIA DOUBLE PACK collects two great .....",
    #        "coop": "No",
    #        "youtube": null,
    #        "developers": [
    #          4765
    #        ],
    #        "genres": [
    #          1,
    #          2
    #        ],
    #        "publishers": [
    #          23
    #        ]
    #},
    def _read_games_from_url(self, url, search_term, scraper_platform):
        page_data_raw = net_get_URL_original(url)
        page_data = json.loads(page_data_raw)
        self._dump_json_debug('TGDB_get_candidates.txt', page_data)

        # --- Parse game list ---
        games = page_data['data']['games']
        game_list = []
        for item in games:
            title = item['game_title']
            platform = item['platform']
            display_name = title
            game = self._new_candidate_dic()
            game['id'] = item['id']
            game['display_name'] = display_name
            game['platform'] = platform
            game['scraper_platform'] = scraper_platform
            game['order'] = 1
            # Increase search score based on our own search
            if title.lower() == search_term.lower():                  game['order'] += 2
            if title.lower().find(search_term.lower()) != -1:         game['order'] += 1
            if scraper_platform > 0 and platform == scraper_platform: game['order'] += 1
            game_list.append(game)

        # --- Recursively load more games ---
        next_url = page_data['pages']['next']
        if next_url is not None:
            log_debug('TheGamesDB::_read_games_from_url() Recursively loading games page')
            game_list = game_list + self._read_games_from_url(next_url, search_term, scraper_platform)
        return game_list

    def _cleanup_searchterm(self, search_term, rom_path, rom):
        altered_term = search_term.lower().strip()
        for ext in self.launcher.get_rom_extensions():
            altered_term = altered_term.replace(ext, '')
        return altered_term

    def _parse_metadata_year(self, online_data):
        if 'release_date' in online_data and \
           online_data['release_date'] is not None and \
           online_data['release_date'] != '':
           year_str = online_data['release_date'][:4]
        else:
            year_str = ''
        return year_str

    def _parse_metadata_genres(self, online_data):
        if 'genres' not in online_data: return ''
        # "genres" : [ 1 , 15 ],
        genre_ids = online_data['genres']
        TGDB_genres = self._get_genres()
        genre_list = [TGDB_genres[genre_id] for genre_id in genre_ids]
        return ', '.join(genre_list)

    # Get a dictionary of TGDB genres (integers) to AEL genres (strings).
    # TGDB genres are cached in an object variable.
    def _get_genres(self):
        # If genres are cached return immediately.
        if self.genres_cached: return self.genres_cached
        log_debug('TheGamesDB::_get_genres() No cached genres. Retrieving...')
        api_key = self._get_API_key()
        url = 'https://api.thegamesdb.net/Genres?apikey={}'.format(api_key)
        page_data_raw = net_get_URL_original(url)
        page_data = json.loads(page_data_raw)
        self._dump_json_debug('TGDB_get_genres.txt', page_data)
        self.genres_cached = {}
        for genre_id in page_data['data']['genres']:
            self.genres_cached[int(genre_id)] = page_data['data']['genres'][genre_id]['name']
        return self.genres_cached

    def _parse_metadata_developer(self, online_data):
        if 'developers' not in online_data: return ''
        # "developers" : [ 7979 ],
        developers_ids = online_data['developers']
        TGDB_developers = self._get_developers()
        developer_list = [TGDB_developers[dev_id] for dev_id in developers_ids]

        return ', '.join(developer_list)

    def _get_developers(self):
        # If developers are cached return immediately.
        if self.developers_cached: return self.developers_cached
        log_debug('TheGamesDB::_get_developers() No cached developers. Retrieving...')
        api_key = self._get_API_key()
        url = 'https://api.thegamesdb.net/Developers?apikey={}'.format(api_key)
        page_data_raw = net_get_URL_original(url)
        page_data = json.loads(page_data_raw)
        self._dump_json_debug('TGDB_get_developers.txt', page_data)
        self.developers_cached = {}
        for developer_id in page_data['data']['developers']:
            self.developers_cached[int(developer_id)] = page_data['data']['developers'][developer_id]['name']

        return self.developers_cached

    # Publishers is not used in AEL at the moment.
    def _get_publishers(self, publisher_ids):
        if publisher_ids is None: return ''
        if self.publishers is None:
            log_debug('TheGamesDB:: No cached publishers. Retrieving from online.')
            api_key = self._get_API_key()
            url = 'https://api.thegamesdb.net/Publishers?apikey={}'.format(api_key)
            publishers_json = net_get_URL_as_json(url)
            self.publishers = {}
            for publisher_id in publishers_json['data']['publishers']:
                self.publishers[int(publisher_id)] = publishers_json['data']['publishers'][publisher_id]['name']
        publisher_names = [self.publishers[publisher_id] for publisher_id in publisher_ids]

        return ' / '.join(publisher_names)

    # Get ALL available assets for game.
    # Cache the results because this function may be called multiple times.
    def _scraper_get_assets_all(self, candidate):
        # log_debug('TheGamesDB::_scraper_get_assets_all() BEGIN ...')
        cache_key = str(candidate['id'])
        if cache_key in self.all_asset_cache:
            log_debug('TheGamesDB::_scraper_get_assets_all() Cache hit "{0}"'.format(cache_key))
            asset_list = self.all_asset_cache[cache_key]
            return asset_list

        # --- Cache miss ---
        log_debug('TheGamesDB::_scraper_get_assets_all() Cache miss "{0}"'.format(cache_key))
        api_key = self._get_API_key()
        url = 'https://api.thegamesdb.net/Games/Images?apikey={}&games_id={}'.format(
            api_key, candidate['id'])
        asset_list = self._read_assets_from_url(url, candidate['id'])
        log_debug('A total of {0} assets found for candidate ID {1}'.format(
            len(asset_list), candidate['id']))
        self.all_asset_cache[cache_key] = asset_list

        return asset_list

    def _read_assets_from_url(self, url, candidate_id):
        # --- Read URL JSON data ---
        page_data_raw = net_get_URL_original(url)
        page_data = json.loads(page_data_raw)
        self._dump_json_debug('TGDB_get_assets.txt', page_data)

        # --- Parse images page data ---
        base_url_thumb = page_data['data']['base_url']['thumb']
        base_url = page_data['data']['base_url']['original']
        assets_list = []
        for image_data in page_data['data']['images'][str(candidate_id)]:
            asset_name = '{0} ID {1}'.format(image_data['type'], image_data['id'])
            asset_ID = TheGamesDB.asset_name_mapping[image_data['type']]
            asset_fname = image_data['filename']

            # url_thumb is mandatory.
            # url is not mandatory here but MobyGames provides it anyway.
            asset_data = self._new_assetdata_dic()
            asset_data['asset_ID'] = asset_ID
            asset_data['display_name'] = asset_name
            asset_data['url_thumb'] = base_url_thumb + asset_fname
            asset_data['url'] = base_url + asset_fname
            if self.verbose_flag:
                log_debug('TheGamesDB:: Found Asset {0}'.format(asset_data['name']))
            assets_list.append(asset_data)

        # --- Recursively load more assets ---
        next_url = page_data['pages']['next']
        if next_url is not None:
            log_debug('TheGamesDB::_read_assets_from_url() Recursively loading games page')
            assets_list = assets_list + self._read_assets_from_url(next_url, candidate_id)

        return assets_list

# ------------------------------------------------------------------------------------------------
# MobyGames online scraper http://www.mobygames.com
#
# TODO
# 1) Detect 401 Unauthorized and warn user.
#
# 2) Detect 429 Too Many Requests and disable scraper. We never do more than one call per second
#    so if we get 429 is because the 360 API requests per hour are consumed.
#
# MobiGames API info https://www.mobygames.com/info/api
# ------------------------------------------------------------------------------------------------
class MobyGames(Scraper):
    # Class variables
    supported_metadata_list = [
        META_TITLE_ID, META_YEAR_ID, META_GENRE_ID, META_PLOT_ID,
    ]
    supported_asset_list = [
        ASSET_TITLE_ID, ASSET_SNAP_ID,
        ASSET_BOXFRONT_ID, ASSET_BOXBACK_ID, ASSET_CARTRIDGE_ID, ASSET_MANUAL_ID,
    ]
    asset_name_mapping = {
        'media'         : ASSET_CARTRIDGE_ID,
        'manual'        : ASSET_MANUAL_ID,
        'front cover'   : ASSET_BOXFRONT_ID,
        'back cover'    : ASSET_BOXBACK_ID,
        'spine/sides'   : None, # not supported by AEL?
        'other'         : None,
        'advertisement' : None,
        'extras'        : None,
        'inside cover'  : None,
        'full cover'    : None,
        'soundtrack'    : None,
    }

    def __init__(self, settings):
        # --- This scraper settings ---
        self.api_key = settings['scraper_mobygames_apikey']
        # --- Misc stuff ---
        self.all_asset_cache = {}
        self.last_http_call = datetime.datetime.now()
        # --- Pass down common scraper settings ---
        super(MobyGames, self).__init__(settings)

    # --- Base class abstract methods ------------------------------------------------------------
    def get_name(self): return 'MobyGames'

    def supports_metadata(self, metadata_ID):
        return True if asset_ID in MobyGames.supported_metadata_list else False

    def supports_metadata_any(self): return True

    def supports_asset(self, asset_ID):
        return True if asset_ID in MobyGames.supported_asset_list else False

    def supports_asset_any(self): return True

    # Cache is done in the base class. If this function is called it was a cache miss.
    # The cache will be updated with whatever this functions returns.
    def _scraper_get_candidates(self, search_term, rombase_noext, platform):
        scraper_platform = AEL_platform_to_MobyGames(platform)
        log_debug('MobyGames::_scraper_get_candidates() search_term        "{0}"'.format(search_term))
        log_debug('MobyGames::_scraper_get_candidates() rom_base_noext     "{0}"'.format(rombase_noext))
        log_debug('MobyGames::_scraper_get_candidates() AEL platform       "{0}"'.format(platform))
        log_debug('MobyGames::_scraper_get_candidates() MobyGames platform "{0}"'.format(scraper_platform))

        search_string_encoded = urllib.quote_plus(search_term.encode('utf8'))
        url_str = 'https://api.mobygames.com/v1/games?api_key={0}&format=brief&title={1}&platform={2}'
        url = url_str.format(self.api_key, search_string_encoded, scraper_platform)
        game_list = self._read_games_from_url(url, search_term, platform, scraper_platform)
        # Order list based on score. High score first.
        game_list.sort(key = lambda result: result['order'], reverse = True)

        return game_list

    def _scraper_get_metadata(self, candidate):
        self._do_toomanyrequests_check()
        url = 'https://api.mobygames.com/v1/games/{}?api_key={}'.format(candidate['id'], self.api_key)
        log_debug('Get metadata from {0}'.format(url))
        page_data_raw = net_get_URL_original(url)
        self.last_http_call = datetime.datetime.now()
        online_data = json.loads(page_data_raw)
        if self.dump_file_flag:
            file_path = os.path.join(self.dump_dir, 'mobygames_get_metadata.txt')
            text_dump_str_to_file(file_path, page_data_raw)

        # --- Parse game page data ---
        game_data = self._new_gamedata_dic()
        game_data['title'] = online_data['title'] if 'title' in online_data else ''
        game_data['plot']  = online_data['description'] if 'description' in online_data else ''
        game_data['genre'] = self._get_genres(online_data['genres']) if 'genres' in online_data else ''
        game_data['year']  = self._get_year_by_platform(online_data['platforms'], candidate['scraper_platform'])

        return game_data

    # Get assets of a particular type. Note that this function maybe called many times for
    # the same candidate but different asset type, so cache data if necessary.
    #
    # In the MobyGames scraper is convenient to grab all the available assets for a candidate,
    # cache the assets, and then select the assets of a specific type from the cached list.
    #
    def _scraper_get_assets(self, candidate, asset_ID):
        # log_debug('MobyGames::_scraper_get_assets() asset_ID = {0} ...'.format(asset_ID))
        # Get all assets for candidate. _scraper_get_assets_all() caches all assets for a candidate.
        # Then select asset of a particular type.
        all_asset_list = self._scraper_get_assets_all(candidate)
        asset_list = [asset_dic for asset_dic in all_asset_list if asset_dic['asset_ID'] == asset_ID]
        log_debug('MobyGames::_scraper_get_assets() Total assets {0} / Returned assets {1}'.format(
            len(all_asset_list), len(asset_list)))
        return asset_list

    # Mobygames returns both the asset thumbnail URL and the full resolution URL so in
    # this scraper this method is trivial.
    def _scraper_resolve_asset_URL(self, candidate):
        # Transform http to https
        url = candidate['url']
        if url[0:4] == 'http': url = 'https' + url[4:]
        return url

    # --- This class methods ---------------------------------------------------------------------
    def _read_games_from_url(self, url, search_term, platform, scraper_platform):
        self._do_toomanyrequests_check()
        page_data_raw = net_get_URL_original(url)
        self.last_http_call = datetime.datetime.now()
        page_data = json.loads(page_data_raw)
        if self.dump_file_flag:
            file_path = os.path.join(self.dump_dir, 'mobygames_get_candidates.txt')
            text_dump_str_to_file(file_path, page_data_raw)

        # If nothing is returned maybe a timeout happened. In this case, reset the cache.
        if page_data is None: self._reset_cache()

        # --- Parse game list ---
        games = page_data['games']
        game_list = []
        for item in games:
            title = item['title']
            game = self._new_candidate_dic()
            game['id'] = item['game_id']
            game['display_name'] = title
            game['platform'] = platform
            game['scraper_platform'] = scraper_platform
            game['order'] = 1

            # Increase search score based on our own search.
            if title.lower() == search_term.lower():          game['order'] += 2
            if title.lower().find(search_term.lower()) != -1: game['order'] += 1
            game_list.append(game)

        return game_list

    def _get_genres(self, genre_data):
        genre_names = []
        for genre in genre_data:
            genre_names.append(genre['genre_name'])

        return ' / '.join(genre_names)

    def _get_year_by_platform(self, platform_data, platform_id):
        if len(platform_data) == 0: return ''
        year_data = None
        for platform in platform_data:
            if platform['platform_id'] == int(platform_id):
                year_data = platform['first_release_date']
                break
        if year_data is None:
            year_data = platform_data[0]['first_release_date']

        return year_data[:4]

    # Get ALL available assets for game.
    # Cache the results because this function may be called multiple times.
    def _scraper_get_assets_all(self, candidate):
        # log_debug('MobyGames::_scraper_get_assets_all() BEGIN ...')
        cache_key = str(candidate['id'])
        if cache_key in self.all_asset_cache:
            log_debug('MobyGames::_scraper_get_assets_all() Cache hit "{0}"'.format(cache_key))
            asset_list = self.all_asset_cache[cache_key]
            return asset_list

        # --- Cache miss ---
        log_debug('MobyGames::_scraper_get_assets_all() Cache miss "{0}"'.format(cache_key))
        snap_assets = self._load_snap_assets(candidate, candidate['scraper_platform'])
        cover_assets = self._load_cover_assets(candidate, candidate['scraper_platform'])
        asset_list = snap_assets + cover_assets
        log_debug('A total of {0} assets found for candidate ID {1}'.format(
            len(asset_list), candidate['id']))
        self.all_asset_cache[cache_key] = asset_list

        return asset_list

    def _load_snap_assets(self, candidate, platform_id):
        log_debug('MobyGames::_load_snap_assets() Getting Snaps...')
        url = 'https://api.mobygames.com/v1/games/{0}/platforms/{1}/screenshots?api_key={2}'.format(
            candidate['id'], platform_id, self.api_key)
        self._do_toomanyrequests_check()
        page_data_raw = net_get_URL_original(url)
        page_data = json.loads(page_data_raw)
        self.last_http_call = datetime.datetime.now()
        self._dump_json_debug('mobygames_snap_assets.txt', page_data)

        # --- Parse images page data ---
        asset_list = []
        for image_data in page_data['screenshots']:
            # log_debug('Snap caption "{0}"'.format(image_data['caption']))
            asset_data = self._new_assetdata_dic()
            # In MobyGames typically the Title snaps have the word "Title" in the caption.
            # Search for it
            caption_lower = image_data['caption'].lower()
            if caption_lower.find('title') >= 0:
                asset_data['asset_ID'] = ASSET_TITLE_ID
            else:
                asset_data['asset_ID'] = ASSET_SNAP_ID
            asset_data['display_name'] = image_data['caption']
            asset_data['url_thumb'] = image_data['thumbnail_image']
            # URL is not mandatory here but MobyGames provides it anyway.
            asset_data['url'] = image_data['image']
            if self.verbose_flag:
                log_debug('MobyGames:: Found Snap {0}'.format(asset_data['url_thumb']))
            asset_list.append(asset_data)
        log_debug('Found {0} snap assets for candidate #{1}'.format(len(asset_list), candidate['id']))

        return asset_list

    def _load_cover_assets(self, candidate, platform_id):
        log_debug('MobyGames::_load_cover_assets() Getting Covers...')
        url = 'https://api.mobygames.com/v1/games/{0}/platforms/{1}/covers?api_key={2}'.format(
            candidate['id'], platform_id, self.api_key)
        self._do_toomanyrequests_check()
        page_data_raw = net_get_URL_original(url)
        page_data = json.loads(page_data_raw)
        self.last_http_call = datetime.datetime.now()
        self._dump_json_debug('mobygames_cover_assets.txt', page_data)

        # --- Parse images page data ---
        asset_list = []
        for group_data in page_data['cover_groups']:
            country_names = ' / '.join(group_data['countries'])
            for image_data in group_data['covers']:
                asset_name = '{0} - {1} ({2})'.format(
                    image_data['scan_of'], image_data['description'], country_names)
                asset_ID = MobyGames.asset_name_mapping[image_data['scan_of'].lower()]

                # url_thumb is mandatory.
                # url is not mandatory here but MobyGames provides it anyway.
                asset_data = self._new_assetdata_dic()
                asset_data['asset_ID'] = asset_ID
                asset_data['display_name'] = asset_name
                asset_data['url_thumb'] = image_data['thumbnail_image']
                asset_data['url'] = image_data['image']
                if self.verbose_flag:
                    log_debug('MobyGames:: Found Cover {0}'.format(asset_data['url_thumb']))
                asset_list.append(asset_data)
        log_debug('Found {0} cover assets for candidate #{1}'.format(len(asset_list), candidate['id']))

        return asset_list

    def _do_toomanyrequests_check(self):
        # Make sure we dont go over the TooManyRequests limit of 1 second.
        now = datetime.datetime.now()
        if (now - self.last_http_call).total_seconds() < 1:
            log_debug('MobyGames_Scraper:: Sleeping 1 second to avoid overloading...')
            time.sleep(1)

# ------------------------------------------------------------------------------------------------
# ScreenScraper online scraper.
#
# | Site     | https://www.screenscraper.fr             |
# | API info | https://www.screenscraper.fr/webapi.php  |
#
# Some API functions can be called to test, for example:
# https://www.screenscraper.fr/api/genresListe.php?devid=xxx&devpassword=yyy&softname=zzz&output=xml
# https://www.screenscraper.fr/api/regionsListe.php?devid=xxx&devpassword=yyy&softname=zzz&output=xml
# https://www.screenscraper.fr/api/systemesListe.php?devid=xxx&devpassword=yyy&softname=zzz&output=xml
#
# https://www.screenscraper.fr/api/mediaSysteme.php?devid=xxx&devpassword=yyy&softname=zzz&ssid=test&sspassword=test&crc=&md5=&sha1=&systemeid=1&media=wheel(wor)
# https://www.screenscraper.fr/api/mediaVideoSysteme.php?devid=xxx&devpassword=yyy&softname=zzz&ssid=test&sspassword=test&crc=&md5=&sha1=&systemeid=1&media=video
#
# https://www.screenscraper.fr/api/jeuInfos.php?devid=xxx&devpassword=yyy&softname=zzz&output=xml&ssid=test&sspassword=test&crc=50ABC90A&systemeid=1&romtype=rom&romnom=Sonic%20The%20Hedgehog%202%20(World).zip&romtaille=749652
# https://www.screenscraper.fr/api/mediaJeu.php?devid=xxx&devpassword=yyy&softname=zzz&ssid=test&sspassword=test&crc=&md5=&sha1=&systemeid=1&jeuid=3&media=wheel-hd(wor)
# https://www.screenscraper.fr/api/mediaVideoJeu.php?devid=xxx&devpassword=yyy&softname=zzz&ssid=test&sspassword=test&crc=&md5=&sha1=&systemeid=1&jeuid=3&media=video
# ------------------------------------------------------------------------------------------------
class ScreenScraper_V1(Scraper):
    # --- Class variables ---
    supported_metadata_list = [
    ]
    supported_asset_list = [
    ]
    asset_name_mapping = {
    }

    def __init__(self, settings):
        # --- This scraper settings ---
        self.api_key = settings['scraper_screenscraper_apikey']
        self.dev_id = settings['scraper_screenscraper_dev_id']
        self.dev_pass = settings['scraper_screenscraper_dev_pass']
        self.softname = settings['scraper_screenscraper_AEL_softname']

        # --- Internal stuff ---

        # --- Pass down common scraper settings ---
        super(ScreenScraper_V1, self).__init__(settings)

    # --- Base class abstract methods ------------------------------------------------------------
    def get_name(self): return 'ScreenScraper'

    def supports_metadata(self, metadata_ID):
        return True if asset_ID in ScreenScraper_V1.supported_metadata_list else False

    def supports_metadata_any(self): return True

    def supports_asset(self, asset_ID):
        return True if asset_ID in ScreenScraper_V1.supported_asset_list else False

    def supports_asset_any(self): return False

    def _scraper_get_candidates(self, search_term, rombase_noext, platform):
        scraper_platform = AEL_platform_to_ScreenScraper(platform)
        log_debug('ScreenScraper_V1::_scraper_get_candidates() search_term            "{0}"'.format(search_term))
        log_debug('ScreenScraper_V1::_scraper_get_candidates() rom_base_noext         "{0}"'.format(rombase_noext))
        log_debug('ScreenScraper_V1::_scraper_get_candidates() AEL platform           "{0}"'.format(platform))
        log_debug('ScreenScraper_V1::_scraper_get_candidates() ScreenScraper platform "{0}"'.format(scraper_platform))

        # --- Prepare scraping data ---
        # Example from ScreenScraper API info page.
        # crc=50ABC90A&systemeid=1&romtype=rom&romnom=Sonic%20The%20Hedgehog%202%20(World).zip&romtaille=749652
        # NOTE that if the CRC is all zeros and the filesize also 0 it seems to work!
        # Also, if no file extension is passed it seems to work. SS is capable of fuzzy searches.
        # ScreenScraper jeuInfos.php returns absolutely everything about a single ROM: metadata,
        # artwork, etc. jeuInfos.php returns one game or nothing at all.
        # The data returned by SS must be cached in this object for every game.

        # --- Test data
        # crc_str = '50ABC90A'
        # system_id = 1
        # rom_type = 'rom'
        # rom_name = urllib.quote('Sonic The Hedgehog 2 (World).zip')
        # rom_size = 749652
        # --- Actual data for scraping in AEL
        crc_str = '00000000'
        system_id = 1
        rom_type = 'rom'
        rom_name = urllib.quote(rombase_noext)
        rom_size = 0

        # --- Build URL ---
        # It is more convenient to dump XML files for development. For regular scraping
        # JSON is more efficient.
        url_a = 'https://www.screenscraper.fr/api/jeuInfos.php?'
        url_b = 'devid={}&devpassword={}&softname={}&output=json'.format(
            self.dev_id, self.dev_pass, self.softname)
        url_c = '&crc={}&systemeid={}&romtype={}&romnom={}&romtaille={}'.format(
            crc_str, system_id, rom_type, rom_name, rom_size)

        # --- Grab and parse URL data ---
        page_raw_data = net_get_URL_original(url_a + url_b + url_c)
        try:
            page_data = json.loads(page_raw_data)
        except ValueError as ex:
            page_data = page_raw_data
            log_error('(Exception ValueError) {0}'.format(ex))
        self._dump_json_debug('ScreenScraper_get_gameInfo.txt', page_data)

        game_dic = page_data['response']['jeu']
        log_debug('Game {} (ID {})'.format(game_dic['nom'], game_dic['id']))
        log_debug('Num ROMs {}'.format(len(game_dic['roms'])))

        return []

    def _scraper_get_metadata(self, candidate): return {}

    def _scraper_get_assets(self, candidate, asset_ID): return {}

    def _scraper_resolve_asset_URL(self, candidate): pass

    # --- This class own methods -----------------------------------------------------------------
    # Some functions to grab data from ScreenScraper.
    def get_ROM_types(self):
        log_debug('ScreenScraper_V1::get_ROM_types() BEGIN...')
        url_str = 'https://www.screenscraper.fr/api/romTypesListe.php?devid={}&devpassword={}&softname={}&output=json'
        url = url_str.format(self.dev_id, self.dev_pass, self.softname)
        page_raw_data = net_get_URL_original(url)
        log_debug(unicode(page_raw_data))
        page_data = json.loads(page_raw_data)
        self._dump_json_debug('ScreenScraper_get_ROM_types.txt', page_data)

        return page_data

    def get_genres_list(self):
        log_debug('ScreenScraper_V1::get_genres_list() BEGIN...')
        url_str = 'https://www.screenscraper.fr/api/genresListe.php?devid={}&devpassword={}&softname={}&output=json'
        url = url_str.format(self.dev_id, self.dev_pass, self.softname)
        page_raw_data = net_get_URL_original(url)
        # log_debug(unicode(page_raw_data))
        page_data = json.loads(page_raw_data)
        self._dump_json_debug('ScreenScraper_get_genres_list.txt', page_data)

        return page_data

    def get_regions_list(self):
        log_debug('ScreenScraper_V1::get_regions_list() BEGIN...')
        url_str = 'https://www.screenscraper.fr/api/regionsListe.php?devid={}&devpassword={}&softname={}&output=json'
        url = url_str.format(self.dev_id, self.dev_pass, self.softname)
        page_raw_data = net_get_URL_original(url)
        # log_debug(unicode(page_raw_data))
        page_data = json.loads(page_raw_data)
        self._dump_json_debug('ScreenScraper_get_regions_list.txt', page_data)

        return page_data

# ------------------------------------------------------------------------------------------------
# ScreenScraper online scraper.
# Uses version 2 of the API.
#
# | Site     | https://www.screenscraper.fr             |
# | API info | https://www.screenscraper.fr/webapi2.php |
# ------------------------------------------------------------------------------------------------
class ScreenScraper_v2(Scraper):
    pass

# ------------------------------------------------------------------------------------------------
# GameFAQs online scraper
# ------------------------------------------------------------------------------------------------
class GameFAQs(Scraper):
    def __init__(self, settings, launcher, fallbackScraper = None):
        scraper_settings = ScraperSettings.create_from_settings(settings)
        super(GameFAQs, self).__init__(scraper_settings, launcher, fallbackScraper)

    def get_name(self): return 'GameFAQs'

    def supports_asset_type(self, asset_info):
        if asset_info.id == ASSET_FANART_ID or asset_info.id == ASSET_BANNER_ID or asset_info.id == ASSET_CLEARLOGO_ID or asset_info.id == ASSET_FLYER_ID or asset_info.id == ASSET_CARTRIDGE_ID:
            return False

        return True

    def _get_candidates(self, search_term, romPath, rom):
        platform = self.launcher.get_platform()
        scraper_platform = AEL_platform_to_GameFAQs(platform)

        log_debug('GamesFaqScraper::_get_candidates() search_term         "{0}"'.format(search_term))
        log_debug('GamesFaqScraper::_get_candidates() rom_base_noext      "{0}"'.format(romPath.getBaseNoExt()))
        log_debug('GamesFaqScraper::_get_candidates() AEL platform        "{0}"'.format(platform))
        log_debug('GamesFaqScraper::_get_candidates() GameFAQs platform   "{0}"'.format(scraper_platform))

        # >> Check if search term page data is in cache. If so it's a cache hit.
        candidate_from_cache = self._get_from_cache(search_term)

        if candidate_from_cache is not None:
            log_debug('Using a cached candidate')
            return [candidate_from_cache]

        game_list = []
        game_list = self._get_candidates_from_page(search_term, scraper_platform)

        # >> Order list based on score
        game_list.sort(key = lambda result: result['order'], reverse = True)

        return game_list

    def _get_candidates_from_page(self, search_term, platform, url = None, no_platform=False):
        search_params = urllib.urlencode({'game': search_term}) if no_platform else urllib.urlencode({'game': search_term, 'platform': platform})
        if url is None:
            url = 'https://gamefaqs.gamespot.com/search_advanced'
            page_data = net_post_URL_original(url, search_params)
        else:
            page_data = net_get_URL_original(url)

        # <div class="sr_row"><div class="sr_cell sr_platform">NES</div><div class="sr_cell sr_title"><a href="/nes/578318-castlevania">Castlevania</a></div><div class="sr_cell sr_release">1987</div>
        regex_results = re.findall(r'<div class="sr_cell sr_platform">(.*?)</div>\s*<div class="sr_cell sr_title"><a href="(.*?)">(.*?)</a>', page_data, re.MULTILINE)
        game_list = []
        for result in regex_results:
            game = {}
            game_name            = text_unescape_HTML(result[2])
            game_platform        = result[0]
            game['id']           = result[1]
            game['display_name'] = game_name + ' / ' + game_platform.capitalize()
            game['game_name']    = game_name # Additional GameFAQs scraper field
            game['order']        = 1         # Additional GameFAQs scraper field
        
            if game_name == 'Game':
                continue

            # Increase search score based on our own search
            # In the future use an scoring algortihm based on Levenshtein Distance
            title = game_name
            if title.lower() == search_term.lower():            game['order'] += 1
            if title.lower().find(search_term.lower()) != -1:   game['order'] += 1
            if platform > 0 and game_platform == platform:      game['order'] += 1

            game_list.append(game)

        if len(game_list) == 0 and not no_platform:
            return self._get_candidates_from_page(search_term, platform, no_platform=True)

        next_page_result = re.findall('<li><a href="(\S*?)">Next Page\s<i', page_data, re.MULTILINE)
        if len(next_page_result) > 0:
            link = next_page_result[0].replace('&amp;', '&')
            new_url = 'https://gamefaqs.gamespot.com' + link
            game_list = game_list + self._get_candidates_from_page(search_term, no_platform, new_url)

        game_list.sort(key = lambda result: result['order'], reverse = True)
        
        return game_list
            
    def _load_metadata(self, candidate, romPath, rom):
        
        url = 'https://gamefaqs.gamespot.com{}'.format(candidate['id'])
        
        log_debug('GamesFaqScraper::_load_metadata() Get metadata from {}'.format(url))
        page_data = net_get_URL_oneline(url)

        # Parse data
        # <li><b>Release:</b> <a href="/snes/588699-street-fighter-alpha-2/data">November 1996 ?</a></li>
        game_release = re.findall('<li><b>Release:</b> <a href="(.*?)">(.*?) &raquo;</a></li>', page_data)
        
        # <ol class="crumbs">
        # <li class="crumb top-crumb"><a href="/snes">Super Nintendo</a></li>
        # <li class="crumb"><a href="/snes/category/54-action">Action</a></li>
        # <li class="crumb"><a href="/snes/category/57-action-fighting">Fighting</a></li>
        # <li class="crumb"><a href="/snes/category/86-action-fighting-2d">2D</a></li>
        # </ol>
        game_genre = re.findall('<ol class="crumbs"><li class="crumb top-crumb"><a href="(.*?)">(.*?)</a></li><li class="crumb"><a href="(.*?)">(.*?)</a></li>', page_data)
        
        game_developer = ''
        # <li><a href="/company/2324-capcom">Capcom</a></li>
        game_studio = re.findall('<li><a href="/company/(.*?)">(.*?)</a>', page_data)
        if game_studio:
            p = re.compile(r'<.*?>')
            game_developer = p.sub('', game_studio[0][1])

        game_plot = re.findall('Description</h2></div><div class="body game_desc"><div class="desc">(.*?)</div>', page_data)
        game_data = self._new_gamedata_dic()

        # --- Set game page data ---
        game_data['title']      = candidate['game_name'] 
        game_data['plot']       = text_unescape_and_untag_HTML(game_plot[0]) if game_plot else ''        
        game_data['genre']      = game_genre[0][3] if game_genre else '' 
        game_data['year']       = game_release[0][1][-4:] if game_release else ''
        game_data['developer']  = game_developer

        log_debug('GamesFaqScraper::_load_metadata() Collected all metadata from {}'.format(url))
        return game_data

    def _load_assets(self, candidate, romPath, rom):
        url = 'https://gamefaqs.gamespot.com{}/images'.format(candidate['id'])
        assets_list = self._load_assets_from_url(url)
        log_debug('GamesFaqScraper:: Found {} assets for candidate #{}'.format(len(assets_list), candidate['id']))    

        return assets_list

    def _load_assets_from_url(self, url):
        log_debug('GamesFaqScraper::_load_assets_from_url() Get asset data from {}'.format(url))
        page_data = net_get_URL_oneline(url)
        assets_list = []

        asset_blocks = re.findall('<div class=\"head\"><h2 class=\"title\">((\w|\s)+?)</h2></div><div class=\"body\"><table class=\"contrib\">(.*?)</table></div>', page_data)
        for asset_block in asset_blocks:
            remote_asset_type   = asset_block[0]
            assets_page_data    = asset_block[2]
            log_debug('Collecting assets from {}'.format(remote_asset_type))
            asset_infos = []

            # The Game Images URL shows a page with boxart and screenshots thumbnails.
            # Boxart can be diferent depending on the ROM/game region. Each region has then a 
            # separate page with the full size artwork (boxfront, boxback, etc.)
            #
            # URL Example:
            # http://www.gamefaqs.com/snes/588741-super-metroid/images
            if 'Box' in remote_asset_type:
                asset_infos = [g_assetFactory.get_asset_info(ASSET_BOXFRONT_ID), g_assetFactory.get_asset_info(ASSET_BOXBACK_ID)]
                
            # In an screenshot artwork page there is only one image.
            # >> Title is usually the first or first snapshots in GameFAQs.
            title_snap_taken = True
            if 'Screenshots' in remote_asset_type:
                asset_infos = [g_assetFactory.get_asset_info(ASSET_SNAP_ID)]
                
                if not('?page=' in url):
                    asset_infos.append(g_assetFactory.get_asset_info(ASSET_TITLE_ID))
                    title_snap_taken = False
                                    
            # <a href="/nes/578318-castlevania/images/135454"><img class="img100 imgboxart" src="https://gamefaqs.akamaized.net/box/2/7/6/2276_thumb.jpg" alt="Castlevania (US)" /></a>
            block_items = re.finditer('<a href=\"(?P<lnk>.+?)\"><img class=\"(img100\s)?imgboxart\" src=\"(.+?)\" (alt=\"(?P<alt>.+?)\")?\s?/></a>', assets_page_data)
            for m in block_items:
                image_data = m.groupdict()

                for asset_info in asset_infos:

                    if asset_info.id == ASSET_TITLE_ID and title_snap_taken:
                        continue

                    asset_data = self._new_assetdata_dic()
                
                    asset_data['type']  = asset_info
                    asset_data['url']   = image_data['lnk']
                    asset_data['name']  = image_data['alt'] if 'alt' in image_data else image_data['link']
                    asset_data['is_on_page'] = True
                    
                    assets_list.append(asset_data)
                    if asset_info.id == ASSET_TITLE_ID:
                        title_snap_taken = True

        next_page_result = re.findall('<li><a href="(\S*?)">Next Page\s<i', page_data, re.MULTILINE)
        if len(next_page_result) > 0:
            new_url = 'https://gamefaqs.gamespot.com{}'.format(next_page_result[0])
            assets_list = assets_list + self._load_assets_from_url(new_url)

        return assets_list

    def _get_image_url_from_page(self, candidate, asset_info):
        url = 'https://gamefaqs.gamespot.com{}'.format(candidate['url'])
        log_debug('GamesFaqScraper::_get_image_url_from_page() Get image from "{}" for asset type {}'.format(url, asset_info.name))
        page_data = net_get_URL_oneline(url)
        images_on_page = re.finditer('<img (class="full_boxshot cte" )?data-img-width="\d+" data-img-height="\d+" data-img="(?P<url>.+?)" (class="full_boxshot cte" )?src=".+?" alt="(?P<alt>.+?)"(\s/)?>', page_data)
        for image_data in images_on_page:
            image_on_page   = image_data.groupdict()
            image_asset_ids = self._parse_asset_type(image_on_page['alt'])
            log_verb('Found "{}" of types {} with url {}'.format(image_on_page['alt'], image_asset_ids, image_on_page['url']))
            if asset_info.id in image_asset_ids:
                log_debug('GamesFaqScraper::_get_image_url_from_page() Found match {}'.format(image_on_page['alt']))
                return image_on_page['url']
        log_debug('GamesFaqScraper::_get_image_url_from_page() No correct match')

        return ''

    def _parse_asset_type(self, header):
        if 'Screenshots' in header:
            return [ASSET_SNAP_ID, ASSET_TITLE_ID]
        if 'Box Back' in header:
            return [ASSET_BOXBACK_ID]
        if 'Box Front' in header:
            return [ASSET_BOXFRONT_ID]
        if 'Box' in header:
            return [ASSET_BOXFRONT_ID, ASSET_BOXBACK_ID]

        return [ASSET_SNAP_ID]


# -----------------------------------------------------------------------------
# Arcade Database (for MAME)
# THIS SCRAPER MUST BE REWRITTEN USING THE API.
#
# | Site     | http://adb.arcadeitalia.net/                    |
# | API info | http://adb.arcadeitalia.net/service_scraper.php |
# -----------------------------------------------------------------------------   
class ArcadeDB(Scraper):
    def __init__(self, settings, launcher, fallbackScraper = None):
        scraper_settings = ScraperSettings.create_from_settings(settings)
        super(ArcadeDB, self).__init__(scraper_settings, launcher, fallbackScraper)

    def getName(self):
        return 'ArcadeDB'

    def supports_asset_type(self, asset_info):
        if asset_info.id == ASSET_FANART_ID:
            return False

        return True

    def _get_candidates(self, search_term, romPath, rom):
        platform = self.launcher.get_platform()
        log_debug('ArcadeDB::_get_candidates() search_term         "{0}"'.format(search_term))
        log_debug('ArcadeDB::_get_candidates() rom_base_noext      "{0}"'.format(romPath.getBaseNoExt()))
        log_debug('ArcadeDB::_get_candidates() AEL platform        "{0}"'.format(platform))

        # >> Check if search term page data is in cache. If so it's a cache hit.
        candidate_from_cache = self._get_from_cache(search_term)
        if candidate_from_cache is not None:
            log_debug('Using a cached candidate')
            return [candidate_from_cache]       

        # >> MAME always uses rom_base_noext and ignores search_string.
        # >> Example game search: http://adb.arcadeitalia.net/dettaglio_mame.php?game_name=dino
        url = 'http://adb.arcadeitalia.net/dettaglio_mame.php?lang=en&game_name={0}'.format(romPath.getBaseNoExt())
        page_data = net_get_URL_oneline(url)

        # >> DEBUG
        # page_data_original = net_get_URL_original(url)
        # text_dump_str_to_file('arcadedb_search.txt', page_data_original)
        #

        # --- Check if game was found ---
        game_list = []
        m = re.findall('<h2>Error: Game not found</h2>', page_data)
        if m:
            log_debug('Scraper_ArcadeDB::get_search Game NOT found "{0}"'.format(rom_base_noext))
            log_debug('Scraper_ArcadeDB::get_search Returning empty game_list')
        else:
            # >> Example URL: http://adb.arcadeitalia.net/dettaglio_mame.php?game_name=dino&lang=en
            # >> <div id="game_description" class="invisibile">Cadillacs and Dinosaurs (World 930201)</div>
            m_title = re.findall('<div id="game_description" class="invisibile">(.+?)</div>', page_data)
            if not m_title: return game_list
            game = {}
            game['display_name'] = m_title[0]
            game['id']           = url
            game['mame_name']    = romPath.getBaseNoExt()
            game_list.append(game)

        return game_list

    def _load_metadata(self, candidate, romPath, rom):
        # --- Get game page ---
        game_id_url = candidate['id'] 
        log_debug('ArcadeDbScraper::_load_metadata game_id_url "{0}"'.format(game_id_url))

        page_data = net_get_URL_oneline(game_id_url)
        # text_dump_str_to_file('arcadedb_get_metadata.txt', page_data)

        gamedata = self._new_gamedata_dic()

        # --- Process metadata ---
        # Example game page: http://adb.arcadeitalia.net/dettaglio_mame.php?lang=en&game_name=aliens
        #
        # --- Title ---
        # <div class="table_caption">Name: </div> <div class="table_value"> <span class="dettaglio">Aliens (World set 1)</span>
        fa_title = re.findall('<div id="game_description" class="invisibile">(.*?)</div>', page_data)
        if fa_title: gamedata['title'] = fa_title[0]

        # --- Genre/Category ---
        # <div class="table_caption">Category: </div> <div class="table_value"> <span class="dettaglio">Platform / Shooter Scrolling</span>
        fa_genre = re.findall('<div class="table_caption">Category: </div> <div class="table_value"> <span class="dettaglio">(.*?)</span>', page_data)
        if fa_genre: gamedata['genre'] = fa_genre[0]

        # --- Year ---
        # <div class="table_caption">Year: </div> <div class="table_value"> <span class="dettaglio">1990</span> <div id="inputid89"
        fa_year = re.findall('<div class="table_caption">Year: </div> <div class="table_value"> <span class="dettaglio">(.*?)</span>', page_data)
        if fa_year: gamedata['year'] = fa_year[0]

        # --- Developer ---
        # <div class="table_caption">Manufacturer: </div> <div class="table_value"> <span class="dettaglio">Konami</span> </div>
        fa_studio = re.findall('<div class="table_caption">Manufacturer: </div> <div class="table_value"> <span class="dettaglio">(.*?)</span> <div id="inputid88"', page_data)
        if fa_studio: gamedata['developer'] = fa_studio[0]

        # --- Plot ---
        # <div id="history_detail" class="extra_info_detail"><div class="history_title"></div>Aliens © 1990 Konami........&amp;id=63&amp;o=2</div>
        fa_plot = re.findall('<div id="history_detail" class="extra_info_detail"><div class=\'history_title\'></div>(.*?)</div>', page_data)
        if fa_plot: gamedata['plot'] = text_unescape_and_untag_HTML(fa_plot[0])

        return gamedata

    def _new_assetdata_dic(self):
        assetdata = {
            'type': '',
            'name': '',
            'url': '',
            'is_online': True,
            'is_on_page': False
        }
        return assetdata

# -----------------------------------------------------------------------------
# NULL scraper, does nothing
# -----------------------------------------------------------------------------
class NullScraper(Scraper):

    def __init__(self):
        super(NullScraper, self).__init__(None, None)
        
    def scrape(self, search_term, romPath, rom):
        return True

    def getName(self):
        return 'Empty scraper'
    
    def supports_asset_type(self, asset_info):
        return True

    def _get_candidates(self, search_term, romPath, rom):
        return []

    def _load_metadata(self, candidate, romPath, rom):
        return self._new_gamedata_dic()
    
    def _load_assets(self, candidate, romPath, rom):
        pass
    
    def _get_image_url_from_page(self, candidate, asset_info):        
        return ''

class CleanTitleScraper(Scraper):

    def __init__(self, settings, launcher):
        
        scraper_settings = ScraperSettings.create_from_settings(settings)
        scraper_settings.metadata_scraping_mode = 1
        scraper_settings.ignore_scraped_title = False

        super(CleanTitleScraper, self).__init__(scraper_settings, launcher)

    def getName(self):
        return 'Clean title only scraper'
    
    def supports_asset_type(self, asset_info):
        return False

    def _get_candidates(self, search_term, romPath, rom):
        games = []
        games.append({ 'id' : 'DUMMY', 'display_name' : 'CleanTitleDummy', 'order': 1 })
        return games
    
    def _load_metadata(self, candidate, romPath, rom):        
        
        game_data = self._new_gamedata_dic()
        if self.launcher.get_launcher_type() == OBJ_LAUNCHER_STEAM or self.launcher.get_launcher_type() == OBJ_LAUNCHER_NVGAMESTREAM:
            log_debug('CleanTitleScraper: Detected Steam or Stream launcher, leaving rom name untouched.')
            game_data['title'] = rom.get_name()
            return game_data

        log_debug('Only cleaning ROM name. Original: {}'.format(romPath.getBaseNoExt()))
        game_data['title'] = text_format_ROM_title(romPath.getBaseNoExt(), self.scraper_settings.scan_clean_tags)
        return game_data

    def _load_assets(self, candidate, romPath, rom):
        pass

    def _get_image_url_from_page(self, candidate, asset_info):        
        return candidate['url']
    
class NfoScraper(Scraper):
    
    def __init__(self, settings, launcher, fallbackScraper = None):
                
        scraper_settings = ScraperSettings.create_from_settings(settings)
        scraper_settings.metadata_scraping_mode = 1

        super(NfoScraper, self).__init__(scraper_settings, launcher, fallbackScraper)

    def getName(self):
        return 'NFO scraper'
    
    def supports_asset_type(self, asset_info):
        return False

    def _get_candidates(self, search_term, romPath, rom):

        NFO_file = romPath.changeExtension('nfo')
        games = []

        if NFO_file.exists():
            games.append({ 'id' : NFO_file.getPath(), 'display_name' : NFO_file.getBase(), 'order': 1 , 'file': NFO_file })
            log_debug('NFO file found "{0}"'.format(NFO_file.getPath()))
        else:
            log_debug('NFO file NOT found "{0}"'.format(NFO_file.getPath()))

        return games

    def _load_metadata(self, candidate, romPath, rom):        
        
        log_debug('Reading NFO file')
        # NOTE <platform> is chosen by AEL, never read from NFO files. Indeed, platform
        #      is a Launcher property, not a ROM property.
        game_data = fs_import_ROM_NFO_file_scanner(candidate['file'])
        return game_data

    def _load_assets(self, candidate, romPath, rom):
        pass
    
    def _get_image_url_from_page(self, candidate, asset_info):        
        return candidate['url']

class LocalAssetScraper(Scraper):
    
    def __init__(self, settings, launcher, fallbackScraper = None): 
                        
        scraper_settings = ScraperSettings.create_from_settings(settings)

        # --- Create a cache of assets ---
        # >> misc_add_file_cache() creates a set with all files in a given directory.
        # >> That set is stored in a function internal cache associated with the path.
        # >> Files in the cache can be searched with misc_search_file_cache()
        all_assets = g_assetFactory.get_all()
        for supported_asset in all_assets:
            asset_path = launcher.get_asset_path(supported_asset)
            if asset_path:
                misc_add_file_cache(asset_path)

        super(LocalAssetScraper, self).__init__(scraper_settings, launcher, fallbackScraper)
        
    def getName(self):
        return 'Local assets scraper'
    
    def supports_asset_type(self, asset_info):
        return True

    def _get_candidates(self, search_term, romPath, rom):

        games = []
        games.append({ 'id' : search_term, 'display_name' : 'LocalAssetsDummy', 'order': 1 })
        return games

    def _load_metadata(self, candidate, romPath, rom):      
        return None

    def _load_assets(self, candidate, romPath, rom):
        
        assets_list = []
        # ~~~~~ Search for local artwork/assets ~~~~~~~~~~~~~~~~~~~~~~~~~~~~~~~~~~~~~~~~~~~~~~~~~~~
        rom_basename_noext = romPath.getBaseNoExt()
        
        all_assets = g_assetFactory.get_all()
        for supported_asset in all_assets:
            asset_path = self.launcher.get_asset_path(supported_asset)
            if not asset_path:
                log_verb('LocalAssetScraper._load_assets() Not supported  {0:<9}'.format(supported_asset.name))
                continue

            local_asset = misc_search_file_cache(asset_path, rom_basename_noext, supported_asset.exts)

            if not local_asset:
                log_verb('LocalAssetScraper._load_assets() Missing  {0:<9}'.format(supported_asset.name))
                continue
        
            log_verb('LocalAssetScraper._get_candidates() Found    {0:<9} "{1}"'.format(supported_asset.name, local_asset.getPath()))
            
            asset_data = self._new_assetdata_dic()

            asset_data['name']      = local_asset.getBase()
            asset_data['url']       = local_asset.getPath()
            asset_data['is_online'] = False
            asset_data['type']      = supported_asset
            
            assets_list.append(asset_data)
            
        return assets_list

    def _get_image_url_from_page(self, candidate, asset_info):        
        return candidate['url']


# -----------------------------------------------------------------------------
# TheGamesDB online scraper
# -----------------------------------------------------------------------------
class TheGamesDbScraper(Scraper): 

    def __init__(self, settings, launcher, fallbackScraper = None):

        self.publishers = None
        self.genres = None
        self.developers = None

        self.api_key = settings['thegamesdb_apikey']
        scraper_settings = ScraperSettings.create_from_settings(settings)

        super(TheGamesDbScraper, self).__init__(scraper_settings, launcher, fallbackScraper)
        
    def getName(self):
        return 'TheGamesDB'
    
    def supports_asset_type(self, asset_info):

        if asset_info.id == ASSET_CARTRIDGE_ID or asset_info.id == ASSET_FLYER_ID:
            return False

        return True

    def _get_candidates(self, search_term, romPath, rom):
        
        platform = self.launcher.get_platform()
        scraper_platform = AEL_platform_to_TheGamesDB(platform)
        
        log_debug('TheGamesDbScraper::_get_candidates() search_term         "{0}"'.format(search_term))
        log_debug('TheGamesDbScraper::_get_candidates() rom_base_noext      "{0}"'.format(romPath.getBaseNoExt()))
        log_debug('TheGamesDbScraper::_get_candidates() AEL platform        "{0}"'.format(platform))
        log_debug('TheGamesDbScraper::_get_candidates() TheGamesDB platform "{0}"'.format(scraper_platform))
        
        # >> Check if search term page data is in cache. If so it's a cache hit.
        candidate_from_cache = self._get_from_cache(search_term)
        
        if candidate_from_cache is not None:
            log_debug('Using a cached candidate')
            return [candidate_from_cache]

        game_list = []
        # >> quote_plus() will convert the spaces into '+'. Note that quote_plus() requires an
        # >> UTF-8 encoded string and does not work with Unicode strings.
        # added encoding 
        # https://stackoverflow.com/questions/22415345/using-pythons-urllib-quote-plus-on-utf-8-strings-with-safe-arguments
            
        search_string_encoded = quote_plus(search_term.encode('utf8'))
        url = 'https://api.thegamesdb.net/Games/ByGameName?apikey={}&name={}'.format(self.api_key, search_string_encoded)
            
        game_list = self._read_games_from_url(url, search_term, scraper_platform)
        
        if len(game_list) == 0:
            altered_search_term = self._cleanup_searchterm(search_term, romPath, rom)
            if altered_search_term != search_term:
                log_debug('TheGamesDbScraper::_get_candidates() No hits, trying again with altered search terms: {}'.format(altered_search_term))
                return self._get_candidates(altered_search_term, romPath, rom)

        # >> Order list based on score
        game_list.sort(key = lambda result: result['order'], reverse = True)

        return game_list
        
    def _load_metadata(self, candidate, romPath, rom):

        url = 'https://api.thegamesdb.net/Games/ByGameID?apikey={}&id={}&fields=players%2Cpublishers%2Cgenres%2Coverview%2Crating%2Cplatform%2Ccoop%2Cyoutube'.format(
                self.api_key, candidate['id'])
        
        log_debug('Get metadata from {}'.format(url))
        page_data = net_get_URL_as_json(url)
        online_data = page_data['data']['games'][0]
        
        game_data = self._new_gamedata_dic()

        # --- Parse game page data ---
        game_data['title']      = online_data['game_title'] if 'game_title' in online_data else '' 
        game_data['nplayers']   = online_data['players'] if 'players' in online_data else '' 
        game_data['esrb']       = online_data['rating'] if 'rating' in online_data else '' 
        game_data['plot']       = online_data['overview'] if 'overview' in online_data else '' 
        game_data['genre']      = self._get_genres(online_data['genres']) if 'genres' in online_data else '' 
        game_data['developer']  = self._get_developers(online_data['developers']) if 'developers' in online_data else '' 
        game_data['year']       = online_data['release_date'][:4] if 'release_date' in online_data and online_data['release_date'] is not None and online_data['release_date'] != '' else ''
        
        return game_data

    def _load_assets(self, candidate, romPath, rom):
        
        url = 'https://api.thegamesdb.net/Games/Images?apikey={}&games_id={}'.format(self.api_key, candidate['id'])
        asset_list = self._read_assets_from_url(url, candidate['id'])

        log_debug('Found {} assets for candidate #{}'.format(len(asset_list), candidate['id']))
        return asset_list

    # --- Parse list of games ---
    #{
    #  "code": 200,
    #  "status": "Success",
    #  "data": {
    #    "count": 20,
    #    "games": [
    #      {
    #        "id": 40154,
    #        "game_title": "Castlevania Double Pack: Aria of Sorrow/Harmony of Dissonance",
    #        "release_date": "2006-01-11",
    #        "platform": 5,
    #        "rating": "T - Teen",
    #        "overview": "CASTLEVANIA DOUBLE PACK collects two great .....",
    #        "coop": "No",
    #        "youtube": null,
    #        "developers": [
    #          4765
    #        ],
    #        "genres": [
    #          1,
    #          2
    #        ],
    #        "publishers": [
    #          23
    #        ]
    #},
    def _read_games_from_url(self, url, search_term, scraper_platform):
        
        page_data = net_get_URL_as_json(url)

        # >> If nothing is returned maybe a timeout happened. In this case, reset the cache.
        if page_data is None:
            self._reset_cache()

        games = page_data['data']['games']
        game_list = []
        for item in games:
            title    = item['game_title']
            platform = item['platform']
            display_name = '{} / {}'.format(title, platform)
            game = { 'id' : item['id'], 'display_name' : display_name, 'order': 1 }
            # Increase search score based on our own search
            if title.lower() == search_term.lower():                    game['order'] += 1
            if title.lower().find(search_term.lower()) != -1:           game['order'] += 1
            if scraper_platform > 0 and platform == scraper_platform:   game['order'] += 1

            game_list.append(game)

        next_url = page_data['pages']['next']
        if next_url is not None:
            game_list = game_list + self._read_games_from_url(next_url, search_term, scraper_platform)

        return game_list

    def _read_assets_from_url(self, url, candidate_id):
        
        log_debug('Get image data from {}'.format(url))
        
        page_data   = net_get_URL_as_json(url)
        online_data = page_data['data']['images'][str(candidate_id)]
        base_url    = page_data['data']['base_url']['original']
        
        assets_list = []
        # --- Parse images page data ---
        for image_data in online_data:
            asset_data = self._new_assetdata_dic()
            asset_kind = self._convert_to_asset_kind(image_data['type'], image_data['side'])

            if asset_kind is None:
                continue

            asset_info = g_assetFactory.get_asset_info(asset_kind)

            asset_data['type']  = asset_info
            asset_data['url']   = base_url + image_data['filename']
            asset_data['name']  = ' '.join(filter(None, [image_data['type'], image_data['side'], image_data['resolution']]))

            log_debug('TheGamesDbScraper:: found asset {}: {}'.format(asset_data['name'], asset_data['url']))
            assets_list.append(asset_data)
            
        next_url = page_data['pages']['next']
        if next_url is not None:
            assets_list = assets_list + self._read_assets_from_url(next_url, candidate_id)

        return assets_list

    asset_name_mapping = {
        'fanart' : ASSET_FANART_ID,
        'clearlogo': ASSET_CLEARLOGO_ID,
        'banner': ASSET_BANNER_ID,
        'boxartfront': ASSET_BOXFRONT_ID,
        'boxartback': ASSET_BOXBACK_ID,
        'screenshot': ASSET_SNAP_ID
    }

    def _convert_to_asset_kind(self, type, side):
        if side is not None:
            type = type + side

        asset_key = TheGamesDbScraper.asset_name_mapping[type]
        return asset_key

    def _cleanup_searchterm(self, search_term, rom_path, rom):
        altered_term = search_term.lower().strip()
        for ext in self.launcher.get_rom_extensions():
            altered_term = altered_term.replace(ext, '')

        return altered_term

    def _get_publishers(self, publisher_ids):
        
        if publisher_ids is None:
            return ''

        if self.publishers is None:
            log_debug('TheGamesDbScraper::No cached publishers. Retrieving from online.')
            self.publishers = {}
            url = 'https://api.thegamesdb.net/Publishers?apikey={}'.format(self.api_key)
            publishers_json = net_get_URL_as_json(url)
            for publisher_id in publishers_json['data']['publishers']:
                self.publishers[int(publisher_id)] = publishers_json['data']['publishers'][publisher_id]['name']

        publisher_names = []
        for publisher_id in publisher_ids:
            publisher_names.append(self.publishers[publisher_id])

        return ' / '.join(publisher_names)
    
    def _get_genres(self, genre_ids):

        if genre_ids is None:
            return ''

        if self.genres is None:
            log_debug('TheGamesDbScraper::No cached genres. Retrieving from online.')
            self.genres = {}
            url = 'https://api.thegamesdb.net/Genres?apikey={}'.format(self.api_key)
            genre_json = net_get_URL_as_json(url)
            for genre_id in genre_json['data']['genres']:
                self.genres[int(genre_id)] = genre_json['data']['genres'][genre_id]['name']

        genre_names = []
        for genre_id in genre_ids:
            genre_names.append(self.genres[genre_id])

        return ' / '.join(genre_names)
        
    def _get_developers(self, developer_ids):
        
        if developer_ids is None:
            return ''

        if self.developers is None:
            log_debug('TheGamesDbScraper::No cached developers. Retrieving from online.')
            self.developers = {}
            url = 'https://api.thegamesdb.net/Developers?apikey={}'.format(self.api_key)
            developers_json = net_get_URL_as_json(url)
            for developer_id in developers_json['data']['developers']:
                self.developers[int(developer_id)] = developers_json['data']['developers'][developer_id]['name']

        developer_names = []
        for developer_id in developer_ids:
            developer_names.append(self.developers[developer_id])

        return ' / '.join(developer_names)
    
    def _get_image_url_from_page(self, candidate, asset_info):        
        return candidate['url']


# -----------------------------------------------------------------------------
# MobyGames http://www.mobygames.com
# -----------------------------------------------------------------------------
class MobyGamesScraper(Scraper): 
        
    def __init__(self, settings, launcher, fallbackScraper = None):

        self.api_key = settings['mobygames_apikey']
        scraper_settings = ScraperSettings.create_from_settings(settings)

        self.last_http_call = datetime.now()

        super(MobyGamesScraper, self).__init__(scraper_settings, launcher, fallbackScraper)
        
    def getName(self):
        return 'MobyGames'    
    
    def supports_asset_type(self, asset_info):

        if asset_info.id == ASSET_FANART_ID or asset_info.id == ASSET_BANNER_ID or asset_info.id == ASSET_CLEARLOGO_ID or asset_info.id == ASSET_FLYER_ID:
            return False

        return True

    def _get_candidates(self, search_term, romPath, rom):
        
        platform = self.launcher.get_platform()
        scraper_platform = AEL_platform_to_MobyGames(platform)
        
        log_debug('MobyGamesScraper::_get_candidates() search_term         "{0}"'.format(search_term))
        log_debug('MobyGamesScraper::_get_candidates() rom_base_noext      "{0}"'.format(romPath.getBaseNoExt()))
        log_debug('MobyGamesScraper::_get_candidates() AEL platform        "{0}"'.format(platform))
        log_debug('MobyGamesScraper::_get_candidates() MobyGames platform  "{0}"'.format(scraper_platform))
        
        # >> Check if search term page data is in cache. If so it's a cache hit.
        candidate_from_cache = self._get_from_cache(search_term)
        
        if candidate_from_cache is not None:
            return [candidate_from_cache]

        game_list = []            
        search_string_encoded = quote_plus(search_term.encode('utf8'))
        url = 'https://api.mobygames.com/v1/games?api_key={}&format=brief&title={}&platform={}'.format(self.api_key, search_string_encoded, scraper_platform)
            
        game_list = self._read_games_from_url(url, search_term, scraper_platform)
        
        # >> Order list based on score
        game_list.sort(key = lambda result: result['order'], reverse = True)

        return game_list
        
    def _read_games_from_url(self, url, search_term, scraper_platform):
        
        self._do_toomanyrequests_check()
            
        page_data = net_get_URL_as_json(url)
        self.last_http_call = datetime.now()

        # >> If nothing is returned maybe a timeout happened. In this case, reset the cache.
        if page_data is None:
            self._reset_cache()

        games = page_data['games']
        game_list = []
        for item in games:
            title    = item['title']
            game = { 'id' : item['game_id'], 'display_name' : title,'order': 1 }
            # Increase search score based on our own search
            if title.lower() == search_term.lower():                    game['order'] += 1
            if title.lower().find(search_term.lower()) != -1:           game['order'] += 1
            
            game_list.append(game)

        return game_list

    def _load_metadata(self, candidate, romPath, rom):

        url = 'https://api.mobygames.com/v1/games/{}?api_key={}'.format(candidate['id'], self.api_key)
                
        self._do_toomanyrequests_check()
        
        log_debug('Get metadata from {}'.format(url))
        online_data = net_get_URL_as_json(url)

        self.last_http_call = datetime.now()
        
        platform = self.launcher.get_platform()
        scraper_platform = AEL_platform_to_MobyGames(platform)
        
        game_data = self._new_gamedata_dic()

        # --- Parse game page data ---
        game_data['title']      = online_data['title'] if 'title' in online_data else '' 
        game_data['plot']       = online_data['description'] if 'description' in online_data else '' 
        game_data['genre']      = self._get_genres(online_data['genres']) if 'genres' in online_data else '' 
        game_data['year']       = self._get_year_by_platform(online_data['platforms'], scraper_platform)

        return game_data

    def _get_genres(self, genre_data):

        genre_names = []
        for genre in genre_data:
            genre_names.append(genre['genre_name'])

        return ' / '.join(genre_names)
        
    def _get_year_by_platform(self, platform_data, platform_id):
        
        if len(platform_data) == 0:
            return ''
        
        year_data = None
        for platform in platform_data:
            if platform['platform_id'] == int(platform_id):
                year_data = platform['first_release_date']
                break

        if year_data is None:
            year_data = platform_data[0]['first_release_date']

        return year_data[:4]

    def _load_assets(self, candidate,  romPath, rom):
        
        platform = self.launcher.get_platform()
        scraper_platform = AEL_platform_to_MobyGames(platform)
                
        #only snaps and covers are supported as assets
        snap_assets = self._load_snap_assets(candidate, scraper_platform)
        cover_assets = self._load_cover_assets(candidate, scraper_platform)
        assets_list = snap_assets + cover_assets

        log_debug('A total of {} assets found for candidate #{}'.format(len(assets_list), candidate['id']))
        return assets_list


    def _load_snap_assets(self, candidate, platform_id):

        url = 'https://api.mobygames.com/v1/games/{}/platforms/{}/screenshots?api_key={}'.format(candidate['id'], platform_id, self.api_key)        
        log_debug('Get screenshot image data from {}'.format(url))
        
        self._do_toomanyrequests_check()

        page_data   = net_get_URL_as_json(url)
        online_data = page_data['screenshots']

        asset_snap = g_assetFactory.get_asset_info(ASSET_SNAP_ID)
        assets_list = []
        # --- Parse images page data ---
        for image_data in online_data:
            asset_data = self._new_assetdata_dic()

            asset_data['type']  = asset_snap
            asset_data['url']   = image_data['image']
            asset_data['name']  = image_data['caption']
            
            log_debug('MobyGamesScraper:: found asset {} @ {}'.format(asset_data['name'], asset_data['url']))
            assets_list.append(asset_data)

        log_debug('Found {} snap assets for candidate #{}'.format(len(assets_list), candidate['id']))    
        return assets_list

    def _load_cover_assets(self, candidate, platform_id):

        url = 'https://api.mobygames.com/v1/games/{}/platforms/{}/covers?api_key={}'.format(candidate['id'], platform_id, self.api_key)        
        log_debug('Get cover image data from {}'.format(url))
        
        self._do_toomanyrequests_check()

        page_data   = net_get_URL_as_json(url)
        online_data = page_data['cover_groups']

        assets_list = []
        # --- Parse images page data ---
        for group_data in online_data:

            country_names = ' / '.join(group_data['countries'])

            for image_data in group_data['covers']:
                asset_data = self._new_assetdata_dic()
                
                asset_type  = image_data['scan_of']
                asset_id    = MobyGamesScraper.asset_name_mapping[asset_type.lower()]
                asset_info  = g_assetFactory.get_asset_info(asset_id)

                if asset_info is None:
                    log_debug('Unsupported asset kind for {}'.format(asset_data['name']))
                    continue

                asset_data['type']  = asset_info
                asset_data['url']   = image_data['image']
                asset_data['name']  = '{} - {} ({})'.format(image_data['scan_of'], image_data['description'], country_names)

                log_debug('MobyGamesScraper:: found asset {} @ {}'.format(asset_data['name'], asset_data['url']))
                assets_list.append(asset_data)

        log_debug('Found {} cover assets for candidate #{}'.format(len(assets_list), candidate['id']))    
        return assets_list

    asset_name_mapping = {
        'media' : ASSET_CARTRIDGE_ID,
        'manual': ASSET_MANUAL_ID,
        'front cover': ASSET_BOXFRONT_ID,
        'back cover': ASSET_BOXBACK_ID,
        'spine/sides': 0 # not supported by AEL?
    }
        
    def _get_image_url_from_page(self, candidate, asset_info):        
        return candidate['url']

    def _do_toomanyrequests_check(self):
        # make sure we dont go over the TooManyRequests limit of 1 second
        now = datetime.now()
        if (now-self.last_http_call).total_seconds() < 1:
            time.sleep(1)

        pass

# -----------------------------------------------------------------------------
# GameFAQs online scraper
# -----------------------------------------------------------------------------
class GameFaqScraper(Scraper):
         
    def __init__(self, settings, launcher, fallbackScraper = None):

        scraper_settings = ScraperSettings.create_from_settings(settings)
        super(GameFaqScraper, self).__init__(scraper_settings, launcher, fallbackScraper)
        
    def getName(self):
        return 'GameFaq'
    
    def supports_asset_type(self, asset_info):

        if asset_info.id == ASSET_FANART_ID or asset_info.id == ASSET_BANNER_ID or asset_info.id == ASSET_CLEARLOGO_ID or asset_info.id == ASSET_FLYER_ID or asset_info.id == ASSET_CARTRIDGE_ID:
            return False

        return True

    def _get_candidates(self, search_term, romPath, rom):
               
        platform = self.launcher.get_platform()
        scraper_platform = AEL_platform_to_GameFAQs(platform)
        
        log_debug('GamesFaqScraper::_get_candidates() search_term         "{0}"'.format(search_term))
        log_debug('GamesFaqScraper::_get_candidates() rom_base_noext      "{0}"'.format(romPath.getBaseNoExt()))
        log_debug('GamesFaqScraper::_get_candidates() AEL platform        "{0}"'.format(platform))
        log_debug('GamesFaqScraper::_get_candidates() GameFAQs platform   "{0}"'.format(scraper_platform))
        
        # >> Check if search term page data is in cache. If so it's a cache hit.
        candidate_from_cache = self._get_from_cache(search_term)
        
        if candidate_from_cache is not None:
            log_debug('Using a cached candidate')
            return [candidate_from_cache]

        game_list = []                        
        game_list = self._get_candidates_from_page(search_term, scraper_platform)
        
        # >> Order list based on score
        game_list.sort(key = lambda result: result['order'], reverse = True)

        return game_list

    def _get_candidates_from_page(self, search_term, platform, url = None, no_platform=False):
        
        search_params = urlencode({'game': search_term}) if no_platform else urlencode({'game': search_term, 'platform': platform})
        if url is None:
            url = 'https://gamefaqs.gamespot.com/search_advanced'
            page_data = net_post_URL_original(url, search_params)
        else:
            page_data = net_get_URL_original(url)
        
        # <div class="sr_row"><div class="sr_cell sr_platform">NES</div><div class="sr_cell sr_title"><a href="/nes/578318-castlevania">Castlevania</a></div><div class="sr_cell sr_release">1987</div>
        regex_results = re.findall(r'<div class="sr_cell sr_platform">(.*?)</div>\s*<div class="sr_cell sr_title"><a href="(.*?)">(.*?)</a>', page_data, re.MULTILINE)
        game_list = []
        for result in regex_results:
            game = {}
            game_name            = text_unescape_HTML(result[2])
            game_platform        = result[0]
            game['id']           = result[1]
            game['display_name'] = game_name + ' / ' + game_platform.capitalize()
            game['game_name']    = game_name # Additional GameFAQs scraper field
            game['order']        = 1         # Additional GameFAQs scraper field
        
            if game_name == 'Game':
                continue

            # Increase search score based on our own search
            # In the future use an scoring algortihm based on Levenshtein Distance
            title = game_name
            if title.lower() == search_term.lower():            game['order'] += 1
            if title.lower().find(search_term.lower()) != -1:   game['order'] += 1
            if len(platform)> 0 and game_platform == platform: game['order'] += 1

            game_list.append(game)

        if len(game_list) == 0 and not no_platform:
            return self._get_candidates_from_page(search_term, platform, no_platform=True)

        next_page_result = re.findall('<li><a href="(\S*?)">Next Page\s<i', page_data, re.MULTILINE)
        if len(next_page_result) > 0:
            link = next_page_result[0].replace('&amp;', '&')
            new_url = 'https://gamefaqs.gamespot.com' + link
            game_list = game_list + self._get_candidates_from_page(search_term, no_platform, new_url)

        game_list.sort(key = lambda result: result['order'], reverse = True)
        
        return game_list
            
    def _load_metadata(self, candidate, romPath, rom):
        
        url = 'https://gamefaqs.gamespot.com{}'.format(candidate['id'])
        
        log_debug('GamesFaqScraper::_load_metadata() Get metadata from {}'.format(url))
        page_data = net_get_URL_oneline(url)

        # Parse data
        # <li><b>Release:</b> <a href="/snes/588699-street-fighter-alpha-2/data">November 1996 ?</a></li>
        game_release = re.findall('<li><b>Release:</b> <a href="(.*?)">(.*?) &raquo;</a></li>', page_data)
        
        # <ol class="crumbs">
        # <li class="crumb top-crumb"><a href="/snes">Super Nintendo</a></li>
        # <li class="crumb"><a href="/snes/category/54-action">Action</a></li>
        # <li class="crumb"><a href="/snes/category/57-action-fighting">Fighting</a></li>
        # <li class="crumb"><a href="/snes/category/86-action-fighting-2d">2D</a></li>
        # </ol>
        game_genre = re.findall('<ol class="crumbs"><li class="crumb top-crumb"><a href="(.*?)">(.*?)</a></li><li class="crumb"><a href="(.*?)">(.*?)</a></li>', page_data)
        
        game_developer = ''
        # <li><a href="/company/2324-capcom">Capcom</a></li>
        game_studio = re.findall('<li><a href="/company/(.*?)">(.*?)</a>', page_data)
        if game_studio:
            p = re.compile(r'<.*?>')
            game_developer = p.sub('', game_studio[0][1])

        game_plot = re.findall('Description</h2></div><div class="body game_desc"><div class="desc">(.*?)</div>', page_data)
        
        game_data = self._new_gamedata_dic()
            
        # --- Set game page data ---
        game_data['title']      = candidate['game_name'] 
        game_data['plot']       = text_unescape_and_untag_HTML(game_plot[0]) if game_plot else ''        
        game_data['genre']      = game_genre[0][3] if game_genre else '' 
        game_data['year']       = game_release[0][1][-4:] if game_release else ''
        game_data['developer']  = game_developer

        log_debug('GamesFaqScraper::_load_metadata() Collected all metadata from {}'.format(url))
        return game_data

        
    def _load_assets(self, candidate, romPath, rom):
        
        url = 'https://gamefaqs.gamespot.com{}/images'.format(candidate['id'])
        assets_list = self._load_assets_from_url(url)
        
        log_debug('GamesFaqScraper:: Found {} assets for candidate #{}'.format(len(assets_list), candidate['id']))    
        return assets_list
        
    def _load_assets_from_url(self, url):
        log_debug('GamesFaqScraper::_load_assets_from_url() Get asset data from {}'.format(url))
        page_data = net_get_URL_oneline(url)
        assets_list = []

        asset_blocks = re.findall('<div class=\"head\"><h2 class=\"title\">((\w|\s)+?)</h2></div><div class=\"body\"><table class=\"contrib\">(.*?)</table></div>', page_data)
        for asset_block in asset_blocks:
            remote_asset_type   = asset_block[0]
            assets_page_data    = asset_block[2]
            
            log_debug('Collecting assets from {}'.format(remote_asset_type))
            asset_infos = []

            # The Game Images URL shows a page with boxart and screenshots thumbnails.
            # Boxart can be diferent depending on the ROM/game region. Each region has then a 
            # separate page with the full size artwork (boxfront, boxback, etc.)
            #
            # URL Example:
            # http://www.gamefaqs.com/snes/588741-super-metroid/images
            if 'Box' in remote_asset_type:
                asset_infos = [g_assetFactory.get_asset_info(ASSET_BOXFRONT_ID), g_assetFactory.get_asset_info(ASSET_BOXBACK_ID)]
                
            # In an screenshot artwork page there is only one image.
            # >> Title is usually the first or first snapshots in GameFAQs.
            title_snap_taken = True
            if 'Screenshots' in remote_asset_type:
                asset_infos = [g_assetFactory.get_asset_info(ASSET_SNAP_ID)]
                
                if not('?page=' in url):
                    asset_infos.append(g_assetFactory.get_asset_info(ASSET_TITLE_ID))
                    title_snap_taken = False
                                    
            # <a href="/nes/578318-castlevania/images/135454"><img class="img100 imgboxart" src="https://gamefaqs.akamaized.net/box/2/7/6/2276_thumb.jpg" alt="Castlevania (US)" /></a>
            block_items = re.finditer('<a href=\"(?P<lnk>.+?)\"><img class=\"(img100\s)?imgboxart\" src=\"(.+?)\" (alt=\"(?P<alt>.+?)\")?\s?/></a>', assets_page_data)
            for m in block_items:
                image_data = m.groupdict()

                for asset_info in asset_infos:

                    if asset_info.id == ASSET_TITLE_ID and title_snap_taken:
                        continue

                    asset_data = self._new_assetdata_dic()
                
                    asset_data['type']  = asset_info
                    asset_data['url']   = image_data['lnk']
                    asset_data['name']  = image_data['alt'] if 'alt' in image_data else image_data['link']
                    asset_data['is_on_page'] = True
                    
                    assets_list.append(asset_data)
                    if asset_info.id == ASSET_TITLE_ID:
                        title_snap_taken = True

        next_page_result = re.findall('<li><a href="(\S*?)">Next Page\s<i', page_data, re.MULTILINE)
        if len(next_page_result) > 0:
            new_url = 'https://gamefaqs.gamespot.com{}'.format(next_page_result[0])
            assets_list = assets_list + self._load_assets_from_url(new_url)

        return assets_list
        
    def _get_image_url_from_page(self, candidate, asset_info):        

        url = 'https://gamefaqs.gamespot.com{}'.format(candidate['url'])

        log_debug('GamesFaqScraper::_get_image_url_from_page() Get image from "{}" for asset type {}'.format(url, asset_info.name))
        page_data = net_get_URL_oneline(url)
        
        images_on_page = re.finditer('<img (class="full_boxshot cte" )?data-img-width="\d+" data-img-height="\d+" data-img="(?P<url>.+?)" (class="full_boxshot cte" )?src=".+?" alt="(?P<alt>.+?)"(\s/)?>', page_data)
        
        for image_data in images_on_page:
            
            image_on_page   = image_data.groupdict()
            image_asset_ids = self._parse_asset_type(image_on_page['alt'])

            log_verb('Found "{}" of types {} with url {}'.format(image_on_page['alt'], image_asset_ids, image_on_page['url']))
            
            if asset_info.id in image_asset_ids:
                log_debug('GamesFaqScraper::_get_image_url_from_page() Found match {}'.format(image_on_page['alt']))
                return image_on_page['url']

        log_debug('GamesFaqScraper::_get_image_url_from_page() No correct match')
        return ''
    
    def _parse_asset_type(self, header):

        if 'Screenshots' in header:
            return [ASSET_SNAP_ID, ASSET_TITLE_ID]
        if 'Box Back' in header:
            return [ASSET_BOXBACK_ID]
        if 'Box Front' in header:
            return [ASSET_BOXFRONT_ID]
        if 'Box' in header:
            return [ASSET_BOXFRONT_ID, ASSET_BOXBACK_ID]

        return [ASSET_SNAP_ID]

  
# -----------------------------------------------------------------------------
# Arcade Database (for MAME) http://adb.arcadeitalia.net/
# -----------------------------------------------------------------------------   
class ArcadeDbScraper(Scraper): 

    def __init__(self, settings, launcher, fallbackScraper = None):

        scraper_settings = ScraperSettings.create_from_settings(settings)

        super(ArcadeDbScraper, self).__init__(scraper_settings, launcher, fallbackScraper)
        
    def getName(self):
        return 'Arcade Database'
        
    def supports_asset_type(self, asset_info):

        if asset_info.id == ASSET_FANART_ID:
            return False

        return True

    def _get_candidates(self, search_term, romPath, rom):
        
        platform = self.launcher.get_platform()
        
        log_debug('ArcadeDbScraper::_get_candidates() search_term         "{0}"'.format(search_term))
        log_debug('ArcadeDbScraper::_get_candidates() rom_base_noext      "{0}"'.format(romPath.getBaseNoExt()))
        log_debug('ArcadeDbScraper::_get_candidates() AEL platform        "{0}"'.format(platform))
        
        # >> Check if search term page data is in cache. If so it's a cache hit.
        candidate_from_cache = self._get_from_cache(search_term)
        
        if candidate_from_cache is not None:
            log_debug('Using a cached candidate')
            return [candidate_from_cache]       
    
        # >> MAME always uses rom_base_noext and ignores search_string.
        # >> Example game search: http://adb.arcadeitalia.net/dettaglio_mame.php?game_name=dino
        url = 'http://adb.arcadeitalia.net/dettaglio_mame.php?lang=en&game_name={0}'.format(romPath.getBaseNoExt())
        page_data = net_get_URL_oneline(url)

        # >> DEBUG
        # page_data_original = net_get_URL_original(url)
        # text_dump_str_to_file('arcadedb_search.txt', page_data_original)
        #     
       
        # --- Check if game was found ---
        game_list = []
        m = re.findall('<h2>Error: Game not found</h2>', page_data)
        if m:
            log_debug('Scraper_ArcadeDB::get_search Game NOT found "{0}"'.format(romPath.getBaseNoExt()))
            log_debug('Scraper_ArcadeDB::get_search Returning empty game_list')
        else:
            # >> Example URL: http://adb.arcadeitalia.net/dettaglio_mame.php?game_name=dino&lang=en
            # >> <div id="game_description" class="invisibile">Cadillacs and Dinosaurs (World 930201)</div>
            m_title = re.findall('<div id="game_description" class="invisibile">(.+?)</div>', page_data)
            if not m_title: return game_list
            game = {}
            game['display_name'] = m_title[0]
            game['id']           = url
            game['mame_name']    = romPath.getBaseNoExt()
            game_list.append(game)

        return game_list
        
    def _load_metadata(self, candidate, romPath, rom):

        # --- Get game page ---
        game_id_url = candidate['id'] 
        log_debug('ArcadeDbScraper::_load_metadata game_id_url "{0}"'.format(game_id_url))

        page_data = net_get_URL_oneline(game_id_url)
        # text_dump_str_to_file('arcadedb_get_metadata.txt', page_data)
        
        gamedata = self._new_gamedata_dic()

        # --- Process metadata ---
        # Example game page: http://adb.arcadeitalia.net/dettaglio_mame.php?lang=en&game_name=aliens
        #
        # --- Title ---
        # <div class="table_caption">Name: </div> <div class="table_value"> <span class="dettaglio">Aliens (World set 1)</span>
        fa_title = re.findall('<div id="game_description" class="invisibile">(.*?)</div>', page_data)
        if fa_title: gamedata['title'] = fa_title[0]

        # --- Genre/Category ---
        # <div class="table_caption">Category: </div> <div class="table_value"> <span class="dettaglio">Platform / Shooter Scrolling</span>
        fa_genre = re.findall('<div class="table_caption">Category: </div> <div class="table_value"> <span class="dettaglio">(.*?)</span>', page_data)
        if fa_genre: gamedata['genre'] = fa_genre[0]

        # --- Year ---
        # <div class="table_caption">Year: </div> <div class="table_value"> <span class="dettaglio">1990</span> <div id="inputid89"
        fa_year = re.findall('<div class="table_caption">Year: </div> <div class="table_value"> <span class="dettaglio">(.*?)</span>', page_data)
        if fa_year: gamedata['year'] = fa_year[0]

        # --- Developer ---
        # <div class="table_caption">Manufacturer: </div> <div class="table_value"> <span class="dettaglio">Konami</span> </div>
        fa_studio = re.findall('<div class="table_caption">Manufacturer: </div> <div class="table_value"> <span class="dettaglio">(.*?)</span> <div id="inputid88"', page_data)
        if fa_studio: gamedata['developer'] = fa_studio[0]
        
        # --- Plot ---
        # <div id="history_detail" class="extra_info_detail"><div class="history_title"></div>Aliens © 1990 Konami........&amp;id=63&amp;o=2</div>
        fa_plot = re.findall('<div id="history_detail" class="extra_info_detail"><div class=\'history_title\'></div>(.*?)</div>', page_data)
        if fa_plot: gamedata['plot'] = text_unescape_and_untag_HTML(fa_plot[0])

        return gamedata

    def _load_assets(self, candidate, romPath, rom):
        assets_list = []

        #
        # <li class="mostra_archivio cursor_pointer" title="Show all images, videos and documents archived for this game"> 
        # <a href="javascript:void mostra_media_archivio();"> <span>Other files</span> </a>
        #
        # Function void mostra_media_archivio(); is in file http://adb.arcadeitalia.net/dettaglio_mame.js?release=87
        #
        # AJAX call >> view-source:http://adb.arcadeitalia.net/dettaglio_mame.php?ajax=mostra_media_archivio&game_name=toki
        # AJAX returns HTML code:
        # <xml><html>
        # <content1 id='elenco_anteprime' type='html'>%26lt%3Bli%20class......gt%3B</content1>
        # </html><result></result><message><code></code><title></title><type></type><text></text></message></xml>
        #
        # pprint.pprint(game)

        log_debug('asset_ArcadeDB::_load_assets game ID "{0}"'.format(candidate['id']))
        log_debug('asset_ArcadeDB::_load_assets name    "{0}"'.format(candidate['mame_name']))

        AJAX_URL  = 'http://adb.arcadeitalia.net/dettaglio_mame.php?ajax=mostra_media_archivio&game_name={0}'.format(candidate['mame_name'])
        page_data  = net_get_URL_oneline(AJAX_URL)
        rcode     = re.findall('<xml><html><content1 id=\'elenco_anteprime\' type=\'html\'>(.*?)</content1></html>', page_data)
        if not rcode: return assets_list

        raw_HTML     = rcode[0]
        decoded_HTML = text_decode_HTML(raw_HTML)
        escaped_HTML = text_unescape_HTML(decoded_HTML)
        # text_dump_str_to_file('ArcadeDB-get_images-AJAX-dino-raw.txt', raw_HTML)
        # text_dump_str_to_file('ArcadeDB-get_images-AJAX-dino-decoded.txt', decoded_HTML)
        # text_dump_str_to_file('ArcadeDB-get_images-AJAX-dino-escaped.txt', escaped_HTML)

        #
        # <li class='cursor_pointer' tag="Boss-0" onclick="javascript:set_media(this,'Boss','current','4','0');"  title="Boss" ><div>
        # <img media_id='1' class='colorbox_image' src='http://adb.arcadeitalia.net/media/mame.current/bosses/small/toki.png'
        #      src_full="http://adb.arcadeitalia.net/media/mame.current/bosses/toki.png"></img>
        # </div><span>Boss</span></li>
        # <li class='cursor_pointer' tag="Cabinet-0" onclick="javascript:set_media(this,'Cabinet','current','5','0');"  title="Cabinet" ><div>
        # <img media_id='2' class='colorbox_image' src='http://adb.arcadeitalia.net/media/mame.current/cabinets/small/toki.png'
        #      src_full="http://adb.arcadeitalia.net/media/mame.current/cabinets/toki.png"></img>
        # </div><span>Cabinet</span></li>
        # .....
        # <li class='cursor_pointer'  title="Manuale" >
        # <a href="http://adb.arcadeitalia.net/download_file.php?tipo=mame_current&amp;codice=toki&amp;entity=manual&amp;oper=view&amp;filler=toki.pdf" target='_blank'>
        # <img src='http://adb.arcadeitalia.net/media/mame.current/manuals/small/toki.png'></img><br/><span>Manuale</span></a></li>
        #

        # ASSET_TITLE:
        cover_index = 1
        asset_type = g_assetFactory.get_asset_info(ASSET_TITLE_ID)
        rlist = re.findall(
            '<li class=\'cursor_pointer\' tag="Titolo-[0-9]" onclick="(.*?)"  title="(.*?)" >' +
            '<div><img media_id=\'(.*?)\' class=\'colorbox_image\' src=\'(.*?)\' src_full="(.*?)"></img></div>', escaped_HTML)
        # pprint.pprint(rlist)
        for index, rtuple in enumerate(rlist):
            art_URL = rtuple[4]
            log_debug('asset_ArcadeDB::get_images() Adding Title #{0:02d}'.format(cover_index))
            
            asset_data = self._new_assetdata_dic()
            asset_data['name']  = 'Title #{0:02d}'.format(cover_index)
            asset_data['type']  = asset_type
            asset_data['url']   = art_URL
            
            assets_list.append(asset_data)
            cover_index += 1

        # ASSET_SNAP:
        cover_index = 1
        asset_type = g_assetFactory.get_asset_info(ASSET_SNAP_ID)
        rlist = re.findall(
            '<li class=\'cursor_pointer\' tag="Gioco-[0-9]" onclick="(.*?)"  title="(.*?)" >' +
            '<div><img media_id=\'(.*?)\' class=\'colorbox_image\' src=\'(.*?)\' src_full="(.*?)"></img></div>', escaped_HTML)
        for index, rtuple in enumerate(rlist):
            art_URL = rtuple[4]
            log_debug('asset_ArcadeDB::get_images() Adding Snap #{0:02d}'.format(cover_index))

            asset_data = self._new_assetdata_dic()
            asset_data['name']  = 'Snap #{0:02d}'.format(cover_index)
            asset_data['type']  = asset_type
            asset_data['url']   = art_URL
            
            assets_list.append(asset_data)
            cover_index += 1

        # ASSET_BANNER:
        # Banner is Marquee
        cover_index = 1
        asset_type = g_assetFactory.get_asset_info(ASSET_BANNER_ID)
        rlist = re.findall(
            '<li class=\'cursor_pointer\' tag="Marquee-[0-9]" onclick="(.*?)"  title="(.*?)" >' +
            '<div><img media_id=\'(.*?)\' class=\'colorbox_image\' src=\'(.*?)\' src_full="(.*?)"></img></div>', escaped_HTML)
        for index, rtuple in enumerate(rlist):
            art_URL = rtuple[4]
            log_debug('asset_ArcadeDB::get_images() Adding Banner/Marquee #{0:02d}'.format(cover_index))
            
            asset_data = self._new_assetdata_dic()
            asset_data['name']  = 'Banner/Marquee #{0:02d}'.format(cover_index)
            asset_data['type']  = asset_type
            asset_data['url']   = art_URL

            assets_list.append(asset_data)
            cover_index += 1

        # ASSET_CLEARLOGO:
        # Clearlogo is called Decal in ArcadeDB
        cover_index = 1
        asset_type = g_assetFactory.get_asset_info(ASSET_CLEARLOGO_ID)
        rlist = re.findall(
            '<li class=\'cursor_pointer\' tag="Scritta-[0-9]" onclick="(.*?)"  title="(.*?)" >' +
            '<div><img media_id=\'(.*?)\' class=\'colorbox_image\' src=\'(.*?)\' src_full="(.*?)"></img></div>', escaped_HTML)
        for index, rtuple in enumerate(rlist):
            art_URL = rtuple[4]
            log_debug('asset_ArcadeDB::get_images() Adding Clearlogo #{0:02d}'.format(cover_index))
            
            asset_data = self._new_assetdata_dic()
            asset_data['name']  = 'Clearlogo #{0:02d}'.format(cover_index)
            asset_data['type']  = asset_type
            asset_data['url']   = art_URL

            assets_list.append(asset_data)
            cover_index += 1

        # ASSET_BOXFRONT
        # Boxfront is Cabinet
        cover_index = 1
        asset_type = g_assetFactory.get_asset_info(ASSET_BOXFRONT_ID)
        rlist = re.findall(
            '<li class=\'cursor_pointer\' tag="Cabinet-[0-9]" onclick="(.*?)"  title="(.*?)" >' +
            '<div><img media_id=\'(.*?)\' class=\'colorbox_image\' src=\'(.*?)\' src_full="(.*?)"></img></div>', escaped_HTML)
        for index, rtuple in enumerate(rlist):
            art_URL = rtuple[4]
            log_debug('asset_ArcadeDB::get_images() Adding Boxfront/Cabinet #{0:02d}'.format(cover_index))
            
            asset_data = self._new_assetdata_dic()
            asset_data['name']  = 'Boxfront/Cabinet #{0:02d}'.format(cover_index)
            asset_data['type']  = asset_type
            asset_data['url']   = art_URL

            assets_list.append(asset_data)
            cover_index += 1

        # ASSET_BOXBACK
        # Boxback is ControlPanel
        cover_index = 1
        asset_type = g_assetFactory.get_asset_info(ASSET_BOXBACK_ID)
        rlist = re.findall(
            '<li class=\'cursor_pointer\' tag="CPO-[0-9]" onclick="(.*?)"  title="(.*?)" >' +
            '<div><img media_id=\'(.*?)\' class=\'colorbox_image\' src=\'(.*?)\' src_full="(.*?)"></img></div>', escaped_HTML)
        for index, rtuple in enumerate(rlist):
            art_URL = rtuple[4]
            log_debug('asset_ArcadeDB::get_images() Adding Boxback/CPanel #{0:02d}'.format(cover_index))
                
            asset_data = self._new_assetdata_dic()
            asset_data['name']  = 'Boxback/CPanel #{0:02d}'.format(cover_index)
            asset_data['type']  = asset_type
            asset_data['url']   = art_URL

            assets_list.append(asset_data)
            cover_index += 1

        # ASSET_CARTRIDGE
        # Cartridge is PCB
        cover_index = 1
        asset_type = g_assetFactory.get_asset_info(ASSET_CARTRIDGE_ID)        
        rlist = re.findall(
            '<li class=\'cursor_pointer\' tag="PCB-[0-9]" onclick="(.*?)"  title="(.*?)" >' +
            '<div><img media_id=\'(.*?)\' class=\'colorbox_image\' src=\'(.*?)\' src_full="(.*?)"></img></div>', escaped_HTML)
        for index, rtuple in enumerate(rlist):
            img_name = 'Cartridge/PCB #{0:02d}'.format(cover_index)
            art_URL = rtuple[4]
            log_debug('asset_ArcadeDB::get_images() Adding Cartridge/PCB #{0:02d}'.format(cover_index))
            
            asset_data = self._new_assetdata_dic()
            asset_data['name']  = 'Cartridge/PCB #{0:02d}'.format(cover_index)
            asset_data['type']  = asset_type
            asset_data['url']   = art_URL

            assets_list.append(asset_data)
            cover_index += 1

        # ASSET_FLYER
        cover_index = 1
        asset_type = g_assetFactory.get_asset_info(ASSET_FLYER_ID)
        rlist = re.findall(
            '<li class=\'cursor_pointer\' tag="Volantino-[0-9]" onclick="(.*?)"  title="(.*?)" >' +
            '<div><img media_id=\'(.*?)\' class=\'colorbox_image\' src=\'(.*?)\' src_full="(.*?)"></img></div>', escaped_HTML)
        for index, rtuple in enumerate(rlist):
            img_name = 'Flyer #{0:02d}'.format(cover_index)
            art_URL = rtuple[4]
            log_debug('asset_ArcadeDB::get_images() Adding Flyer #{0:02d}'.format(cover_index))
            
            asset_data = self._new_assetdata_dic()
            asset_data['name']  = 'Flyer #{0:02d}'.format(cover_index)
            asset_data['type']  = asset_type
            asset_data['url']   = art_URL

            assets_list.append(asset_data)
            cover_index += 1

        return assets_list

    def _get_image_url_from_page(self, candidate, asset_info): return candidate['url']<|MERGE_RESOLUTION|>--- conflicted
+++ resolved
@@ -1,15 +1,5 @@
 # -*- coding: utf-8 -*-
 
-<<<<<<< HEAD
-=======
-# Advanced Emulator Launcher scraping engine.
-# MAKE THIS CODE AS 0.10.0 READY AS POSSIBLE.
-
-# --- Information about scraping ---
-# https://github.com/muldjord/skyscraper
-# https://github.com/muldjord/skyscraper/blob/master/docs/SCRAPINGMODULES.md
-
->>>>>>> f90c214e
 # Copyright (c) 2016-2019 Wintermute0110 <wintermute0110@gmail.com>
 #
 # This program is free software; you can redistribute it and/or modify
@@ -482,7 +472,6 @@
         # --- Choose game to download metadata ---
         # metadata_scraper_mode values="Semi-automatic|Automatic"
         if self.metadata_scraper_mode == 0:
-<<<<<<< HEAD
             log_debug('Metadata semi-automatic scraping')
             # Close scanner progress dialog (and check it was not canceled)
             if self.pdialog.iscanceled(): self.pDialog_canceled = True
@@ -498,7 +487,6 @@
             # Open scanner progress dialog again
             self.pdialog.create('Advanced Emulator Launcher')
             if not self.pdialog_verbose: self.pdialog.update(self.progress_number, self.file_text)
-=======
             log_debug('Metadata manual scraping')
             if len(candidates) == 1:
                 log_debug('get_candidates() returned 1 game. Automatically selected.')
@@ -512,7 +500,6 @@
                     'Select game for ROM {0}'.format(ROM.getBase_noext()), game_name_list)
                 if select_candidate_idx < 0: select_candidate_idx = 0
                 self.pdialog.reopen()
->>>>>>> f90c214e
         elif self.metadata_scraper_mode == 1:
             log_debug('Metadata automatic scraping. Selecting first result.')
             select_candidate_idx = 0
@@ -755,7 +742,6 @@
 
         return True
 
-<<<<<<< HEAD
     def _apply_candidate_on_asset(self, rom_path, rom, asset_info, found_assets):
         if not found_assets:
             log_debug('{0} scraper has not collected images.'.format(self.getName()))
@@ -800,7 +786,6 @@
             # >> Reopen progress dialog
             #self.pDialog.create('Advanced Emulator Launcher')
             #if not self.pDialog_verbose: self.pDialog.update(self.progress_number, self.file_text)
-=======
     # Called when editing a ROM by _command_edit_rom()
     # Always do MANUAL scraping mode when editing ROMs/Launchers.
     # In the future object_dic will be a Launcher/ROM object, not a dictionary.
@@ -821,7 +806,6 @@
             'dialog' : KODI_MESSAGE_NOTIFY,
             'msg'    : 'ROM metadata updated',
         }
->>>>>>> f90c214e
 
         # --- Grab candidate game ---
         # If op_dic['status'] = False there was some problem, return inmediately.
@@ -1038,16 +1022,6 @@
 
         return op_dic
 
-<<<<<<< HEAD
-            else:
-                log_debug('{0} scraper: user chose local image "{1}"'.format(asset_info.name, selected_image['url']))
-                image_path = FileName(selected_image['url'])
-
-            if image_path:
-                rom.set_asset(asset_info, image_path)        
-        
-        return True
-=======
     #
     # When scraping metadata or assets in the context menu, introduce the search strin,
     # grab candidate games, and select a candidate for scraping.
@@ -1101,7 +1075,6 @@
         log_verb('User chose game "{0}"'.format(candidate['display_name']))
 
         return candidate
->>>>>>> f90c214e
 
 #
 # Base class for all scrapers (offline or online, metadata or asset).
@@ -1244,7 +1217,6 @@
 
     # Abstrac method called by resolve_asset_URL()
     @abc.abstractmethod
-<<<<<<< HEAD
     def _scraper_get_image_url_from_page(self, candidate, asset_info): pass
 
     def _download_image(self, asset_info, image_url, destination_folder):
@@ -1268,9 +1240,7 @@
             return None
 
         return image_path
-=======
     def _scraper_resolve_asset_URL(self, candidate): pass
->>>>>>> f90c214e
 
     def _reset_caches(self):
         self.cache_candidates = {}
