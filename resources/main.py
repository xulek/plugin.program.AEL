﻿# -*- coding: utf-8 -*-
#
# Advanced Emulator Launcher main script file
#

# Copyright (c) 2016 Wintermute0110 <wintermute0110@gmail.com>
# Portions (c) 2010-2015 Angelscry
#
# This program is free software; you can redistribute it and/or modify
# it under the terms of the GNU General Public License as published by
# the Free Software Foundation; version 2 of the License.
#
# This program is distributed in the hope that it will be useful,
# but WITHOUT ANY WARRANTY; without even the implied warranty of
# MERCHANTABILITY or FITNESS FOR A PARTICULAR PURPOSE.  See the
# GNU General Public License for more details.

# Addon programming conventions,
# 1) A function with a underline _function() belongs to the Main object, even if not defined in the
#    main body.

# --- Main imports ---
import sys, os, shutil, fnmatch, string, time
import re, urllib, urllib2, urlparse, socket, exceptions, hashlib

# --- Kodi stuff ---
import xbmc, xbmcgui, xbmcplugin, xbmcaddon

# --- Modules/packages in this plugin ---
import subprocess_hack
from disk_IO import *
from net_IO import *
from utils import *
from utils_kodi import *
from scrap import *
from assets import *

# --- Addon object (used to access settings) ---
__addon_obj__     = xbmcaddon.Addon()
__addon_id__      = __addon_obj__.getAddonInfo('id')
__addon_name__    = __addon_obj__.getAddonInfo('name')
__addon_version__ = __addon_obj__.getAddonInfo('version')
__addon_author__  = __addon_obj__.getAddonInfo('author')
__addon_profile__ = __addon_obj__.getAddonInfo('profile')
__addon_type__    = __addon_obj__.getAddonInfo('type')

# --- Addon paths and constant definition ---
# _FILE_PATH is a filename
# _DIR is a directory (with trailing /)
PLUGIN_DATA_DIR       = xbmc.translatePath(os.path.join('special://profile/addon_data', __addon_id__)).decode('utf-8')
BASE_DIR              = xbmc.translatePath(os.path.join('special://', 'profile')).decode('utf-8')
HOME_DIR              = xbmc.translatePath(os.path.join('special://', 'home')).decode('utf-8')
KODI_FAV_FILE_PATH    = xbmc.translatePath('special://profile/favourites.xml').decode('utf-8')
ADDONS_DIR            = xbmc.translatePath(os.path.join(HOME_DIR, 'addons')).decode('utf-8')
CURRENT_ADDON_DIR     = xbmc.translatePath(os.path.join(ADDONS_DIR, __addon_id__)).decode('utf-8')
ICON_IMG_FILE_PATH    = os.path.join(CURRENT_ADDON_DIR, 'icon.png').decode('utf-8')
CATEGORIES_FILE_PATH  = os.path.join(PLUGIN_DATA_DIR, 'categories.xml').decode('utf-8')
FAV_JSON_FILE_PATH    = os.path.join(PLUGIN_DATA_DIR, 'favourites.json').decode('utf-8')
VCAT_TITLE_FILE_PATH  = os.path.join(PLUGIN_DATA_DIR, 'vcat_title.xml').decode('utf-8')
VCAT_YEARS_FILE_PATH  = os.path.join(PLUGIN_DATA_DIR, 'vcat_years.xml').decode('utf-8')
VCAT_GENRE_FILE_PATH  = os.path.join(PLUGIN_DATA_DIR, 'vcat_genre.xml').decode('utf-8')
VCAT_STUDIO_FILE_PATH = os.path.join(PLUGIN_DATA_DIR, 'vcat_studio.xml').decode('utf-8')

# --- Artwork and NFO for Categories and Launchers ---
DEFAULT_CAT_ASSET_DIR  = os.path.join(PLUGIN_DATA_DIR, 'category-assets').decode('utf-8')
DEFAULT_LAUN_ASSET_DIR = os.path.join(PLUGIN_DATA_DIR, 'launcher-assets').decode('utf-8')
DEFAULT_FAV_ASSET_DIR  = os.path.join(PLUGIN_DATA_DIR, 'favourite-assets').decode('utf-8')
VIRTUAL_CAT_TITLE_DIR  = os.path.join(PLUGIN_DATA_DIR, 'db_title').decode('utf-8')
VIRTUAL_CAT_YEARS_DIR  = os.path.join(PLUGIN_DATA_DIR, 'db_years').decode('utf-8')
VIRTUAL_CAT_GENRE_DIR  = os.path.join(PLUGIN_DATA_DIR, 'db_genre').decode('utf-8')
VIRTUAL_CAT_STUDIO_DIR = os.path.join(PLUGIN_DATA_DIR, 'db_studio').decode('utf-8')
ROMS_DIR               = os.path.join(PLUGIN_DATA_DIR, 'db_ROMs').decode('utf-8')
REPORTS_DIR            = os.path.join(PLUGIN_DATA_DIR, 'reports').decode('utf-8')

# --- Misc "constants" ---
KIND_CATEGORY            = 0
KIND_LAUNCHER            = 1
KIND_ROM                 = 2
DESCRIPTION_MAXSIZE      = 40
IMG_EXTS                 = [u'png', u'jpg', u'gif', u'jpeg', u'bmp', u'PNG', u'JPG', u'GIF', u'JPEG', u'BMP']
VCATEGORY_FAVOURITES_ID  = 'vcat_fav'
VCATEGORY_COLLECTIONS_ID = 'vcat_fav'
VCATEGORY_TITLE_ID       = 'vcat_title'
VCATEGORY_YEARS_ID       = 'vcat_years'
VCATEGORY_GENRE_ID       = 'vcat_genre'
VCATEGORY_STUDIO_ID      = 'vcat_studio'
VLAUNCHER_FAV_ID         = 'vlauncher_fav'

# --- Main code ---
class Main:
    update_timestamp = 0.0
    settings         = {}
    categories       = {}
    launchers        = {}
    roms             = {}
    scraper_metadata = None
    scraper_thumb    = None
    scraper_fanart   = None

    #
    # This is the plugin entry point.
    #
    def run_plugin(self):
        # --- Initialise log system ---
        # Force DEBUG log level for development.
        # Place it before setting loading so settings can be dumped during debugging.
        set_log_level(LOG_DEBUG)

        # --- Fill in settings dictionary using __addon_obj__.getSetting() ---
        self._get_settings()
        # set_log_level(self.settings['log_level'])

        # --- Some debug stuff for development ---
        log_debug('---------- Called AEL addon.py Main() constructor ----------')
        log_debug(sys.version.replace('\n', ''))
        # log_debug('__addon_name__ {0}'.format(__addon_name__))
        log_debug('__addon_id__   {0}'.format(__addon_id__))
        log_debug('__addon_version__    {0}'.format(__addon_version__))
        # log_debug('__addon_author__     {0}'.format(__addon_author__))
        log_debug('__addon_profile__    {0}'.format(__addon_profile__))
        # log_debug('__addon_type__       {0}'.format(__addon_type__))
        for i in range(len(sys.argv)):
            log_debug('sys.argv[{0}] = "{1}"'.format(i, sys.argv[i]))
        # log_debug('PLUGIN_DATA_DIR      = "{0}"'.format(PLUGIN_DATA_DIR))
        # log_debug('CURRENT_ADDON_DIR    = "{0}"'.format(CURRENT_ADDON_DIR))
        # log_debug('CATEGORIES_FILE_PATH = "{0}"'.format(CATEGORIES_FILE_PATH))
        # log_debug('FAVOURITES_FILE_PATH = "{0}"'.format(FAVOURITES_FILE_PATH))

        # --- Addon data paths creation ---
        if not os.path.isdir(PLUGIN_DATA_DIR):         os.makedirs(PLUGIN_DATA_DIR)
        if not os.path.isdir(DEFAULT_CAT_ASSET_DIR):   os.makedirs(DEFAULT_CAT_ASSET_DIR)
        if not os.path.isdir(DEFAULT_LAUN_ASSET_DIR):  os.makedirs(DEFAULT_LAUN_ASSET_DIR)
        if not os.path.isdir(DEFAULT_FAV_ASSET_DIR):   os.makedirs(DEFAULT_FAV_ASSET_DIR)
        if not os.path.isdir(VIRTUAL_CAT_TITLE_DIR):   os.makedirs(VIRTUAL_CAT_TITLE_DIR)
        if not os.path.isdir(VIRTUAL_CAT_YEARS_DIR):   os.makedirs(VIRTUAL_CAT_YEARS_DIR)
        if not os.path.isdir(VIRTUAL_CAT_GENRE_DIR):   os.makedirs(VIRTUAL_CAT_GENRE_DIR)
        if not os.path.isdir(VIRTUAL_CAT_STUDIO_DIR):  os.makedirs(VIRTUAL_CAT_STUDIO_DIR)
        if not os.path.isdir(ROMS_DIR):                os.makedirs(ROMS_DIR)
        if not os.path.isdir(REPORTS_DIR):             os.makedirs(REPORTS_DIR)

        # ~~~~~ Process URL ~~~~~
        self.base_url = sys.argv[0]
        self.addon_handle = int(sys.argv[1])
        args = urlparse.parse_qs(sys.argv[2][1:])
        log_debug('args = {0}'.format(args))
        # Interestingly, if plugin is called as type executable then args is empty.
        # However, if plugin is called as type video then Kodi adds the following
        # even for the first call: 'content_type': ['video']
        self.content_type = args['content_type'] if 'content_type' in args else None
        log_debug('content_type = {0}'.format(self.content_type))

        # --- Set content type and sorting methods ---
        # NOTE This code should be move to _gui_* functions which generate
        #      list. Do not place it here because not all commands of the module
        #      need it!
        # Experiment to try to increase the number of views the addon supports. I do not know why
        # programs does not support all views movies do.
        # xbmcplugin.setContent(handle=self.addon_handle, content = 'movies')

        # Adds a sorting method for the media list.
        if self.addon_handle > 0:
            xbmcplugin.addSortMethod(handle=self.addon_handle, sortMethod=xbmcplugin.SORT_METHOD_LABEL)
            xbmcplugin.addSortMethod(handle=self.addon_handle, sortMethod=xbmcplugin.SORT_METHOD_VIDEO_YEAR)
            xbmcplugin.addSortMethod(handle=self.addon_handle, sortMethod=xbmcplugin.SORT_METHOD_STUDIO)
            xbmcplugin.addSortMethod(handle=self.addon_handle, sortMethod=xbmcplugin.SORT_METHOD_GENRE)
            xbmcplugin.addSortMethod(handle=self.addon_handle, sortMethod=xbmcplugin.SORT_METHOD_UNSORTED)

        # --- Addon first-time initialisation ---
        # When the addon is installed and the file categories.xml does not exist, just
        # create an empty one with a default launcher.
        if not os.path.isfile(CATEGORIES_FILE_PATH):
            kodi_dialog_OK('Advanced Emulator Launcher',
                           'It looks it is the first time you run Advanced Emulator Launcher! ' +
                           'A default categories.xml has been created. You can now customise it to your needs.')
            self._cat_create_default()
            fs_write_catfile(CATEGORIES_FILE_PATH, self.categories, self.launchers)

        # --- Load categories.xml and fill categories and launchers dictionaries ---
        (self.update_timestamp, self.categories, self.launchers) = fs_load_catfile(CATEGORIES_FILE_PATH)

        # --- Load scrapers ---
        self._load_scrapers()

        # If no com parameter display categories. Display categories listbox (addon root directory)
        if 'com' not in args:
            self._command_render_categories()
            log_debug('AEL exiting after rendering Categories (addon root)')
            return

        # There is a command to process
        # For some reason args['com'] is a list, so get first element of the list (a string)
        command = args['com'][0]
        if command == 'SHOW_ALL_CATEGORIES':
            self._command_render_all_categories()
        elif command == 'ADD_CATEGORY':
            self._command_add_new_category()
        elif command == 'EDIT_CATEGORY':
            self._command_edit_category(args['catID'][0])
        elif command == 'SHOW_FAVOURITES':
            self._command_render_favourites()
        elif command == 'SHOW_VIRTUAL_CATEGORY':
            self._command_render_virtual_category(args['catID'][0])
        elif command == 'SHOW_LAUNCHERS':
            self._command_render_launchers(args['catID'][0])
        elif command == 'SHOW_ALL_LAUNCHERS':
            self._command_render_all_launchers()
        elif command == 'ADD_LAUNCHER':
            self._command_add_new_launcher(args['catID'][0])
        elif command == 'EDIT_LAUNCHER':
            self._command_edit_launcher(args['catID'][0], args['launID'][0])
        # User clicked on a launcher. For standalone launchers run the executable.
        # For emulator launchers show roms.
        elif command == 'SHOW_ROMS':
            launcherID = args['launID'][0]
            # >> Virtual launcher in virtual category (years/genres/studios)
            if launcherID not in self.launchers:
                log_debug('SHOW_ROMS | Virtual launcher = {0}'.format(args['catID'][0]))
                log_debug('SHOW_ROMS | Calling _command_render_virtual_launcher_roms()')
                self._command_render_virtual_launcher_roms(args['catID'][0], args['launID'][0])
            elif self.launchers[launcherID]['rompath'] == '':
                log_debug('SHOW_ROMS | Launcher rompath is empty. Assuming launcher is standalone.')
                log_debug('SHOW_ROMS | Calling _command_run_standalone_launcher()')
                self._command_run_standalone_launcher(args['catID'][0], args['launID'][0])
            else:
                log_debug('SHOW_ROMS | Calling _command_render_roms()')
                self._command_render_roms(args['catID'][0], args['launID'][0])
        elif command == 'ADD_ROMS':
            self._command_add_roms(args['launID'][0])
        # Edit ROM from launcher or Favourites
        elif command == 'EDIT_ROM':
            self._command_edit_rom(args['catID'][0], args['launID'][0], args['romID'][0])
        # Delete ROM for launcher or Favourites
        elif command == 'DELETE_ROM':
             self._command_remove_rom(args['catID'][0], args['launID'][0], args['romID'][0])
        elif command == 'LAUNCH_ROM':
            self._command_run_rom(args['catID'][0], args['launID'][0], args['romID'][0])
        elif command == 'ADD_TO_FAV':
            self._command_add_to_favourites(args['catID'][0], args['launID'][0], args['romID'][0])
        elif command == 'MANAGE_FAV':
            self._command_manage_favourites(args['catID'][0], args['launID'][0], args['romID'][0])
        # This command is issued when user clicks on "Search" on the context menu of a launcher
        # in the launchers view, or context menu inside a launcher. User is asked to enter the
        # search string and the field to search (name, category, etc.)
        elif command == 'SEARCH_LAUNCHER':
            self._command_search_launcher(args['catID'][0], args['launID'][0])
        elif command == 'EXEC_SEARCH_LAUNCHER':
            self._command_execute_search_launcher(args['catID'][0], args['launID'][0],
                                                  args['search_type'][0], args['search_string'][0])
        # >> Shows info about categories/launchers/ROMs and reports
        elif command == 'VIEW_ROM':
            self._command_view_ROM(args['catID'][0], args['launID'][0], args['romID'][0])
        elif command == 'VIEW_LAUNCHER':
            self._command_view_Launcher(args['catID'][0], args['launID'][0])
        elif command == 'VIEW_CATEGORY':
            self._command_view_Category(args['catID'][0])
        elif command == 'VIEW_LAUNCHER_REPORT':
            self._command_view_Launcher_Report(args['catID'][0], args['launID'][0])
        # >> Update virtual categories databases
        elif command == 'UPDATE_VIRTUAL_CATEGORY':
            self._command_update_virtual_category_db(args['catID'][0])
        elif command == 'UPDATE_ALL_VCATEGORIES':
            self._command_update_virtual_category_db_all()
        elif command == 'IMPORT_AL_LAUNCHERS':
            self._command_import_legacy_AL()
        else:
            kodi_dialog_OK('Advanced Emulator Launcher - ERROR', 'Unknown command {0}'.format(args['com'][0]) )

        log_debug('Advanced Emulator Launcher exit')

    #
    # Get Addon Settings
    #
    def _get_settings( self ):
        # Get the users preference settings
        self.settings = {}

        # --- Scanner settings ---
        self.settings['scan_recursive']                = True if __addon_obj__.getSetting('scan_recursive') == 'true' else False
        self.settings['scan_ignore_bios']              = True if __addon_obj__.getSetting('scan_ignore_bios') == 'true' else False
        self.settings['scan_metadata_policy']          = int(__addon_obj__.getSetting('scan_metadata_policy'))
        self.settings['scan_thumb_policy']             = int(__addon_obj__.getSetting('scan_thumb_policy'))
        self.settings['scan_fanart_policy']            = int(__addon_obj__.getSetting('scan_fanart_policy'))
        self.settings['scan_ignore_scrapped_title']    = True if __addon_obj__.getSetting('scan_ignore_scrapped_title') == 'true' else False
        self.settings['scan_clean_tags']               = True if __addon_obj__.getSetting('scan_clean_tags') == 'true' else False

        self.settings['metadata_scraper']              = int(__addon_obj__.getSetting('metadata_scraper'))
        self.settings['thumb_scraper']                 = int(__addon_obj__.getSetting('thumb_scraper'))
        self.settings['fanart_scraper']                = int(__addon_obj__.getSetting('fanart_scraper'))
        self.settings['metadata_mode']                 = int(__addon_obj__.getSetting('metadata_mode'))
        self.settings['thumb_mode']                    = int(__addon_obj__.getSetting('thumb_mode'))
        self.settings['fanart_mode']                   = int(__addon_obj__.getSetting('fanart_mode'))

        self.settings['scraper_region']                = int(__addon_obj__.getSetting('scraper_region'))
        self.settings['scraper_thumb_size']            = int(__addon_obj__.getSetting('scraper_thumb_size'))
        self.settings['scraper_fanart_size']           = int(__addon_obj__.getSetting('scraper_fanart_size'))
        self.settings['scraper_image_type']            = int(__addon_obj__.getSetting('scraper_image_type'))
        self.settings['scraper_fanart_order']          = int(__addon_obj__.getSetting('scraper_fanart_order'))

        self.settings['display_launcher_notify'] = True if __addon_obj__.getSetting('display_launcher_notify') == 'true' else False
        self.settings['display_hide_finished']         = True if __addon_obj__.getSetting('display_hide_finished') == 'true' else False
        self.settings['display_hide_title']            = True if __addon_obj__.getSetting('display_hide_title') == 'true' else False
        self.settings['display_hide_year']             = True if __addon_obj__.getSetting('display_hide_year') == 'true' else False
        self.settings['display_hide_genre']            = True if __addon_obj__.getSetting('display_hide_genre') == 'true' else False
        self.settings['display_hide_studio']           = True if __addon_obj__.getSetting('display_hide_studio') == 'true' else False

        self.settings['categories_asset_dir']          = __addon_obj__.getSetting('categories_asset_dir').decode('utf-8')
        self.settings['launchers_asset_dir']           = __addon_obj__.getSetting('launchers_asset_dir').decode('utf-8')
        self.settings['favourites_asset_dir']          = __addon_obj__.getSetting('favourites_asset_dir').decode('utf-8')

        self.settings['media_state']                   = int(__addon_obj__.getSetting('media_state'))
        self.settings['lirc_state']                    = True if __addon_obj__.getSetting('lirc_state') == 'true' else False
        self.settings['start_tempo']                   = int(round(float(__addon_obj__.getSetting('start_tempo'))))
        self.settings['log_level']                     = int(__addon_obj__.getSetting('log_level'))
        self.settings['show_batch_window']             = True if __addon_obj__.getSetting('show_batch_window') == 'true' else False

        # --- Example of how to transform a number into string ---
        # self.settings['game_region']          = ['World', 'Europe', 'Japan', 'USA'][int(__addon_obj__.getSetting('game_region'))]

        # Check if user changed default artwork paths for categories/launchers. If not, set defaults.
        # if self.settings['categories_thumb_dir']  == '': self.settings['categories_thumb_dir']  = DEFAULT_CAT_THUMB_DIR
        # if self.settings['launchers_thumb_dir']   == '': self.settings['launchers_thumb_dir']   = DEFAULT_LAUN_THUMB_DIR
        # if self.settings['favourites_thumb_dir']  == '': self.settings['favourites_thumb_dir']  = DEFAULT_FAV_THUMB_DIR

        # --- Dump settings for DEBUG ---
        # log_debug('Settings dump BEGIN')
        # for key in sorted(self.settings):
        #     log_debug('{0} --> {1:10s} {2}'.format(key.rjust(21), str(self.settings[key]), type(self.settings[key])))
        # log_debug('Settings dump END')

    #
    # Load scrapers based on the user settings.
    # Pass settings to the scraper objects based on user preferences.
    #
    def _load_scrapers(self):
        # Scraper objects are created and inserted into a list. This list order matches
        # exactly the number returned by the settings. If scrapers are changed make sure the
        # list in scrapers.py and in settings.xml have same values!
        self.scraper_metadata = scrapers_metadata[self.settings['metadata_scraper']]
        self.scraper_thumb    = scrapers_thumb[self.settings['thumb_scraper']]
        self.scraper_fanart   = scrapers_fanart[self.settings['fanart_scraper']]
        log_verb('Loaded metadata scraper  {0}'.format(self.scraper_metadata.name))
        log_verb('Loaded thumb scraper     {0}'.format(self.scraper_thumb.name))
        log_verb('Loaded fanart scraper    {0}'.format(self.scraper_fanart.name))

        # Initialise metadata scraper plugin installation dir, for offline scrapers
        self.scraper_metadata.set_addon_dir(CURRENT_ADDON_DIR)

        # Initialise options of the thumb scraper
        region  = self.settings['scraper_region']
        thumb_imgsize = self.settings['scraper_thumb_size']
        self.scraper_thumb.set_options(region, thumb_imgsize)

        # Initialise options of the fanart scraper
        fanart_imgsize = self.settings['scraper_fanart_size']
        self.scraper_fanart.set_options(region, fanart_imgsize)

    def _command_add_new_category(self):
        dialog = xbmcgui.Dialog()
        keyboard = xbmc.Keyboard('', 'New Category Name')
        keyboard.doModal()
        if not keyboard.isConfirmed():
            return False

        category = fs_new_category()
        categoryID = misc_generate_random_SID()
        category['id']   = categoryID
        category['name'] = keyboard.getText()
        self.categories[categoryID] = category
        fs_write_catfile(CATEGORIES_FILE_PATH, self.categories, self.launchers)
        kodi_notify('Category {0} created'.format(category['name']))
        kodi_refresh_container()

    def _command_edit_category(self, categoryID):
        # Shows a select box with the options to edit
        dialog = xbmcgui.Dialog()
        finished_display = 'Status: Finished' if self.categories[categoryID]['finished'] == True else 'Status: Unfinished'
        type = dialog.select('Select action for category {0}'.format(self.categories[categoryID]['m_name']),
                             ['Edit Title/Genre/Description...', 'Edit Assets/Artwork...',
                              finished_display, 'Delete Category'])

        # --- Edit category metadata ---
        if type == 0:
            plot_str = text_limit_string(self.categories[categoryID]['m_plot'], DESCRIPTION_MAXSIZE)
            dialog = xbmcgui.Dialog()
            type2 = dialog.select(u'Edit Category Metadata',
                                  [u'Import metadata from NFO (automatic)',
                                   u'Import metadata from NFO (browse NFO)...',
                                   u"Edit Title: '{0}'".format(self.categories[categoryID]['m_name']),
                                   u"Edit Genre: '{0}'".format(self.categories[categoryID]['m_genre']),
                                   u"Edit Plot: '{0}'".format(plot_str),
                                   u'Save metadata to NFO file'])
            # --- Import launcher metadata from NFO file (automatic) ---
            if type2 == 0:
                # >> Get NFO file name for launcher
                NFO_file = fs_get_category_NFO_name(self.settings, self.categories[categoryID])

                # >> Launcher is edited using Python passing by assigment
                # >> Returns True if changes were made
                if not fs_import_category_NFO(NFO_file, self.categories, categoryID): return

            # --- Browse for NFO file ---
            elif type2 == 1:
                # >> Get launcher NFO file
                # No-Intro reading of files: use Unicode string for u'.dat|.xml'. However, | belongs to ASCII...
                NFO_file = xbmcgui.Dialog().browse(1, u'Select description file (NFO)', u'files', u'.nfo', False, False)
                if not os.path.isfile(NFO_file): return

                # >> Launcher is edited using Python passing by assigment
                # >> Returns True if changes were made
                if not fs_import_category_NFO(NFO_file, self.categories, categoryID): return

            # --- Edition of the category name ---
            elif type2 == 2:
                keyboard = xbmc.Keyboard(self.categories[categoryID]['m_name'], 'Edit Title')
                keyboard.doModal()
                if keyboard.isConfirmed():
                    title = keyboard.getText()
                    if title == '':
                        title = self.categories[categoryID]['m_name']
                    self.categories[categoryID]['m_name'] = title.rstrip()
                else:
                    kodi_dialog_OK('Advanced Emulator Launcher - Information',
                                   "Category name '{0}' not changed".format(self.categories[categoryID]['m_name']))
                    return

            # Edition of the category genre
            elif type2 == 3:
                keyboard = xbmc.Keyboard(self.categories[categoryID]['m_genre'], 'Edit Genre')
                keyboard.doModal()
                if keyboard.isConfirmed():
                    self.categories[categoryID]['m_genre'] = keyboard.getText()
                else:
                    kodi_dialog_OK('Advanced Emulator Launcher - Information',
                                   "Category genre '{0}' not changed".format(self.categories[categoryID]['m_genre']))
                    return

            # Edition of the plot (description)
            elif type2 == 4:
                keyboard = xbmc.Keyboard(self.categories[categoryID]['m_plot'], 'Edit Plot')
                keyboard.doModal()
                if keyboard.isConfirmed():
                    self.categories[categoryID]['m_plot'] = keyboard.getText()
                else:
                    kodi_dialog_OK('Advanced Emulator Launcher - Information',
                                   "Category plot '{0}' not changed".format(self.categories[categoryID]['m_plot']))
                    return

            # --- Import category description ---
            # elif type2 == 3:
            #     text_file = xbmcgui.Dialog().browse(1, 'Select description file (TXT|DAT)', 'files', '.txt|.dat', False, False)
            #     if os.path.isfile(text_file):
            #         file_data = self._gui_import_TXT_file(text_file)
            #         if file_data != '':
            #             self.categories[categoryID]["description"] = file_data
            #         else:
            #             return
            #     else:
            #         desc_str = text_limit_string(self.categories[categoryID]['description'], DESCRIPTION_MAXSIZE)
            #         kodi_dialog_OK('Advanced Emulator Launcher - Information',
            #                        "Category description '{0}' not changed".format(desc_str))
            #         return

            # --- Export launcher metadata to NFO file ---
            elif type2 == 5:
                NFO_file = fs_get_category_NFO_name(self.settings, self.categories[categoryID])
                fs_export_category_NFO(NFO_file, self.categories[categoryID])
                # >> No need to save launchers
                return

            # >> User canceled select dialog
            elif type2 < 0:
                return

        # --- Edit Category Asstes/Artwork ---
        # If this function returns False no changes were made. No need to save categories XML and update container.
        elif type == 1:
            category = self.categories[categoryID]
            status_thumb_str   = 'HAVE' if category['s_thumb'] else 'MISSING'
            status_fanart_str  = 'HAVE' if category['s_fanart'] else 'MISSING'
            status_banner_str  = 'HAVE' if category['s_banner'] else 'MISSING'
            status_flyer_str   = 'HAVE' if category['s_flyer'] else 'MISSING'
            status_trailer_str = 'HAVE' if category['s_trailer'] else 'MISSING'
            asset_thumb  = assets_get_thumb_fallback_str(category)
            asset_fanart = assets_get_fanart_fallback_str(category)
            dialog = xbmcgui.Dialog()
            type2 = dialog.select(u'Edit Category Assets/Artwork',
                                  [u"Edit Thumbnail ({0})...".format(status_thumb_str),
                                   u"Edit Fanart ({0})...".format(status_fanart_str),
                                   u"Edit Banner ({0})...".format(status_banner_str),
                                   u"Edit Flyer ({0})...".format(status_flyer_str),
                                   u"Edit Trailer ({0})...".format(status_trailer_str),
                                   u'Choose asset for Thumb (currently {0})'.format(asset_thumb), 
                                   u'Choose asset for Fanart (currently {0})'.format(asset_fanart)])

            # --- Edit Assets ---
            if type2 == 0:
                if not self._gui_edit_category_image(ASSET_THUMB, categoryID): return
            elif type2 == 1:
                if not self._gui_edit_category_image(ASSET_FANART, categoryID): return
            elif type2 == 2:
                if not self._gui_edit_category_image(ASSET_LOGO, categoryID): return
            elif type2 == 3:
                if not self._gui_edit_category_image(ASSET_POSTER, categoryID): return
            elif type2 == 4:
                if not self._gui_edit_category_image(ASSET_TRAILER, categoryID): return

            # >> Choose default thumb/fanart
            elif type2 == 5:
                dialog = xbmcgui.Dialog()
                type3 = dialog.select(u'Choose default Asset for Thumb',
                                      [u'Thumbnail', u'Fanart', u'Logo', u'Poster'])
                return

            elif type2 == 6:
                type3 = dialog.select(u'Choose default Asset for Fanart',
                                      [u'Thumbnail', u'Fanart', u'Logo', u'Poster'])
                return

            # >> User canceled select dialog
            elif type2 < 0:
                return

        # Category status
        elif type == 2:
            finished = self.categories[categoryID]['finished']
            finished = False if finished else True
            finished_display = 'Finished' if finished == True else 'Unfinished'
            self.categories[categoryID]['finished'] = finished
            kodi_dialog_OK('Advanced Emulator Launcher',
                           'Category "{0}" status is now {1}'.format(self.categories[categoryID]['name'], finished_display))

        # Remove cateogory
        elif type == 3:
            if not self._gui_remove_category(categoryID):
                return

        # User pressed cancel or close dialog
        elif type < 0:
            return

        # >> If this point is reached then changes to metadata/images were made.
        # >> Save categories and update container contents so user sees those changes inmediately.
        fs_write_catfile(CATEGORIES_FILE_PATH, self.categories, self.launchers)
        kodi_refresh_container()

    #
    # Removes a category. Also removes all launchers in this category!
    # Returns:
    #   True   Changes made, save XML and update container.
    #   False  No changes made.
    #
    def _gui_remove_category(self, categoryID):
        launcherID_list = []
        category_name = self.categories[categoryID]["name"]
        for launcherID in sorted(self.launchers.iterkeys()):
            if self.launchers[launcherID]['categoryID'] == categoryID:
                launcherID_list.append(launcherID)

        dialog = xbmcgui.Dialog()
        if len(launcherID_list) > 0:
            ret = dialog.yesno('Advanced Emulator Launcher',
                               'Category "{0}" contains {1} launchers. '.format(category_name, len(launcherID_list)) +
                               'Deleting it will also delete related launchers. ' +
                               'Are you sure you want to delete "{0}"?'.format(category_name) )
            if ret:
                log_info('Deleting category "{0}" id {1}'.format(category_name, categoryID))
                # Delete launchers and ROM XML associated with them
                for launcherID in launcherID_list:
                    log_info('Deleting linked launcher "{0}" id {1}'.format(self.launchers[launcherID]['name'], launcherID))
                    # >> Delete information XML file
                    roms_xml_file = fs_get_ROMs_XML_file_path(ROMS_DIR, self.launchers[launcherID]['roms_base_noext'])
                    if os.path.isfile(roms_xml_file):
                        log_info('Deleting ROMs XML  "{0}"'.format(roms_xml_file))
                        os.remove(roms_xml_file)
                    # >> Delete ROMs JSON file
                    roms_json_file = fs_get_ROMs_JSON_file_path(ROMS_DIR, self.launchers[launcherID]['roms_base_noext'])
                    if os.path.isfile(roms_json_file):
                        log_info('Deleting ROMs JSON "{0}"'.format(roms_json_file))
                        os.remove(roms_json_file)
                    self.launchers.pop(launcherID)
                # Delete category and make sure True is returned.
                self.categories.pop(categoryID)
            else:
                return False
        else:
            ret = dialog.yesno('Advanced Emulator Launcher',
                               'Category "{0}" contains {1} launchers. '.format(category_name, len(launcherID_list)) +
                               'Are you sure you want to delete "{0}"?'.format(category_name) )
            if ret:
                log_info('Deleting category "{0}" id {1}'.format(category_name, categoryID))
                log_info('Category has no launchers, so no launchers to delete.')
                self.categories.pop(categoryID)
            else:
                return False

        return True

    def _command_add_new_launcher(self, categoryID):
        # If categoryID not found return to plugin root window.
        if categoryID not in self.categories:
            kodi_notify_warn('Advanced Emulator Launcher', 'Category ID not found.')
            return

        # Show "Create New Launcher" dialog
        dialog = xbmcgui.Dialog()
        type = dialog.select('Create New Launcher',
                             ['Files launcher (game emulator)', 'Standalone launcher (normal executable)'])
        log_info('_command_add_new_launcher() New launcher type = {0}'.format(type))
        filter = '.bat|.exe|.cmd|.lnk' if sys.platform == 'win32' else ''

        # 'Files launcher (game emulator)'
        if type == 0:
            app = xbmcgui.Dialog().browse(1, 'Select the launcher application', "files", filter)
            if not app: return

            roms_path = xbmcgui.Dialog().browse(0, 'Select the ROMs path', "files", "")
            if not roms_path: return

            extensions = emudata_get_program_extensions(os.path.basename(app))
            extkey = xbmc.Keyboard(extensions, 'Set files extensions, use "|" as separator. (e.g lnk|cbr)')
            extkey.doModal()
            if not extkey.isConfirmed(): return
            ext = extkey.getText()

            default_arguments = emudata_get_program_arguments(os.path.basename(app))
            argkeyboard = xbmc.Keyboard(default_arguments, 'Application arguments')
            argkeyboard.doModal()
            if not argkeyboard.isConfirmed(): return
            args = argkeyboard.getText()

            title = os.path.basename(app)
            keyboard = xbmc.Keyboard(title.replace('.' + title.split('.')[-1], '').replace('.', ' '), 'Set the title of the launcher')
            keyboard.doModal()
            if not keyboard.isConfirmed(): return
            title = keyboard.getText()
            if title == '':
                title = os.path.basename(app)
                title = title.replace('.' + title.split('.')[-1], '').replace('.', ' ')

            # --- Selection of the launcher plaform from official AEL names ---
            dialog = xbmcgui.Dialog()
            sel_platform = dialog.select('Select the platform', AEL_platform_list)
            if sel_platform < 0: return
            launcher_platform = AEL_platform_list[sel_platform]

            # --- Select assets path ---
            # A) User chooses one and only one assets path
            # B) If this path is different from the ROM path then asset naming scheme 1 is used.
            # B) If this path is the same as the ROM path then asset naming scheme 2 is used.
            assets_path = xbmcgui.Dialog().browse(0, 'Select assets (artwork) path', 'files', '', False, False, roms_path)
            if not assets_path: return

            # --- Create launcher object data, add to dictionary and write XML file ---
            # Choose launcher ROM XML filename. There may be launchers with same name in different categories, or 
            # even launcher with the same name in the same category.
            launcherID      = misc_generate_random_SID()
            category_name   = self.categories[categoryID]['name']
            roms_base_noext = fs_get_ROMs_basename(category_name, title, launcherID)

            # --- Create new launcher. categories.xml is save at the end of this function ---
            launcherdata = fs_new_launcher()
            launcherdata['launcherID']      = launcherID
            launcherdata['name']            = title
            launcherdata['platform']        = launcher_platform
            launcherdata['categoryID']      = categoryID
            launcherdata['application']     = app
            launcherdata['args']            = args
            launcherdata['rompath']         = roms_path
            launcherdata['romext']          = ext
            launcherdata['roms_base_noext'] = roms_base_noext
            # >> Create asset directories. Function detects if we are using naming scheme 1 or 2.
            # >> launcher is edited using Python passing by assignment.
            assets_init_asset_dir(assets_path, launcherdata)
            self.launchers[launcherID] = launcherdata
            kodi_notify('ROM launcher {0} created.'.format(title))

        # 'Standalone launcher (normal executable)'
        elif type == 1:
            app = xbmcgui.Dialog().browse(1, 'Select the launcher application', "files", filter)
            if not app: return

            argument = ''
            argkeyboard = xbmc.Keyboard(argument, 'Application arguments')
            argkeyboard.doModal()
            args = argkeyboard.getText()

            title = os.path.basename(app)
            keyboard = xbmc.Keyboard(title.replace('.'+title.split('.')[-1],'').replace('.',' '), 'Set the title of the launcher')
            keyboard.doModal()
            title = keyboard.getText()
            if title == '':
                title = os.path.basename(app)
                title = title.replace('.' + title.split('.')[-1], '').replace('.', ' ')

            # Selection of the launcher game system
            dialog = xbmcgui.Dialog()
            sel_platform = dialog.select('Select the platform', AEL_platform_list)
            if sel_platform < 0: return
            launcher_platform = AEL_platform_list[sel_platform]

            # --- Selection of the thumbnails and fanarts path ---
            thumb_path  = self.settings['launchers_thumb_dir']
            fanart_path = self.settings['launchers_fanart_dir']

            # --- Create launcher object data, add to dictionary and write XML file ---
            if not thumb_path:  thumb_path = ''
            if not fanart_path: fanart_path = ''

            # add launcher to the launchers dictionary (using name as index)
            launcherID = misc_generate_random_SID()
            launcherdata = fs_new_launcher()
            launcherdata['id']          = launcherID
            launcherdata['name']        = title
            launcherdata['categoryID']  = categoryID
            launcherdata['application'] = app
            launcherdata['args']        = args
            launcherdata['thumbpath']   = thumb_path
            launcherdata['fanartpath']  = fanart_path
            launcherdata['platform']    = launcher_platform
            self.launchers[launcherID]  = launcherdata
            kodi_notify('App launcher {0} created.'.format(title))

        # >> If this point is reached then changes to metadata/images were made.
        # >> Save categories and update container contents so user sees those changes inmediately.
        fs_write_catfile(CATEGORIES_FILE_PATH, self.categories, self.launchers)
        kodi_refresh_container()

    def _command_edit_launcher(self, categoryID, launcherID):
        dialog = xbmcgui.Dialog()
        title = os.path.basename(self.launchers[launcherID]['m_name'])
        finished_display = 'Status : Finished' if self.launchers[launcherID]['finished'] == True else 'Status : Unfinished'
        category_name = self.categories[self.launchers[launcherID]['categoryID']]['m_name']
        if self.launchers[launcherID]['rompath'] == '':
            type = dialog.select('Select Action for launcher {0}'.format(title),
                                 ['Modify Metadata...', 'Edit Assets/Artwork...',
                                  u'Change Category: {0}'.format(category_name), finished_display, 
                                  'Advanced Modifications...', 'Delete Launcher'])
        else:
            type = dialog.select('Select Action for launcher {0}'.format(title),
                                 ['Modify Metadata...', 'Edit Assets/Artwork...',
                                  u'Change Category: {0}'.format(category_name), finished_display, 
                                  'Manage ROM List...', 'Manage ROM Asset directories...',
                                  'Advanced Modifications...', 'Delete Launcher'])

        # --- Edition of the launcher metadata ---
        type_nb = 0
        if type == type_nb:
            dialog = xbmcgui.Dialog()
            desc_str = text_limit_string(self.launchers[launcherID]['m_plot'], DESCRIPTION_MAXSIZE)
            type2 = dialog.select(u'Modify Launcher Metadata',
                                  [u'Scrape from {0}...'.format(self.scraper_metadata.fancy_name),
                                   u'Import metadata from NFO (automatic)',
                                   u'Import metadata from NFO (browse NFO)...',
                                   u"Edit Title: '{0}'".format(self.launchers[launcherID]['m_name']),
                                   u"Edit Platform: {0}".format(self.launchers[launcherID]['platform']),
                                   u"Edit Release Year: '{0}'".format(self.launchers[launcherID]['m_year']),
                                   u"Edit Studio: '{0}'".format(self.launchers[launcherID]['m_studio']),
                                   u"Edit Genre: '{0}'".format(self.launchers[launcherID]['m_genre']),
                                   u"Edit Plot: '{0}'".format(desc_str),
                                   u'Save metadata to NFO file'])
            # --- Scrape launcher metadata ---
            if type2 == 0:
                if not self._gui_scrap_launcher_metadata(launcherID): return

            # --- Import launcher metadata from NFO file (automatic) ---
            elif type2 == 1:
                # >> Get NFO file name for launcher
                NFO_file = fs_get_launcher_NFO_name(self.settings, self.launchers[launcherID])
                
                # >> Launcher is edited using Python passing by assigment
                # >> Returns True if changes were made
                if not fs_import_launcher_NFO(NFO_file, self.launchers, launcherID): return

            # --- Browse for NFO file ---
            elif type2 == 2:
                # >> Get launcher NFO file
                # No-Intro reading of files: use Unicode string for u'.dat|.xml'. However, | belongs to ASCII...
                NFO_file = xbmcgui.Dialog().browse(1, u'Select description file (NFO)', u'files', u'.nfo', False, False)
                if not os.path.isfile(NFO_file): return
                
                # >> Launcher is edited using Python passing by assigment
                # >> Returns True if changes were made
                if not fs_import_launcher_NFO(NFO_file, self.launchers, launcherID): return

            # --- Edition of the launcher name ---
            elif type2 == 3:
                keyboard = xbmc.Keyboard(self.launchers[launcherID]['name'], 'Edit title')
                keyboard.doModal()
                if not keyboard.isConfirmed(): return
                title = keyboard.getText()
                if title == '':
                    title = self.launchers[launcherID]['name']
                self.launchers[launcherID]['name'] = title.rstrip()

            # Selection of the launcher platform from AEL "official" list
            elif type2 == 4:
                dialog = xbmcgui.Dialog()
                sel_platform = dialog.select('Select the platform', AEL_platform_list)
                if sel_platform < 0: return
                self.launchers[launcherID]['platform'] = AEL_platform_list[sel_platform]

            # Edition of the launcher release date (year)
            elif type2 == 5:
                keyboard = xbmc.Keyboard(self.launchers[launcherID]['year'], 'Edit release year')
                keyboard.doModal()
                if not keyboard.isConfirmed(): return
                self.launchers[launcherID]['year'] = keyboard.getText()

            # Edition of the launcher studio name
            elif type2 == 6:
                keyboard = xbmc.Keyboard(self.launchers[launcherID]['studio'], 'Edit studio')
                keyboard.doModal()
                if not keyboard.isConfirmed(): return
                self.launchers[launcherID]['studio'] = keyboard.getText()

            # Edition of the launcher genre
            elif type2 == 7:
                keyboard = xbmc.Keyboard(self.launchers[launcherID]['genre'], 'Edit genre')
                keyboard.doModal()
                if not keyboard.isConfirmed(): return
                self.launchers[launcherID]['genre'] = keyboard.getText()

            # --- Edit launcher description (plot) ---
            elif type2 == 8:
                keyboard = xbmc.Keyboard(self.launchers[launcherID]['plot'], 'Edit descripion')
                keyboard.doModal()
                if not keyboard.isConfirmed(): return
                self.launchers[launcherID]['plot'] = keyboard.getText()

            # --- Import of the launcher descripion (plot) ---
            # elif type2 == 8:
            #     text_file = xbmcgui.Dialog().browse(1, 'Select description file (TXT|DAT)', 'files', '.txt|.dat', False, False)
            #     if os.path.isfile(text_file) == True:
            #         file_data = self._gui_import_TXT_file(text_file)
            #         self.launchers[launcherID]['plot'] = file_data
            #     else:
            #         desc_str = text_limit_string(self.launchers[launcherID]['plot'], DESCRIPTION_MAXSIZE)
            #         kodi_dialog_OK('Advanced Emulator Launcher - Information',
            #                        "Launcher plot '{0}' not changed".format(desc_str))
            #         return

            # --- Export launcher metadata to NFO file ---
            elif type2 == 9:
                NFO_file = fs_get_launcher_NFO_name(self.settings, self.launchers[launcherID])
                fs_export_launcher_NFO(NFO_file, self.launchers[launcherID])
                # >> No need to save launchers
                return

            # >> User canceled select dialog
            elif type2 < 0:
                return

         # --- Edit Launcher Asstes/Artwork ---
        type_nb = type_nb + 1
        if type == type_nb:
            launcher = self.categories[categoryID]
            status_thumb_str   = 'HAVE' if launcher['s_thumb'] else 'MISSING'
            status_fanart_str  = 'HAVE' if launcher['s_fanart'] else 'MISSING'
            status_banner_str  = 'HAVE' if launcher['s_banner'] else 'MISSING'
            status_flyer_str   = 'HAVE' if launcher['s_flyer'] else 'MISSING'
            status_trailer_str = 'HAVE' if launcher['s_trailer'] else 'MISSING'
            asset_thumb  = assets_get_thumb_fallback_str(launcher)
            asset_fanart = assets_get_fanart_fallback_str(launcher)
            dialog = xbmcgui.Dialog()
            type2 = dialog.select(u'Edit Launcher Assets/Artwork',
                                  [u"Edit Thumbnail ({0})...".format(status_thumb_str),
                                   u"Edit Fanart ({0})...".format(status_fanart_str),
                                   u"Edit Banner ({0})...".format(status_banner_str),
                                   u"Edit Flyer ({0})...".format(status_flyer_str),
                                   u"Edit Trailer ({0})...".format(status_trailer_str),
                                   u'Choose asset for Thumb (currently {0})'.format(asset_thumb), 
                                   u'Choose asset for Fanart (currently {0})'.format(asset_fanart)])
            # --- Edit Assets ---
            # >> _gui_edit function returns True if image was changed
            # >> Launcher is change using Python passign by assigment
            # if not self._gui_edit_image(IMAGE_THUMB, KIND_LAUNCHER, self.launchers, launcherID): return
            if type2 == 0:
                if not self._gui_edit_category_image(ASSET_THUMB, categoryID): return
            elif type2 == 1:
                if not self._gui_edit_category_image(ASSET_FANART, categoryID): return
            elif type2 == 2:
                if not self._gui_edit_category_image(ASSET_LOGO, categoryID): return
            elif type2 == 3:
                if not self._gui_edit_category_image(ASSET_POSTER, categoryID): return
            elif type2 == 4:
                if not self._gui_edit_category_image(ASSET_TRAILER, categoryID): return

            # >> Choose default thumb/fanart
            elif type2 == 5:
                dialog = xbmcgui.Dialog()
                type3 = dialog.select(u'Choose default Asset for Thumb',
                                      [u'Thumbnail', u'Fanart', u'Logo', u'Poster'])
                return

            elif type2 == 6:
                type3 = dialog.select(u'Choose default Asset for Fanart',
                                      [u'Thumbnail', u'Fanart', u'Logo', u'Poster'])
                return

            # >> User canceled select dialog
            elif type2 < 0:
                return

        # --- Change launcher's Category ---
        type_nb = type_nb + 1
        if type == type_nb:
            # >> Category of the launcher we are editing now
            old_categoryID = self.launchers[launcherID]['categoryID']

            # If only one Category there is nothing to change
            if len(self.categories) == 1:
                kodi_dialog_OK('Advanced Emulator Launcher', 'There is only one category. Nothing to change.')
                return
            dialog = xbmcgui.Dialog()
            categories_id = []
            categories_name = []
            for key in self.categories:
                categories_id.append(self.categories[key]['id'])
                categories_name.append(self.categories[key]['name'])
            selected_cat = dialog.select('Select the category', categories_name)
            if selected_cat < 0: return
            self.launchers[launcherID]['categoryID'] = categories_id[selected_cat]
            
            # >> If the former category is empty after editing (no launchers) then replace category window 
            # >> with addon root
            num_launchers_old_cat = 0
            for laun_id, launcher in self.launchers.iteritems():
                if launcher['categoryID'] == old_categoryID: num_launchers_old_cat += 1
            log_debug('_command_edit_launcher() num_launchers_old_cat = {0}'.format(num_launchers_old_cat))
            if not num_launchers_old_cat:
                fs_write_catfile(CATEGORIES_FILE_PATH, self.categories, self.launchers)
                log_debug('_command_edit_launcher() Replacing launcher window with root')
                log_debug('_command_edit_launcher() base_url = "{0}"'.format(self.base_url))
                # For some reason this does not work... Kodi ignores ReplaceWindow() and does not
                # go to the addon root (display of categories).
                xbmc.executebuiltin('ReplaceWindow(Programs,{0})'.format(self.base_url))
                return

        # --- Launcher status (finished [bool]) ---
        type_nb = type_nb + 1
        if type == type_nb:
            finished = self.launchers[launcherID]['finished']
            finished = False if finished else True
            finished_display = 'Finished' if finished == True else 'Unfinished'
            self.launchers[launcherID]['finished'] = finished
            kodi_dialog_OK('Advanced Emulator Launcher',
                           'Launcher "{0}" status is now {1}'.format(self.launchers[launcherID]['name'], finished_display))

        # --- Launcher's Manage ROMs menu option ---
        # ONLY for ROM launchers, not for standalone launchers
        if self.launchers[launcherID]['rompath'] != '':
            type_nb = type_nb + 1
            if type == type_nb:
                dialog = xbmcgui.Dialog()
                has_NoIntro_DAT = True if self.launchers[launcherID]['nointro_xml_file'] else False
                if has_NoIntro_DAT:
                    nointro_xml_file = self.launchers[launcherID]['nointro_xml_file']
                    add_delete_NoIntro_str = u'Delete No-Intro DAT: {0}'.format(nointro_xml_file)
                else:
                    add_delete_NoIntro_str = u'Add No-Intro XML DAT...'
                type2 = dialog.select(u'Manage Items List',
                                      [add_delete_NoIntro_str, 
                                       u'Audit ROMs using No-Intro XML PClone DAT',
                                       u'Clear No-Intro audit status',
                                       u'Remove missing/dead ROMs',
                                       u'Import ROMs metadata from NFO files',
                                       u'Export ROMs metadata to NFO files',
                                       u'Clear ROMs from launcher' ])
                # --- Add/Delete No-Intro XML parent-clone DAT ---
                if type2 == 0:
                    if has_NoIntro_DAT:
                        dialog = xbmcgui.Dialog()
                        ret = dialog.yesno('Advanced Emulator Launcher', 'Delete No-Intro DAT file?')
                        if not ret: return
                        self.launchers[launcherID]['nointro_xml_file'] = u''
                        kodi_dialog_OK('Advanced Emulator Launcher', 'Rescan your ROMs to remove No-Intro tags.')
                    else:
                        # Browse for No-Intro file
                        # BUG For some reason *.dat files are not shown on the dialog, but XML files are OK!!!
                        dat_file = xbmcgui.Dialog().browse(type = 1, heading = u'Select No-Intro XML DAT (XML|DAT)', 
                                                           s_shares = u'files', mask = u'.xml|.dat', useThumbs = False, treatAsFolder = False)
                        if not os.path.isfile(dat_file): return
                        self.launchers[launcherID]['nointro_xml_file'] = dat_file
                        kodi_dialog_OK('Advanced Emulator Launcher', 'DAT file successfully added. Audit your ROMs to update No-Intro status.')

                # --- Audit ROMs with No-Intro DAT ---
                # >> This code is similar to the one in the ROM scanner _roms_import_roms()
                elif type2 == 1:
                    # Check if No-Intro XML DAT exists
                    if not has_NoIntro_DAT:
                        kodi_dialog_OK('Advanced Emulator Launcher', 'No-Intro XML DAT not configured. Add one before ROM audit.')
                        return

                    # --- Load ROMs for this launcher ---
                    roms_base_noext = self.launchers[launcherID]['roms_base_noext']
                    roms = fs_load_ROMs(ROMS_DIR, roms_base_noext)

                    # --- Load No-Intro DAT and audit ROMs ---
                    log_info('Auditing ROMs using No-Intro DAT {0}'.format(nointro_xml_file))

                    # --- Update No-Intro status for ROMs ---
                    # Note that roms dictionary is updated using Python pass by assigment.
                    # See http://stackoverflow.com/questions/986006/how-do-i-pass-a-variable-by-reference
                    (num_have, num_miss, num_unknown) = self._roms_update_NoIntro_status(roms, nointro_xml_file)

                    # --- Report ---
                    log_info('***** No-Intro audit finished. Report ******')
                    log_info('No-Intro Have ROMs    {0:6d}'.format(num_have))
                    log_info('No-Intro Miss ROMs    {0:6d}'.format(num_miss))
                    log_info('No-Intro Unknown ROMs {0:6d}'.format(num_unknown))
                    kodi_notify(
                                'Audit finished. Have {0}/Miss {1}/Unknown {2}'.format(num_have, num_miss, num_unknown))

                    # ~~~ Save ROMs XML file ~~~
                    # >> Also save categories/launchers to update timestamp
                    fs_write_ROMs(ROMS_DIR, roms_base_noext, roms, self.launchers[launcherID])
                    fs_write_catfile(CATEGORIES_FILE_PATH, self.categories, self.launchers)
                    return

                # --- Reset audit status ---
                elif type2 == 2:
                    # --- Load ROMs for this launcher ---
                    roms_base_noext = self.launchers[launcherID]['roms_base_noext']
                    roms = fs_load_ROMs(ROMS_DIR, roms_base_noext)
                    
                    self._roms_reset_NoIntro_status(roms)
                    kodi_notify('No-Intro status reset')

                    # ~~~ Save ROMs XML file ~~~
                    # >> Also save categories/launchers to update timestamp
                    fs_write_ROMs(ROMS_DIR, roms_base_noext, roms, self.launchers[launcherID])
                    fs_write_catfile(CATEGORIES_FILE_PATH, self.categories, self.launchers)
                    return

                # --- Remove dead ROMs ---
                elif type2 == 3:
                    ret = kodi_dialog_yesno('Advanced Emulator Launcher',
                                            'Are you sure you want to remove missing/dead ROMs?')
                    if not ret: return
                    
                    # --- Load ROMs for this launcher ---
                    roms_base_noext = self.launchers[launcherID]['roms_base_noext']
                    roms = fs_load_ROMs(ROMS_DIR, roms_base_noext)
                    
                    # --- Remove dead ROMs ---
                    num_removed_roms = self._roms_delete_missing_ROMs(roms)
                    kodi_notify('Reset No-Intro status. Removed {0} missing ROMs'.format(num_removed_roms))

                    # ~~~ Save ROMs XML file ~~~
                    # >> Also save categories/launchers to update timestamp
                    fs_write_ROMs(ROMS_DIR, roms_base_noext, roms, self.launchers[launcherID])
                    fs_write_catfile(CATEGORIES_FILE_PATH, self.categories, self.launchers)
                    return

                # --- Import Items list form NFO files ---
                elif type2 == 4:
                    # >> Load ROMs, iterate and import NFO files
                    roms_base_noext = self.launchers[launcherID]['roms_base_noext']
                    roms = fs_load_ROMs(ROMS_DIR, roms_base_noext)
                    # >> Iterating dictionaries gives the key.
                    for rom_id in roms:
                        fs_import_ROM_NFO(roms, rom_id, verbose = False)
                    # >> Save ROMs XML file
                    # >> Also save categories/launchers to update timestamp
                    fs_write_ROMs(ROMS_DIR, roms_base_noext, roms, self.launchers[launcherID])
                    fs_write_catfile(CATEGORIES_FILE_PATH, self.categories, self.launchers)
                    return

                # --- Export Items list to NFO files ---
                elif type2 == 5:
                    # >> Load ROMs for current launcher, iterate and write NFO files
                    roms = fs_load_ROMs(ROMS_DIR, self.launchers[launcherID]['roms_base_noext'])
                    if not roms: return
                    # >> Iterating dictionaries gives the key.
                    kodi_busydialog_ON()
                    for rom_id in roms:
                        fs_export_ROM_NFO(roms[rom_id], verbose = False)
                    kodi_busydialog_OFF()
                    # >> No need to save launchers XML / Update container
                    return

                # --- Empty Launcher menu option ---
                elif type2 == 6:
                    self._gui_empty_launcher(launcherID)
                    # _gui_empty_launcher calls ReplaceWindow/Container.Refresh. Return now to avoid the
                    # Container.Refresh at the end of this function and calling the plugin twice.
                    return

                elif type2 < 0:
                    # >> User canceled select dialog
                    return

        # --- Manage ROM Asset directories ---
        # ONLY for ROM launchers, not for standalone launchers
        if self.launchers[launcherID]['rompath'] != '':
            type_nb = type_nb + 1
            if type == type_nb:
                launcher = self.launchers[launcherID]
                type2 = dialog.select('ROM Asset directories ',
                                      [u"Change Titles path: '{0}'".format(launcher['path_title']),
                                       u"Change Snaps path: '{0}'".format(launcher['path_snap']),
                                       u"Change Fanarts path '{0}'".format(launcher['path_fanart']),
                                       u"Change Banners path: '{0}'".format(launcher['path_banner']),
                                       u"Change Boxfronts path: '{0}'".format(launcher['path_boxfront']),
                                       u"Change Boxbacks path: '{0}'".format(launcher['path_boxback']),
                                       u"Change Cartridges path: '{0}'".format(launcher['path_cartridge']),
                                       u"Change Flyers path: '{0}'".format(launcher['path_flyer']),
                                       u"Change Maps path: '{0}'".format(launcher['path_map']),
                                       u"Change Manuals path: '{0}'".format(launcher['path_manual']),
                                       u"Change Trailers path: '{0}'".format(launcher['path_trailer']) ])

                # Launcher thumbnails path menu option
                type2_nb = 0
                if type2 == type2_nb:
                    thumb_path = dialog.browse(0, 'Select Thumbnails path', 'files', '',
                                               False, False, self.launchers[launcherID]['thumbpath'])
                    self.launchers[launcherID]['thumbpath'] = thumb_path

                # Launcher fanarts path menu option
                if type2 == type2_nb:
                    fanart_path = dialog.browse(0, 'Select Fanarts path', 'files', '',
                                                False, False, self.launchers[launcherID]['fanartpath'])
                    self.launchers[launcherID]['fanartpath'] = fanart_path

        # --- Launcher Advanced Modifications menu option ---
        type_nb = type_nb + 1
        if type == type_nb:
            minimize_str = 'ON' if self.launchers[launcherID]['minimize'] == True else 'OFF'
            filter_str   = '.bat|.exe|.cmd' if sys.platform == 'win32' else ''

            # --- ROMS launcher -------------------------------------------------------------------
            if self.launchers[launcherID]['rompath'] == '':
                type2 = dialog.select('Advanced Modifications',
                                      [u"Change Application: '{0}'".format(self.launchers[launcherID]['application']),
                                       u"Modify Arguments: '{0}'".format(self.launchers[launcherID]['args']),
                                       u"Toggle Kodi into Windowed mode: {0}".format(minimize_str) ])
            # --- Standalone launcher -------------------------------------------------------------
            else:
                type2 = dialog.select('Advanced Modifications',
                                      [u"Change Application: '{0}'".format(self.launchers[launcherID]['application']),
                                       u"Modify Arguments: '{0}'".format(self.launchers[launcherID]['args']),
                                       u"Change ROMs Path: '{0}'".format(self.launchers[launcherID]['rompath']),
                                       u"Modify ROM Extensions: '{0}'".format(self.launchers[launcherID]['romext']),
                                       u"Toggle Kodi into Windowed mode: {0}".format(minimize_str) ])

            # Launcher application path menu option
            type2_nb = 0
            if type2 == type2_nb:
                app = xbmcgui.Dialog().browse(1, 'Select the launcher application',
                                              'files', '', False, False, self.launchers[launcherID]['application'])
                self.launchers[launcherID]['application'] = app

            # Edition of the launcher arguments
            type2_nb = type2_nb + 1
            if type2 == type2_nb:
                keyboard = xbmc.Keyboard(self.launchers[launcherID]['args'], 'Edit application arguments')
                keyboard.doModal()
                if not keyboard.isConfirmed(): return
                self.launchers[launcherID]['args'] = keyboard.getText()

            if self.launchers[launcherID]['rompath'] != '':
                # Launcher roms path menu option
                type2_nb = type2_nb + 1
                if type2 == type2_nb:
                    rom_path = xbmcgui.Dialog().browse(0, 'Select Files path', 'files', '',
                                                       False, False, self.launchers[launcherID]['rompath'])
                    self.launchers[launcherID]['rompath'] = rom_path

                # Edition of the launcher rom extensions (only for emulator launcher)
                type2_nb = type2_nb + 1
                if type2 == type2_nb:
                    keyboard = xbmc.Keyboard(self.launchers[launcherID]['romext'],
                                                'Edit ROM extensions, use &quot;|&quot; as separator. (e.g lnk|cbr)')
                    keyboard.doModal()
                    if not keyboard.isConfirmed(): return
                    self.launchers[launcherID]['romext'] = keyboard.getText()

            # Launcher minimize state menu option
            type2_nb = type2_nb + 1
            if type2 == type2_nb:
                dialog = xbmcgui.Dialog()
                type3 = dialog.select('Toggle Kodi Fullscreen', ['OFF (default)', 'ON'])
                # User canceled select dialog
                if type3 < 0: return
                self.launchers[launcherID]['minimize'] = True if type3 == 1 else False

        # --- Remove Launcher menu option ---
        type_nb = type_nb + 1
        if type == type_nb:
            self._gui_remove_launcher(launcherID)
            # _gui_remove_launcher calls ReplaceWindow/Container.Refresh. Return now to avoid the
            # Container.Refresh at the end of this function and calling the plugin twice.
            return

        # User pressed cancel or close dialog
        if type < 0:
            return

        # >> If this point is reached then changes to metadata/images were made.
        # >> Save categories and update container contents so user sees those changes inmediately.
        fs_write_catfile(CATEGORIES_FILE_PATH, self.categories, self.launchers)
        kodi_refresh_container()

    #
    # Removes ROMs for a given launcher. Note this function will never be called for standalone launchers.
    #
    def _gui_empty_launcher(self, launcherID):
        roms = fs_load_ROMs(ROMS_DIR, self.launchers[launcherID]['roms_base_noext'])
        num_roms = len(roms)

        # If launcher is empty (no ROMs) do nothing
        if num_roms == 0:
            kodi_dialog_OK('Advanced Emulator Launcher',
                           'Launcher is empty. Nothing to do.')
            return

        # Confirm user wants to delete ROMs
        dialog = xbmcgui.Dialog()
        ret = dialog.yesno('Advanced Emulator Launcher',
                           u"Launcher '{0}' has {1} ROMs. Are you sure you want to delete them " \
                            'from AEL database?'.format(self.launchers[launcherID]['name'], num_roms))
        if ret:
            # Just remove ROMs file. Keep the value of roms_base_noext to be reused when user add more ROMs.
            roms_base_noext = self.launchers[launcherID]['roms_base_noext']
            if roms_base_noext == '':
                log_info('Launcher roms_base_noext is empty "". No ROMs XML to remove')
            else:
                roms_file_path = fs_get_ROMs_file_path(ROMS_DIR, roms_base_noext)
                log_info(u'Removing ROMs XML "{0}"'.format(roms_file_path))
                try:
                    os.remove(roms_file_path)
                except OSError:
                    log_error(u'_gui_empty_launcher() OSError exception deleting "{0}"'.format(roms_file_path))
                    kodi_notify_warn('Advanced Emulator Launcher', 'OSError exception deleting ROMs database')
            fs_write_catfile(CATEGORIES_FILE_PATH, self.categories, self.launchers)
            kodi_refresh_container()

    #
    # Removes a launcher. For ROMs launcher it also removes ROM XML. For standalone launcher there is no
    # files to remove and no ROMs to check.
    #
    def _gui_remove_launcher(self, launcherID):
        rompath = self.launchers[launcherID]['rompath']
        # Standalone launcher
        if rompath == '':
            dialog = xbmcgui.Dialog()
            ret = dialog.yesno('Advanced Emulator Launcher',
                               'Launcher "{0}" is standalone.'.format(self.launchers[launcherID]['name']),
                               'Are you sure you want to delete it?')
        # ROMs launcher
        else:
            roms = fs_load_ROMs(ROMS_DIR, self.launchers[launcherID]['roms_base_noext'])
            num_roms = len(roms)
            dialog = xbmcgui.Dialog()
            ret = dialog.yesno('Advanced Emulator Launcher',
                               'Launcher "{0}" has {1} ROMs'.format(self.launchers[launcherID]['name'], num_roms),
                               'Are you sure you want to delete it?')
        if ret:
            # Remove XML file and delete launcher object, only if launcher is not empty
            roms_base_noext = self.launchers[launcherID]['roms_base_noext']
            if roms_base_noext == '' or rompath == '':
                log_debug('Launcher is empty or standalone. No ROMs XML to remove')
            else:
                roms_file_path = fs_get_ROMs_file_path(ROMS_DIR, roms_base_noext)
                log_debug('Removing ROMs XML "{0}"'.format(roms_file_path))
                try:
                    os.remove(roms_file_path)
                except OSError:
                    log_error('_gui_remove_launcher() OSError exception deleting "{0}"'.format(roms_file_path))
                    kodi_notify_warn('Advanced Emulator Launcher', 'OSError exception deleting ROMs XML')

            categoryID = self.launchers[launcherID]['categoryID']
            self.launchers.pop(launcherID)
            fs_write_catfile(CATEGORIES_FILE_PATH, self.categories, self.launchers)
            if self._cat_is_empty(categoryID):
                log_error('_gui_remove_launcher() Launcher category empty. Replacing Window')
                xbmc.executebuiltin('ReplaceWindow(Programs,%s)'.format(self.base_url))
            else:
                log_error('_gui_remove_launcher() Launcher category not empty. Container.Refresh()')
                kodi_refresh_container()

    #
    # Add ROMS to launcher
    #
    def _command_add_roms(self, launcher):
        dialog = xbmcgui.Dialog()
        type = dialog.select('Add/Update Items', ['Scan for New Items', 'Manually Add Item'])
        if type == 0:
            self._roms_import_roms(launcher)
        elif type == 1:
            self._roms_add_new_rom(launcher)

    #
    # Former _edit_rom()
    # Note that categoryID = VCATEGORY_FAV_ID, launcherID = VLAUNCHER_FAV_ID if we are editing 
    # a ROM in Favourites.
    #
    def _command_edit_rom(self, categoryID, launcherID, romID):
        # --- Load ROMs ---
        if launcherID == VLAUNCHER_FAV_ID:
            roms = fs_load_Favourites_JSON(FAV_JSON_FILE_PATH)
        else:
            roms_base_noext = self.launchers[launcherID]['roms_base_noext']
            roms = fs_load_ROMs(ROMS_DIR, roms_base_noext)

        # --- Show a dialog with ROM editing options ---
        rom_name = roms[romID]['name']
        finished_display = 'Status: Finished' if roms[romID]['finished'] == True else 'Status: Unfinished'
        dialog = xbmcgui.Dialog()
        type = dialog.select('Edit ROM {0}'.format(rom_name),
                            ['Edit Metadata...', 'Change Thumbnail Image...', 'Change Fanart Image...',
                            finished_display, 'Advanced Modifications...'])

        # --- Edit ROM metadata ---
        if type == 0:
            dialog = xbmcgui.Dialog()
            desc_str = text_limit_string(roms[romID]['plot'], DESCRIPTION_MAXSIZE)
            type2 = dialog.select('Modify ROM metadata',
                                  ['Scrape from {0}...'.format(self.scraper_metadata.fancy_name),
                                   'Import metadata from NFO file',
                                   "Edit Title: '{0}'".format(roms[romID]['name']),
                                   "Edit Release Year: '{0}'".format(roms[romID]['year']),
                                   "Edit Studio: '{0}'".format(roms[romID]['studio']),
                                   "Edit Genre: '{0}'".format(roms[romID]['genre']),
                                   "Edit Plot: '{0}'".format(desc_str),
                                   'Load Plot from TXT file ...',
                                   'Save metadata to NFO file'])
            # --- Scrap rom metadata ---
            if type2 == 0:
                # >> If this returns False there were no changes so no need to save ROMs XML.
                if not self._gui_scrap_rom_metadata(roms, romID, launcherID): return

            # Import ROM metadata from NFO file
            elif type2 == 1:
                if launcherID == VLAUNCHER_FAV_ID:
                    kodi_dialog_OK('Advanced Emulator Launcher',
                                   'Importing NFO file is not allowed for ROMs in Favourites.')
                    return
                if not fs_import_ROM_NFO(roms, romID): return

            # Edit of the rom title
            elif type2 == 2:
                keyboard = xbmc.Keyboard(roms[romID]["name"], 'Edit title')
                keyboard.doModal()
                if not keyboard.isConfirmed(): return
                title = keyboard.getText()
                if title == '':
                    title = roms[romID]['name']
                roms[romID]['name'] = title.rstrip()

            # Edition of the rom release year
            elif type2 == 3:
                keyboard = xbmc.Keyboard(roms[romID]['year'], 'Edit release year')
                keyboard.doModal()
                if not keyboard.isConfirmed(): return
                roms[romID]['year'] = keyboard.getText()

            # Edition of the rom studio name
            elif type2 == 4:
                keyboard = xbmc.Keyboard(roms[romID]['studio'], 'Edit studio')
                keyboard.doModal()
                if not keyboard.isConfirmed(): return
                roms[romID]['studio'] = keyboard.getText()

            # Edition of the rom game genre
            elif type2 == 5:
                keyboard = xbmc.Keyboard(roms[romID]['genre'], 'Edit genre')
                keyboard.doModal()
                if not keyboard.isConfirmed(): return
                roms[romID]['genre'] = keyboard.getText()

            # Edit ROM description (plot)
            elif type2 == 6:
                keyboard = xbmc.Keyboard(roms[romID]['plot'], 'Edit plot')
                keyboard.doModal()
                if not keyboard.isConfirmed(): return
                roms[romID]['plot'] = keyboard.getText()

            # Import of the rom game plot from TXT file
            elif type2 == 7:
                text_file = xbmcgui.Dialog().browse(1, 'Select description file (TXT|DAT)', "files", ".txt|.dat", False, False)
                if os.path.isfile(text_file):
                    file_data = self._gui_import_TXT_file(text_file)
                    roms[romID]['plot'] = file_data
                else:
                    desc_str = text_limit_string(roms[romID]["plot"], DESCRIPTION_MAXSIZE)
                    kodi_dialog_OK('Advanced Emulator Launcher - Information',
                                   "Launcher plot '{0}' not changed".format(desc_str))
                    return

            # Export ROM metadata to NFO file
            elif type2 == 8:
                if launcherID == VLAUNCHER_FAV_ID:
                    kodi_dialog_OK('Advanced Emulator Launcher',
                                   'Exporting NFO file is not allowed for ROMs in Favourites.')
                    return
                fs_export_ROM_NFO(roms[romID])
                # >> No need to save ROMs
                return

            # >> User canceled select dialog
            elif type2 < 0:
                return

        # Edit ROM thumb and fanart
        elif type == 1:
            # >> Returns True if image was changed
            # >> Launcher is change using Python passign by assigment
            if not self._gui_edit_image(IMAGE_THUMB, KIND_ROM, roms, romID, launcherID): return

        elif type == 2:
            if not self._gui_edit_image(IMAGE_FANART, KIND_ROM, roms, romID, launcherID): return

        # Edit status
        elif type == 3:
            finished = roms[romID]['finished']
            finished = False if finished else True
            finished_display = 'Finished' if finished == True else 'Unfinished'
            roms[romID]['finished'] = finished
            kodi_dialog_OK('Advanced Emulator Launcher Information',
                           'ROM "{0}" status is now {1}'.format(roms[romID]["name"], finished_display))

        # Advanced Modifications
        elif type == 4:
            dialog = xbmcgui.Dialog()
            type2 = dialog.select('Advanced Modifications',
                                  ['Change File : %s' % roms[romID]["filename"],
                                   'Alternative application : %s' % roms[romID]["altapp"],
                                   'Alternative arguments : %s' % roms[romID]["altarg"],
                                   'Change Trailer file : %s' % roms[romID]["trailer"],
                                   'Change Extra-fanarts Path : %s' % roms[romID]["custom"]])
            # Selection of the item file
            if type2 == 0:
                filename = roms[romID]['filename']
                romext   = roms[romID]['romext']
                item_file = xbmcgui.Dialog().browse(1, 'Select the file', 'files', '.' + romext.replace('|', '|.'),
                                                    False, False, filename)
                if not item_file: return
                roms[romID]['filename'] = item_file
            # Custom launcher application file path
            elif type2 == 1:
                filter_str = '.bat|.exe|.cmd' if sys.platform == 'win32' else ''
                altapp = xbmcgui.Dialog().browse(1, 'Select ROM custom launcher application',
                                                 'files', filter_str, 
                                                 False, False, roms[romID]['altapp'])
                # Returns empty browse if dialog was canceled.
                if not altapp: return
                roms[romID]['altapp'] = altapp
            # Custom launcher arguments
            elif type2 == 2:
                keyboard = xbmc.Keyboard(roms[romID]['altarg'], 'Edit ROM custom application arguments')
                keyboard.doModal()
                if not keyboard.isConfirmed(): return
                roms[romID]['altarg'] = keyboard.getText()
            # Selection of the rom trailer file
            elif type2 == 3:
                trailer = xbmcgui.Dialog().browse(1, 'Select ROM Trailer file',
                                                  'files', '.mp4|.mpg|.avi|.wmv|.mkv|.flv',
                                                  False, False, roms[romID]['trailer'])
                if not trailer: return
                roms[romID]['trailer'] = trailer
            # Selection of the rom customs path
            elif type2 == 4:
                custom = xbmcgui.Dialog().browse(0, 'Select ROM Extra-fanarts path', 'files', '',
                                                 False, False, roms[romID]['custom'])
                if not custom: return
                roms[romID]['custom'] = custom

            # >> User canceled select dialog
            elif type2 < 0:
                return

        # User canceled select dialog
        elif type < 0:
            return

        # --- Save ROMs or Favourites ROMs ---
        # Always save if we reach this point of the function
        if launcherID == VLAUNCHER_FAV_ID:
            fs_write_Favourites_JSON(FAV_JSON_FILE_PATH, roms)
        else:
            # >> Also save categories/launchers to update timestamp
            launcher = self.launchers[launcherID]
            roms_base_noext = self.launchers[launcherID]['roms_base_noext']
            fs_write_ROMs(ROMS_DIR, roms_base_noext, roms, self.launchers[launcherID])
            fs_write_catfile(CATEGORIES_FILE_PATH, self.categories, self.launchers)

        # It seems that updating the container does more harm than good... specially when having many ROMs
        # By the way, what is the difference between Container.Refresh() and Container.Update()?
        kodi_refresh_container()

    #
    # Deletes a ROM from a launcher.
    # If categoryID = launcherID = '0' then delete from Favourites
    #
    def _command_remove_rom(self, categoryID, launcherID, romID):
        if launcherID == VLAUNCHER_FAV_ID:
            # Load Favourite ROMs
            # roms = fs_load_Favourites_XML(FAV_XML_FILE_PATH)
            roms = fs_load_Favourites_JSON(FAV_JSON_FILE_PATH)
            if not roms:
                return

            # Confirm deletion
            dialog = xbmcgui.Dialog()
            ret = dialog.yesno('Advanced Emulator Launcher - Delete from Favourites',
                               'ROM: {0}'.format(roms[romID]['name']),
                               'Are you sure you want to delete it from favourites?')
            if ret:
                roms.pop(romID)
                # fs_write_Favourites_XML(FAV_XML_FILE_PATH, roms)
                fs_write_Favourites_JSON(FAV_JSON_FILE_PATH, roms)
                kodi_notify('Deleted ROM from Favourites')
                # If Favourites is empty then go to addon root, if not refresh
                if len(roms) == 0:
                    # For some reason ReplaceWindow() does not work...
                    xbmc.executebuiltin('ReplaceWindow(Programs,{0})'.format(self.base_url))
                else:
                    kodi_refresh_container()
        else:
            # --- Load ROMs ---
            roms = fs_load_ROMs(ROMS_DIR, self.launchers[launcherID]['roms_base_noext'])
            if not roms:
                return

            dialog = xbmcgui.Dialog()
            ret = dialog.yesno('Advanced Emulator Launcher - Delete from Favourites',
                               'Launcher: {0}'.format(self.launchers[launcherID]['name']),
                               'ROM: {0}'.format(roms[romID]['name']),
                               'Are you sure you want to delete it from launcher?')
            if ret:
                roms.pop(romID)
                launcher = self.launchers[launcherID]
                # >> Also save categories/launchers to update timestamp
                roms_base_noext = launcher['roms_base_noext']
                fs_write_ROMs(ROMS_DIR, roms_base_noext, roms, launcher)
                fs_write_catfile(CATEGORIES_FILE_PATH, self.categories, self.launchers)
                kodi_notify('Deleted ROM from launcher')
                # If launcher is empty then go to addon root, if not refresh
                if len(roms) == 0:
                    xbmc.executebuiltin('ReplaceWindow(Programs,{0})'.format(self.base_url))
                else:
                    kodi_refresh_container()

    #
    # Former _get_categories()
    # Renders the categories (addon root window)
    #
    def _command_render_categories(self):
        # For every category, add it to the listbox. Order alphabetically by name
        for key in sorted(self.categories, key= lambda x : self.categories[x]['m_name']):
            self._gui_render_category_row(self.categories[key], key)
<<<<<<< HEAD
        # >> AEL Favourites special category
        self._gui_render_category_favourites_row()
        # >> Virtual Launchers
=======

        # --- AEL Favourites special category ---
        self._gui_render_category_favourites_row()

        # --- AEL Virtual Categories ---
>>>>>>> 609de6b5
        if not self.settings['display_hide_title']:  self._gui_render_virtual_category_row(VCATEGORY_TITLE_ID)
        if not self.settings['display_hide_year']:   self._gui_render_virtual_category_row(VCATEGORY_YEARS_ID)
        if not self.settings['display_hide_genre']:  self._gui_render_virtual_category_row(VCATEGORY_GENRE_ID)
        if not self.settings['display_hide_studio']: self._gui_render_virtual_category_row(VCATEGORY_STUDIO_ID)
        xbmcplugin.endOfDirectory(handle = self.addon_handle, succeeded = True, cacheToDisc = False)

    #
    # Renders all categories withouth Favourites, VLaunchers, etc.
    # This function is called by skins.
    #
    def _command_render_all_categories(self):
        # >> If no categories render nothing
        if not self.categories:
            xbmcplugin.endOfDirectory(handle = self.addon_handle, succeeded = True, cacheToDisc = False)
            return

        # >> For every category, add it to the listbox. Order alphabetically by name
        for key in sorted(self.categories, key = lambda x : self.categories[x]['name']):
            self._gui_render_category_row(self.categories[key], key)
        xbmcplugin.endOfDirectory(handle = self.addon_handle, succeeded = True, cacheToDisc = False)

    def _gui_render_category_row(self, category_dic, key):
        # --- Do not render row if category finished ---
        if category_dic['finished'] and self.settings['display_hide_finished']:
            return

        # --- Create listitem row ---
        ICON_OVERLAY = 5 if category_dic['finished'] else 4
        listitem = xbmcgui.ListItem(category_dic['m_name'])
        listitem.setInfo('video', {'title'   : category_dic['m_name'],    'genre'   : category_dic['m_genre'],
                                   'plot'    : category_dic['m_plot'],    'rating'  : category_dic['m_rating'],
                                   'trailer' : category_dic['s_trailer'], 'overlay' : ICON_OVERLAY } )

        # --- Set Category artwork ---
        listitem.setArt({'thumb'  : 'DefaultFolder.png',      'fanart' : category_dic['s_fanart'],
                         'banner' : category_dic['s_banner'], 'poster' : category_dic['s_flyer'], })
        if category_dic['s_thumb']: listitem.setArt({'thumb' : category_dic['s_thumb']})

        # --- Create context menu ---
        # To remove default entries like "Go to root", etc, see http://forum.kodi.tv/showthread.php?tid=227358
        commands = []
        categoryID = category_dic['categoryID']
        commands.append(('View Category data',  self._misc_url_RunPlugin('VIEW_CATEGORY', categoryID), ))
        commands.append(('Create New Category', self._misc_url_RunPlugin('ADD_CATEGORY'), ))
        commands.append(('Edit Category',       self._misc_url_RunPlugin('EDIT_CATEGORY', categoryID), ))
        commands.append(('Add New Launcher',    self._misc_url_RunPlugin('ADD_LAUNCHER', categoryID), ))
        commands.append(('Kodi File Manager', 'ActivateWindow(filemanager)', )) # If using window ID then use "10003"
        commands.append(('Add-on Settings', 'Addon.OpenSettings({0})'.format(__addon_id__), ))
        # Add Category to Kodi Favourites (do not know how to do it yet)
        # In Krypton "Add to favourites" appears always in the last position of context menu.
        listitem.addContextMenuItems(commands, replaceItems = True)

        # --- Add row ---
        url_str = self._misc_url('SHOW_LAUNCHERS', key)
        xbmcplugin.addDirectoryItem(handle = self.addon_handle, url=url_str, listitem=listitem, isFolder=True)

    def _gui_render_category_favourites_row(self):
        # --- Create listitem row ---
        fav_name = '<Favourites>'
        fav_thumb = 'DefaultFolder.png'
        fav_fanart = ''
        fav_banner = ''
        fav_flyer = ''
        listitem = xbmcgui.ListItem(fav_name)
        listitem.setInfo('video', { 'title': fav_name,             'genre' : 'AEL Favourites',
                                    'plot' : 'AEL Favourite ROMs', 'overlay' : 4 } )
        # --- Set Virtual Launcher artwork ---
        listitem.setArt({'thumb' : fav_thumb, 'fanart' : fav_fanart, 'banner' : fav_banner, 'poster' : fav_flyer})

        # --- Create context menu ---
        commands = []
        commands.append(('Create New Category', self._misc_url_RunPlugin('ADD_CATEGORY'), ))
        commands.append(('Kodi File Manager', 'ActivateWindow(filemanager)', ))
        commands.append(('Add-on Settings', 'Addon.OpenSettings({0})'.format(__addon_id__), ))
        listitem.addContextMenuItems(commands, replaceItems = True)

        # --- Add row ---
        url_str = self._misc_url('SHOW_FAVOURITES')
        xbmcplugin.addDirectoryItem(handle = self.addon_handle, url=url_str, listitem=listitem, isFolder=True)

    def _gui_render_virtual_category_row(self, virtual_category_kind):
        if virtual_category_kind == VCATEGORY_TITLE_ID:
            vcategory_name   = '[Browse by Title]'
            vcategory_thumb  = ''
            vcategory_fanart = ''
            vcategory_banner = ''
            vcategory_flyer  = ''
            vcategory_label  = 'Title'
        elif virtual_category_kind == VCATEGORY_YEARS_ID:
            vcategory_name   = '[Browse by Year]'
            vcategory_thumb  = ''
            vcategory_fanart = ''
            vcategory_banner = ''
            vcategory_flyer  = ''
            vcategory_label  = 'Years'
        elif virtual_category_kind == VCATEGORY_GENRE_ID:
            vcategory_name   = '[Browse by Genre]'
            vcategory_thumb  = ''
            vcategory_fanart = ''
            vcategory_banner = ''
            vcategory_flyer  = ''
            vcategory_label  = 'Genre'
        elif virtual_category_kind == VCATEGORY_STUDIO_ID:
            vcategory_name   = '[Browse by Studio]'
            vcategory_thumb  = ''
            vcategory_fanart = ''
            vcategory_banner = ''
            vcategory_flyer  = ''
            vcategory_label  = 'Studio'
        else:
            log_error('_gui_render_virtual_category_row() Wrong virtual_category_kind = {0}'.format(virtual_category_kind))
            kodi_dialog_OK('AEL', 'Wrong virtual_category_kind = {0}'.format(virtual_category_kind))
            return
        listitem = xbmcgui.ListItem(vcategory_name)
        listitem.setInfo('video', { 'title': vcategory_name,         'genre' : 'AEL Virtual Launcher',
                                    'plot' : 'AEL virtual category', 'overlay': 4 } )
        # Set ListItem artwork
        listitem.setArt({'thumb' : vcategory_thumb, 'fanart' : vcategory_fanart, 'banner' : vcategory_banner, 'poster' : vcategory_flyer})

        commands = []
        update_vcat_URL     = self._misc_url_RunPlugin('UPDATE_VIRTUAL_CATEGORY', virtual_category_kind)
        update_vcat_all_URL = self._misc_url_RunPlugin('UPDATE_ALL_VCATEGORIES')
        commands.append(('Update {0} database'.format(vcategory_label), update_vcat_URL, ))
        commands.append(('Update all databases'.format(vcategory_label), update_vcat_all_URL, ))
        commands.append(('Kodi File Manager', 'ActivateWindow(filemanager)', ))
        commands.append(('Add-on Settings', 'Addon.OpenSettings({0})'.format(__addon_id__), ))
        listitem.addContextMenuItems(commands)

        url_str = self._misc_url('SHOW_VIRTUAL_CATEGORY', virtual_category_kind)
        xbmcplugin.addDirectoryItem(handle = self.addon_handle, url=url_str, listitem=listitem, isFolder=True)

    #
    # Former  _get_launchers
    # Renders the launcher for a given category
    #
    def _command_render_launchers(self, categoryID):
        # --- If the category has no launchers then render nothing ---
        launcher_IDs = []
        for launcher_id in self.launchers:
            if self.launchers[launcher_id]['categoryID'] == categoryID: launcher_IDs.append(launcher_id)
        if not launcher_IDs:
            category_name = self.categories[categoryID]['name']
            kodi_notify('Category {0} has no launchers. Add launchers first'.format(category_name))
            # NOTE If we return at this point Kodi produces and error:
            # ERROR: GetDirectory - Error getting plugin://plugin.program.advanced.emulator.launcher/?catID=8...f&com=SHOW_LAUNCHERS
            # ERROR: CGUIMediaWindow::GetDirectory(plugin://plugin.program.advanced.emulator.launcher/?catID=8...2f&com=SHOW_LAUNCHERS) failed
            #
            # How to avoid that? Rendering the categories again? If I call _command_render_categories() it does not work well, categories
            # are displayed in wrong alphabetical order and if go back clicking on .. the categories window is rendered again (instead of
            # exiting the addon).
            # self._command_render_categories()
            #
            # What about replacewindow? I also get the error, still not clear why...
            # xbmc.executebuiltin('ReplaceWindow(Programs,{0})'.format(self.base_url)) # Does not work
            # xbmc.executebuiltin('ReplaceWindow({0})'.format(self.base_url)) # Does not work
            # 
            # Container.Refresh does not work either...
            # kodi_refresh_container()
            return

        # >> Render launcher rows of this launcher
        for key in sorted(self.launchers, key = lambda x : self.launchers[x]['application']):
            if self.launchers[key]['categoryID'] == categoryID:
                self._gui_render_launcher_row(self.launchers[key])
        xbmcplugin.endOfDirectory(handle = self.addon_handle, succeeded = True, cacheToDisc = False)

    #
    # Renders all launchers belonging to all categories. This function is called by skins
    #
    def _command_render_all_launchers(self):
        # >> If no launchers render nothing
        if not self.launchers:
            xbmcplugin.endOfDirectory(handle = self.addon_handle, succeeded = True, cacheToDisc = False)
            return

        # >> Render all launchers (sort by application? Is not better to sort by name alphabetically?)
        for key in sorted(self.launchers, key = lambda x : self.launchers[x]['application']):
            self._gui_render_launcher_row(self.launchers[key])
        xbmcplugin.endOfDirectory(handle = self.addon_handle, succeeded = True, cacheToDisc = False)

    def _gui_render_launcher_row(self, launcher_dic):
        # --- Do not render row if launcher finished ---
        if launcher_dic['finished'] and self.settings['display_hide_finished']:
            return

        # --- Create listitem row ---
        if launcher_dic['rompath'] == '': # Executable launcher
            folder_flag = False
            kodi_thumb = 'DefaultProgram.png'
        else:                             # Emulator (files) launcher
            folder_flag = True
            kodi_thumb = 'DefaultFolder.png'
        ICON_OVERLAY = 5 if launcher_dic['finished'] else 4
        listitem = xbmcgui.ListItem(launcher_dic['m_name'])
        listitem.setInfo('video', {'title'   : launcher_dic['m_name'],    'year'    : launcher_dic['m_year'], 
                                   'genre'   : launcher_dic['m_genre'],   'plot'    : launcher_dic['m_plot'],
                                   'studio'  : launcher_dic['m_studio'],  'rating'  : launcher_dic['m_rating'],
                                   'trailer' : launcher_dic['s_trailer'], 'Overlay' : ICON_OVERLAY })
        listitem.setProperty('platform', launcher_dic['platform'])

        # --- Set ListItem artwork ---
        listitem.setArt({'thumb'  : kodi_thumb,               'fanart' : launcher_dic['s_fanart'],
                         'banner' : launcher_dic['s_banner'], 'poster' : launcher_dic['s_flyer']})
        if launcher_dic['s_thumb']: listitem.setArt({'thumb' : launcher_dic['s_thumb']})

        # --- Create context menu ---
        commands = []
        launcherID = launcher_dic['launcherID']
        categoryID = launcher_dic['categoryID']
        commands.append(('View Launcher data',   self._misc_url_RunPlugin('VIEW_LAUNCHER', categoryID, launcherID), ))
        commands.append(('View Launcher report', self._misc_url_RunPlugin('VIEW_LAUNCHER_REPORT', categoryID, launcherID), ))
        commands.append(('Create New Launcher',  self._misc_url_RunPlugin('ADD_LAUNCHER', categoryID), ))
        commands.append(('Edit Launcher',        self._misc_url_RunPlugin('EDIT_LAUNCHER', categoryID, launcherID), ))
        # >> ROMs launcher
        if not launcher_dic['rompath'] == '':
            commands.append(('Add ROMs', self._misc_url_RunPlugin('ADD_ROMS', categoryID, launcherID), ))
        commands.append(('Search ROMs in Launcher', self._misc_url_RunPlugin('SEARCH_LAUNCHER', categoryID, launcherID), ))
        commands.append(('Kodi File Manager', 'ActivateWindow(filemanager)', )) # If using window ID then use "10003"
        commands.append(('Add-on Settings', 'Addon.OpenSettings({0})'.format(__addon_id__), ))
        listitem.addContextMenuItems(commands, replaceItems = True)

        # --- Add row to ListItem ---
        url_str = self._misc_url('SHOW_ROMS', categoryID, launcherID)
        xbmcplugin.addDirectoryItem(handle = self.addon_handle, url = url_str, listitem = listitem, isFolder = folder_flag)

    #
    # Former  _get_roms
    # Renders the roms listbox for a given launcher
    #
    def _command_render_roms(self, categoryID, launcherID):
        if launcherID not in self.launchers:
            log_error('_command_render_roms() Launcher hash not found.')
            kodi_dialog_OK('Advanced Emulator Launcher - ERROR', 'Launcher hash not found.', '@_command_render_roms()')
            return

        # Load ROMs for this launcher and display them
        selectedLauncher = self.launchers[launcherID]
        roms_file_path = fs_get_ROMs_file_path(ROMS_DIR, selectedLauncher['roms_base_noext'])

        # Check if XML file with ROMs exist
        if not os.path.isfile(roms_file_path):
            kodi_notify('Launcher XML missing. Add items to launcher.')
            kodi_refresh_container()
            return

        # --- Load ROMs ---
        roms = fs_load_ROMs(ROMS_DIR, selectedLauncher['roms_base_noext'])
        if not roms:
            kodi_notify('Launcher XML empty. Add items to launcher.')
            kodi_refresh_container()
            return

        # --- Load favourites ---
        # >> Optimisation: Transform the dictionary keys into a set. Sets are the fastest
        #    when checking if an element exists.
        roms_fav = fs_load_Favourites_JSON(FAV_JSON_FILE_PATH)
        roms_fav_set = set(roms_fav.keys())

        # --- Display ROMs ---
        for key in sorted(roms, key = lambda x : roms[x]['filename']):
            self._gui_render_rom_row(categoryID, launcherID, key, roms[key], key in roms_fav_set)
        xbmcplugin.endOfDirectory(handle = self.addon_handle, succeeded = True, cacheToDisc = False)

    #
    # Former  _add_rom()
    # Note that if we are rendering favourites, categoryID = launcherID = '0'.
    #
    def _gui_render_rom_row(self, categoryID, launcherID, romID, rom, rom_is_in_favourites):
        # --- Do not render row if ROM is finished ---
        if rom['finished'] and self.settings['display_hide_finished']:
            return

        # --- Create listitem row ---
        # If we are rendering Favourites then mark fav_status
        defined_fanart = u''
        platform = u''
        if categoryID == VCATEGORY_FAV_ID:
            defined_fanart = rom['fanart']
            platform = rom['platform']
            if   rom['fav_status'] == 'OK':                rom_name = '{0} [COLOR green][OK][/COLOR]'.format(rom['name'])
            elif rom['fav_status'] == 'Unlinked ROM':      rom_name = '{0} [COLOR yellow][Unlinked ROM][/COLOR]'.format(rom['name'])
            elif rom['fav_status'] == 'Unlinked Launcher': rom_name = '{0} [COLOR yellow][Unlinked Launcher][/COLOR]'.format(rom['name'])
            elif rom['fav_status'] == 'Broken':            rom_name = '{0} [COLOR red][Broken][/COLOR]'.format(rom['name'])
            else:                                          rom_name = rom['name']
        # If rendering a virtual launcher mark nothing
        elif categoryID == VCATEGORY_TITLE_ID or categoryID == VCATEGORY_YEARS_ID or \
             categoryID == VCATEGORY_GENRE_ID or categoryID == VCATEGORY_STUDIO_ID:
            defined_fanart = rom['fanart']
            platform = rom['platform']
            if   rom['nointro_status'] == 'Have':    rom_name = '{0} [COLOR green][Have][/COLOR]'.format(rom['name'])
            elif rom['nointro_status'] == 'Miss':    rom_name = '{0} [COLOR red][Miss][/COLOR]'.format(rom['name'])
            elif rom['nointro_status'] == 'Unknown': rom_name = '{0} [COLOR yellow][Unknown][/COLOR]'.format(rom['name'])
            else:                                    rom_name = rom['name']
            if rom_is_in_favourites:                 rom_name += ' [COLOR violet][Fav][/COLOR]'
        # >> If rendering a normal launcher OR virtual launcher then mark nointro_status and rom_is_in_favourites
        else:
            # >> If ROM has no fanart then use launcher fanart
            defined_fanart = rom['fanart'] if rom['fanart'] != '' else self.launchers[launcherID]['fanart']
            platform = self.launchers[launcherID]['platform']
            # >> Mark No-Intro status
            if   rom['nointro_status'] == 'Have':    rom_name = '{0} [COLOR green][Have][/COLOR]'.format(rom['name'])
            elif rom['nointro_status'] == 'Miss':    rom_name = '{0} [COLOR red][Miss][/COLOR]'.format(rom['name'])
            elif rom['nointro_status'] == 'Unknown': rom_name = '{0} [COLOR yellow][Unknown][/COLOR]'.format(rom['name'])
            else:                                    rom_name = rom['name']
            # >> If listing regular launcher and rom is in favourites, mark it
            if rom_is_in_favourites:
                # --- Workaround so the alphabetical order is not lost ---
                # log_debug('gui_render_rom_row() ROM is in favourites {0}'.format(rom_name))
                # NOTE Missing ROMs must never be in favourites... However, mark them to help catching bugs.
                # rom_name = '[COLOR violet]{0} [Fav][/COLOR]'.format(rom['name'])
                # rom_name = '{0} [COLOR violet][Fav][/COLOR]'.format(rom['name'])
                rom_name += ' [COLOR violet][Fav][/COLOR]'

        # --- Add ROM to lisitem ---
        ICON_OVERLAY = 5 if launcher_dic['finished'] else 4
        listitem = xbmcgui.ListItem(rom['m_name'])

        # Interesting... if text formatting labels are set in xbmcgui.ListItem() do not work. However, if
        # labels are set as Title in setInfo(), then they work but the alphabetical order is lost!
        # I solved this alphabetical ordering issue by placing a coloured tag [Fav] at the and of the ROM name
        # instead of changing the whole row colour.
        listitem.setInfo('video', {'title'   : rom_name,         'year'    : rom['m_year'],
                                   'genre'   : rom['m_genre'],   'plot'    : rom['m_plot'],
                                   'studio'  : rom['m_studio'],  'rating'  : rom['m_rating'],
                                   'trailer' : rom['s_trailer'], 'overlay' : ICON_OVERLAY })
        listitem.setProperty('platform', platform)

        # --- Set ROM artwork ---
        listitem.setArt({'thumb'    : 'DefaultProgram.png', 'title'   : rom['s_title'],   'snap'      : rom['s_snap'],
                         'fanart'   : rom['s_fanart'],      'banner'  : rom['s_banner'],  'clearlogo' : rom['s_clearlogo'],
                         'boxfront' : rom['s_boxfront'],    'boxback' : rom['s_boxback'], 'cartridge' : rom['s_cartridge'],
                         'poster'   : rom['s_flyer'] })
        if rom['s_thumb']: listitem.setArt({'thumb' : rom['s_thumb']})

        # http://forum.kodi.tv/showthread.php?tid=221690&pid=1960874#pid1960874
        # This appears to be a common area of confusion with many addon developers, isPlayable doesn't
        # really mean the item is a playable, it only means Kodi will wait for a call to
        # xbmcplugin.setResolvedUrl and when this is called it will play the item. If you are going
        # to play the item using xbmc.Player().play() then as far as Kodi is concerned it isn't playable.
        #
        # http://forum.kodi.tv/showthread.php?tid=173986&pid=1519987#pid1519987
        # Otherwise the plugin is called back with an invalid handle (sys.arg[1]). It took me a lot of time
        # to figure this out...
        # if self._content_type == 'video':
        # listitem.setProperty('IsPlayable', 'false')
        # log_debug('Item Row IsPlayable false')

        # --- Create context menu ---
        commands = []
        if categoryID == VCATEGORY_FAV_ID:
            commands.append(('View Favourite ROM data',    self._misc_url_RunPlugin('VIEW_ROM', VCATEGORY_FAV_ID, VLAUNCHER_FAV_ID, romID), ))
            commands.append(('Manage Favourite ROMs',      self._misc_url_RunPlugin('MANAGE_FAV', VCATEGORY_FAV_ID, VLAUNCHER_FAV_ID, romID), ))
            commands.append(('Edit ROM in Favourites',     self._misc_url_RunPlugin('EDIT_ROM', VCATEGORY_FAV_ID, VLAUNCHER_FAV_ID, romID), ))
            commands.append(('Search Favourites',          self._misc_url_RunPlugin('SEARCH_LAUNCHER', VCATEGORY_FAV_ID, VLAUNCHER_FAV_ID), ))
            commands.append(('Delete ROM from Favourites', self._misc_url_RunPlugin('DELETE_ROM', VCATEGORY_FAV_ID, VLAUNCHER_FAV_ID, romID), ))
        elif categoryID == VCATEGORY_TITLE_ID or categoryID == VCATEGORY_YEARS_ID or \
             categoryID == VCATEGORY_GENRE_ID or categoryID == VCATEGORY_STUDIO_ID:
            commands.append(('View Virtual Launcher ROM data', self._misc_url_RunPlugin('VIEW_ROM', categoryID, launcherID, romID), ))
            commands.append(('Add ROM to AEL Favourites',      self._misc_url_RunPlugin('ADD_TO_FAV', categoryID, launcherID, romID), ))
        else:
            commands.append(('View ROM data',             self._misc_url_RunPlugin('VIEW_ROM', categoryID, launcherID, romID), ))
            commands.append(('Edit ROM',                  self._misc_url_RunPlugin('EDIT_ROM', categoryID, launcherID, romID), ))
            commands.append(('Search ROMs in Launcher',   self._misc_url_RunPlugin('SEARCH_LAUNCHER', categoryID, launcherID), ))
            commands.append(('Add ROM to AEL Favourites', self._misc_url_RunPlugin('ADD_TO_FAV', categoryID, launcherID, romID), ))
            commands.append(('Delete ROM',                self._misc_url_RunPlugin('DELETE_ROM', categoryID, launcherID, romID), ))
        # Add ROM URL to Kodi Favourites (do not know how to do it yet) (maybe not will be used)
        commands.append(('Kodi File Manager', 'ActivateWindow(filemanager)', )) # If using window ID then use "10003"
        commands.append(('Add-on Settings', 'Addon.OpenSettings({0})'.format(__addon_id__), ))
        listitem.addContextMenuItems(commands, replaceItems = True)

        # --- Add row ---
        # URLs must be different depending on the content type. If not, lot of 
        # WARNING: CreateLoader - unsupported protocol(plugin) in the log. See http://forum.kodi.tv/showthread.php?tid=187954
        # if self._content_type == 'video':
        #     url_str = self._misc_url('LAUNCH_ROM', categoryID, launcherID, romID)
        # else:
        url_str = self._misc_url('LAUNCH_ROM', categoryID, launcherID, romID)
        xbmcplugin.addDirectoryItem(handle=self.addon_handle, url=url_str, listitem=listitem, isFolder=False)

    #
    # Renders the special category favourites, which is actually very similar to a ROM launcher
    # Note that only ROMs in a launcher can be added to favourites. Thus, no standalone launchers.
    # If user deletes launcher or favourite ROMs the ROM in favourites remain.
    # Favourites ROM information includes the application launcher and arguments to launch the ROM.
    # Basically, once a ROM is added to favourites is becomes kind of a standalone launcher.
    # Favourites has categoryID = 0 and launcherID = 0. Thus, other functions can differentiate
    # between a standard ROM and a favourite ROM.
    #
    # What if user changes the favourites Thumb/Fanart??? Where do we store them???
    # What about the NFO files of favourite ROMs???
    #
    # PROBLEM If user rescan ROMs then same ROMs will have different ID. An option to "relink"
    #         the favourites with their original ROMs must be provided, provided that the launcher
    #         is the same.
    # IMPROVEMENT Maybe it could be interesting to be able to export the list of favourites
    #             to HTML or something like that.
    #
    def _command_render_favourites(self):
        # --- Load favourites ---
        # roms_fav = fs_load_Favourites_XML(FAV_XML_FILE_PATH)
        roms = fs_load_Favourites_JSON(FAV_JSON_FILE_PATH)
        if not roms:
            kodi_notify('Favourites XML empty. Add items to favourites first')
            return

        # --- Display Favourites ---
        for key in sorted(roms, key= lambda x : roms[x]['filename']):
            self._gui_render_rom_row(VCATEGORY_FAV_ID, VLAUNCHER_FAV_ID, key, roms[key], False)
        xbmcplugin.endOfDirectory(handle = self.addon_handle, succeeded = True, cacheToDisc = False)

    #
    # Render launchers in virtual categories: title, year, genre, studio
    #
    def _command_render_virtual_category(self, virtual_categoryID):
        # --- Load virtual launchers in this category ---
        if virtual_categoryID == VCATEGORY_TITLE_ID:
            vcategory_db_filename = VCAT_TITLE_FILE_PATH
            vcategory_name = 'Browse by Title'
        elif virtual_categoryID == VCATEGORY_YEARS_ID:
            vcategory_db_filename = VCAT_YEARS_FILE_PATH
            vcategory_name = 'Browse by Year'
        elif virtual_categoryID == VCATEGORY_GENRE_ID:
            vcategory_db_filename = VCAT_GENRE_FILE_PATH
            vcategory_name = 'Browse by Genre'
        elif virtual_categoryID == VCATEGORY_STUDIO_ID:
            vcategory_db_filename = VCAT_STUDIO_FILE_PATH
            vcategory_name = 'Browse by Studio'
        else:
            log_error('_command_render_virtual_category() Wrong virtual_category_kind = {0}'.format(virtual_categoryID))
            kodi_dialog_OK('AEL', 'Wrong virtual_category_kind = {0}'.format(virtual_categoryID))
            return

        # --- If the virtual category has no launchers then render nothing ---
        # >> Also, tell the user to update the virtual launcher database
        if not os.path.isfile(vcategory_db_filename):
            kodi_dialog_OK('Advanced Emulator Launcher',
                           '{0} database not found. '.format(vcategory_name) +
                           'Update the virtual category database first.')
            return

        # --- Load Virtual launchers XML file ---
        (VLauncher_timestamp, vcategory_launchers) = fs_load_VCategory_XML(vcategory_db_filename)

        # --- Check timestamps and warn user if database should be regenerated ---
        if VLauncher_timestamp < self.update_timestamp:
            kodi_dialog_OK('Advanced Emulator Launcher',
                           'Categories/Launchers/ROMs were modified. Virtual category database should be updated!')

        # --- Render virtual launchers rows ---
        for vlauncher_id in vcategory_launchers:
            vlauncher = vcategory_launchers[vlauncher_id]
            vlauncher_name = vlauncher['name'] + '  ({0} ROM/s)'.format(vlauncher['rom_count'])
            listitem = xbmcgui.ListItem(vlauncher_name)
            listitem.setInfo('video', {'Title'    : 'Title text',
                                       'Label'    : 'Label text',
                                       'Plot'     : 'Plot text',    'Studio'    : 'Studio text',
                                       'Genre'    : 'Genre text',   'Premiered' : 'Premiered text',
                                       'Year'     : 'Year text',    'Writer'    : 'Writer text',
                                       'Trailer'  : 'Trailer text', 'Director'  : 'Director text',
                                       'overlay'  : 5} )
            # Set ListItem artwork
            listitem.setArt({'icon': 'DefaultFolder.png'})
            # --- Create context menu ---
            commands = []
            # launcherID = launcher_dic['id']
            # categoryID = launcher_dic['categoryID']
            # commands.append(('Create New Launcher', self._misc_url_RunPlugin('ADD_LAUNCHER', categoryID), ))
            # commands.append(('Edit Launcher', self._misc_url_RunPlugin('EDIT_LAUNCHER', categoryID, launcherID), ))
            # >> ROMs launcher
            # if not launcher_dic['rompath'] == '':
            #     commands.append(('Add ROMs', self._misc_url_RunPlugin('ADD_ROMS', categoryID, launcherID), ))
            # commands.append(('Search ROMs in Launcher', self._misc_url_RunPlugin('SEARCH_LAUNCHER', categoryID, launcherID), ))
            # >> Add Launcher URL to Kodi Favourites (do not know how to do it yet)
            commands.append(('Kodi File Manager', 'ActivateWindow(filemanager)', ))
            commands.append(('Add-on Settings', 'Addon.OpenSettings({0})'.format(__addon_id__), ))
            listitem.addContextMenuItems(commands)

            url_str = self._misc_url('SHOW_ROMS', virtual_categoryID, vlauncher_id)
            xbmcplugin.addDirectoryItem(handle = self.addon_handle, url = url_str, listitem = listitem, isFolder = True)
        xbmcplugin.endOfDirectory(handle = self.addon_handle, succeeded = True, cacheToDisc = False)

    #
    # Renders ROMs in a virtual launcher.
    #
    def _command_render_virtual_launcher_roms(self, virtual_categoryID, virtual_launcherID):
        # --- Load virtual launchers in this category ---
        if virtual_categoryID == VCATEGORY_TITLE_ID:
            vcategory_db_dir = VIRTUAL_CAT_TITLE_DIR
        elif virtual_categoryID == VCATEGORY_YEARS_ID:
            vcategory_db_dir = VIRTUAL_CAT_YEARS_DIR
        elif virtual_categoryID == VCATEGORY_GENRE_ID:
            vcategory_db_dir = VIRTUAL_CAT_GENRE_DIR
        elif virtual_categoryID == VCATEGORY_STUDIO_ID:
            vcategory_db_dir = VIRTUAL_CAT_STUDIO_DIR
        else:
            log_error('_command_render_virtual_launcher_roms() Wrong virtual_category_kind = {0}'.format(virtual_categoryID))
            kodi_dialog_OK('AEL', 'Wrong virtual_category_kind = {0}'.format(virtual_categoryID))
            return

        # --- Load Virtual Launcher DB ---
        hashed_db_filename = os.path.join(vcategory_db_dir, virtual_launcherID + '.json')
        if not os.path.isfile(hashed_db_filename):
            kodi_dialog_OK('AEL', 'Virtual launcher XML/JSON file not found.')
            return
        roms = fs_load_VCategory_ROMs_JSON(vcategory_db_dir, virtual_launcherID)
        if not roms:
            kodi_notify('Virtual category ROMs XML empty. Add items to favourites first')
            return

        # --- Load favourites ---
        # >> Optimisation: Transform the dictionary keys into a set. Sets are the fastest
        #    when checking if an element exists.
        roms_fav = fs_load_Favourites_JSON(FAV_JSON_FILE_PATH)
        roms_fav_set = set(roms_fav.keys())

        # --- Display Favourites ---
        for key in sorted(roms, key= lambda x : roms[x]['filename']):
            self._gui_render_rom_row(virtual_categoryID, virtual_launcherID, key, roms[key], key in roms_fav_set)
        xbmcplugin.endOfDirectory(handle = self.addon_handle, succeeded = True, cacheToDisc = False)

    #
    # Adds ROM to favourites
    #
    def _command_add_to_favourites(self, categoryID, launcherID, romID):
        # >> ROM in Virtual Launcher
        if categoryID == VCATEGORY_TITLE_ID:
            log_info('_command_add_to_favourites() Launching ROM in Title Virtual Launcher...')
            roms = fs_load_VCategory_ROMs_JSON(VIRTUAL_CAT_TITLE_DIR, launcherID)
            launcher = self.launchers[roms[romID]['launcherID']]
        elif categoryID == VCATEGORY_YEARS_ID:
            log_info('_command_add_to_favourites() Launching ROM in Year Virtual Launcher...')
            roms = fs_load_VCategory_ROMs_JSON(VIRTUAL_CAT_YEARS_DIR, launcherID)
            launcher = self.launchers[roms[romID]['launcherID']]
        elif categoryID == VCATEGORY_GENRE_ID:
            log_info('_command_add_to_favourites() Launching ROM in Gener Virtual Launcher...')
            roms = fs_load_VCategory_ROMs_JSON(VIRTUAL_CAT_GENRE_DIR, launcherID)
            launcher = self.launchers[roms[romID]['launcherID']]
        elif categoryID == VCATEGORY_STUDIO_ID:
            log_info('_command_add_to_favourites() Launching ROM in Studio Virtual Launcher...')
            roms = fs_load_VCategory_ROMs_JSON(VIRTUAL_CAT_STUDIO_DIR, launcherID)
            launcher = self.launchers[roms[romID]['launcherID']]
        # >> ROMs in standard launcher
        else:
            launcher = self.launchers[launcherID]
            roms = fs_load_ROMs(ROMS_DIR, launcher['roms_base_noext'])
        
        # >> Sanity check
        if not roms:
            kodi_dialog_OK('Advanced Emulator Launcher',
                           'Empty roms launcher in _command_add_to_favourites(). This is a bug, please report it.')
            return

        # --- Load favourites ---
        roms_fav = fs_load_Favourites_JSON(FAV_JSON_FILE_PATH)

        # DEBUG
        log_verb('Adding ROM to Favourites')
        log_verb('romID {0}'.format(romID))
        log_verb('name  {0}'.format(roms[romID]['name']))

        # Check if ROM already in favourites an warn user if so
        if romID in roms_fav:
            log_verb('Already in favourites')
            dialog = xbmcgui.Dialog()
            ret = dialog.yesno('Advanced Emulator Launcher',
                               'ROM {0} is already on AEL Favourites. Overwrite it?'.format(roms[romID]['name']))
            if not ret:
                log_verb('User does not want to overwrite. Exiting.')
                return
        # Confirm if rom should be added
        else:
            dialog = xbmcgui.Dialog()
            ret = dialog.yesno('Advanced Emulator Launcher',
                                'ROM {0}. Add this ROM to AEL Favourites?'.format(roms[romID]['name']))
            if not ret:
                log_verb('User does not confirm addition. Exiting.')
                return

        # Add ROM to favourites ROMs and save to disk
        # If thumb is empty then use launcher thum.
        # If fanart is empty then use launcher fanart.
        roms_fav[romID] = fs_get_Favourite_from_ROM(roms[romID], launcher)
        if roms_fav[romID]['thumb']  == '': roms_fav[romID]['thumb']  = launcher['thumb']
        if roms_fav[romID]['fanart'] == '': roms_fav[romID]['fanart'] = launcher['fanart']
        fs_write_Favourites_JSON(FAV_JSON_FILE_PATH, roms_fav)
        kodi_refresh_container()

    #
    # Manage Favourite ROMs. Similar to Edit ROM/Edit Launcher
    # Will be displayed on Favourite ROMs context menu only.
    #
    def _command_manage_favourites(self, categoryID, launcherID, romID):
        # --- Load Favourite ROMs ---
        roms_fav = fs_load_Favourites_JSON(FAV_JSON_FILE_PATH)
        name = roms_fav[romID]['name']

        # --- Show selection dialog ---
        dialog = xbmcgui.Dialog()
        type = dialog.select('Manage Favourite ROM {0}'.format(name),
                            ['Check all Favourite ROMs', 
                             'Repair all Unlinked ROMs', 
                             'Choose another parent ROM for Favourite ROM...'])

        # --- Check Favourite ROMs ---
        if type == 0:
            kodi_notify('Checking Favourite ROMs...')
            self._fav_check_favourites(roms_fav)

        # --- Repair Unliked Favourite ROMs ---
        elif type == 1:
            # 1) Traverse list of Favourites.
            # 2) If romID not found in launcher, then search for a ROM with same filename.
            # 3) If found, then replace romID in Favourites with romID of found ROM. Do not
            #    copy any metadata because user maybe customised Favourite ROM.
            kodi_notify('Repairing Unlinked Favourite ROMs...')
            # >> Refreshing Favourite status will locate Unlinked ROMs!
            self._fav_check_favourites(roms_fav)
            for rom_fav_ID in roms_fav:
                if roms_fav[rom_fav_ID]['fav_status'] != 'Unlinked ROM': continue
                fav_name = roms_fav[rom_fav_ID]['name']
                log_debug('_command_manage_favourites() Relinking Unlinked ROM Fav {0}'.format(fav_name))

                # >> Get ROMs of launcher
                launcher_id = roms_fav[rom_fav_ID]['launcherID']
                launcher_roms = fs_load_ROMs(ROMS_DIR, self.launchers[launcher_id]['roms_base_noext'])
                
                # >> Is there a ROM with same filename as the Favourite?
                filename_found = False
                for rom_id in launcher_roms:
                    if launcher_roms[rom_id]['filename'] == roms_fav[rom_fav_ID]['filename']:
                        filename_found = True
                        new_rom_fav_ID = rom_id
                        break

                # >> Relink Favourite ROM
                if filename_found:
                    log_debug('_command_manage_favourites() Relinked to {0}'.format(new_rom_fav_ID))
                    # >> Remove old Favourite before inserting new one!
                    rom_temp = roms_fav[rom_fav_ID]
                    roms_fav.pop(rom_fav_ID)
                    rom_temp['id']         = new_rom_fav_ID
                    rom_temp['launcherID'] = launcher_id
                    rom_temp['fav_status'] = 'OK'
                    roms_fav[new_rom_fav_ID] = rom_temp
                else:
                    log_debug('_command_manage_favourites() Filename in launcher not found! This is a BUG.')

        # --- Choose another parent ROM for Favourite ---
        elif type == 2:
            # STEP 1: select new launcher.
            launcher_IDs = []
            launcher_names = []
            for launcher_id in self.launchers:
                # >> ONLY SHOW ROMs LAUNCHERS, NOT STANDALONE LAUNCHERS!!!
                if self.launchers[launcher_id]['rompath'] == '': continue
                launcher_IDs.append(launcher_id)
                launcher_names.append(self.launchers[launcher_id]['name'])
                
            # Order alphabetically both lists
            sorted_idx = [i[0] for i in sorted(enumerate(launcher_names), key=lambda x:x[1])]
            launcher_IDs   = [launcher_IDs[i] for i in sorted_idx]
            launcher_names = [launcher_names[i] for i in sorted_idx]
            dialog = xbmcgui.Dialog()
            selected_launcher = dialog.select('New launcher for {0}'.format(roms_fav[romID]['name']), launcher_names)
            if selected_launcher < 0: return
                
            # STEP 2: select ROMs in that launcher.
            launcher_id = launcher_IDs[selected_launcher]
            launcher_roms = fs_load_ROMs(ROMS_DIR, self.launchers[launcher_id]['roms_base_noext'])
            if not launcher_roms: return
            roms_IDs = []
            roms_names = []
            for rom_id in launcher_roms:
                # ROMs with nointro_status = 'Miss' are invalid! Do not add to the list
                if launcher_roms[rom_id]['nointro_status'] == 'Miss': continue
                roms_IDs.append(rom_id)
                roms_names.append(launcher_roms[rom_id]['name'])
            sorted_idx = [i[0] for i in sorted(enumerate(roms_names), key=lambda x:x[1])]
            roms_IDs   = [roms_IDs[i] for i in sorted_idx]
            roms_names = [roms_names[i] for i in sorted_idx]
            selected_rom = dialog.select('New ROM for Favourite {0}'.format(roms_fav[romID]['name']), roms_names)
            if selected_rom < 0 : return

            # Do the relinking and save favourites.
            launcher_rom_id = roms_IDs[selected_rom]
            current_rom = launcher_roms[launcher_rom_id]
            # Check that the selected ROM ID is not already in Favourites
            if launcher_rom_id in roms_fav:
                kodi_dialog_OK('Advanced Emulator Launcher', 'Selected ROM already in Favourites. Exiting.')
                return
            # Delete current Favourite
            roms_fav.pop(romID)
            # Copy parent ROM data files into favourite.
            # Overwrite everything in Favourite ROM
            launcher = self.launchers[launcher_id]
            roms_fav[launcher_rom_id] = fs_get_Favourite_from_ROM(current_rom, launcher)
            # If missing thumb/fanart then use launcher's
            if roms_fav[launcher_rom_id]['thumb']  == '': roms_fav[launcher_rom_id]['thumb']  = launcher['thumb']
            if roms_fav[launcher_rom_id]['fanart'] == '': roms_fav[launcher_rom_id]['fanart'] = launcher['fanart']

        # --- User cancelled dialog ---
        elif type < 0:
            return
        
        # --- If we reach this point save favourites and refresh container ---
        fs_write_Favourites_JSON(FAV_JSON_FILE_PATH, roms_fav)
        kodi_refresh_container()

    #
    # Check ROMs in favourites and set fav_status field.
    # Note that categoryID = VCATEGORY_FAV_ID, launcherID = '0'
    # roms_fav edited by passing by assgiment, dictionaries are mutable.
    #
    def _fav_check_favourites(self, roms_fav):
        # Reset fav_status filed for all favourites
        log_debug('_fav_check_favourites() STEP 0: Reset status')
        for rom_fav_ID in roms_fav:
            roms_fav[rom_fav_ID]['fav_status'] = 'OK'

        # STEP 1: Find missing launchers
        log_debug('_fav_check_favourites() STEP 1: Search unlinked Launchers')
        for rom_fav_ID in roms_fav:
            if roms_fav[rom_fav_ID]['launcherID'] not in self.launchers:
                log_verb('Fav ROM "{0}" Unlinked Launcher because launcherID not in self.launchers'.format(roms_fav[rom_fav_ID]['name']))
                roms_fav[rom_fav_ID]['fav_status'] = 'Unlinked Launcher'

        # STEP 2: Find missing ROM ID
        # >> Get a list of launchers Favourite ROMs belong
        log_debug('_fav_check_favourites() STEP 2: Search unlinked ROMs')
        launchers_fav = set()
        for rom_fav_ID in roms_fav: launchers_fav.add(roms_fav[rom_fav_ID]['launcherID'])

        # >> Traverse list of launchers. For each launcher, load ROMs it and check all favourite ROMs that belong to
        # >> that launcher.
        for launcher_id in launchers_fav:
            # Load launcher ROMs
            roms = fs_load_ROMs(ROMS_DIR, self.launchers[launcher_id]['roms_base_noext'])

            # Traverse all favourites and check them if belong to this launcher.
            # This should be efficient because traversing favourites is cheap but loading ROMs is expensive.
            for rom_fav_ID in roms_fav:
                if roms_fav[rom_fav_ID]['launcherID'] == launcher_id:
                    # Check if ROM ID exists
                    if roms_fav[rom_fav_ID]['id'] not in roms:
                        log_verb('Fav ROM "{0}" Unlinked ROM because romID not in launcher ROMs'.format(roms_fav[rom_fav_ID]['name']))
                        roms_fav[rom_fav_ID]['fav_status'] = 'Unlinked ROM'

        # STEP 3: Check if file exists. Even if the ROM ID is not there because user
        # deleted ROM or launcher, the file may still be there.
        log_debug('_fav_check_favourites() STEP 3: Search broken ROMs')
        for rom_fav_ID in roms_fav:
            if not os.path.isfile(roms_fav[rom_fav_ID]['filename']):
                log_verb('Fav ROM "{0}" broken because filename does not exist'.format(roms_fav[rom_fav_ID]['name']))
                roms_fav[rom_fav_ID]['fav_status'] = 'Broken'

    #
    # Search ROMs in launcher
    #
    def _command_search_launcher(self, categoryID, launcherID):
        # --- Load ROMs ---
        if launcherID == VLAUNCHER_FAV_ID:
            # roms = fs_load_Favourites_XML(FAV_XML_FILE_PATH)
            roms = fs_load_Favourites_JSON(FAV_JSON_FILE_PATH)
            if not roms:
                kodi_notify('Favourites XML empty. Add items to Favourites')
                return
        else:
            if not os.path.isfile(self.launchers[launcherID]['roms_xml_file']):
                kodi_notify('Launcher XML missing. Add items to launcher')
                return
            roms = fs_load_ROMs(ROMS_DIR, self.launchers[launcherID]['roms_base_noext'])
            if not roms:
                kodi_notify('Launcher XML empty. Add items to launcher')
                return

        # Ask user what category to search
        dialog = xbmcgui.Dialog()
        type = dialog.select('Search items...',
                            ['By Title', 'By Release Year', 'By Studio', 'By Genre'])

        # Search by Title
        type_nb = 0
        if type == type_nb:
            keyboard = xbmc.Keyboard('', 'Enter the file title to search...')
            keyboard.doModal()
            if keyboard.isConfirmed():
                search_string = keyboard.getText()
                # If we are displaying a category (showing its launchers) then search should not replace the window,
                # so when the user presses back button (BACKSPACE in keyboard) returned to the launchers again.
                # Pressing the back button is the same as chosing ".." in the listitem.
                # In AL all searches were global, and user was returned to the addon root window always after pressing
                # back (that's why AL replaces the current window with the search window). This make no sense in AEL
                # for launcher searches and may annoy the user.
                url = self._misc_url_search('EXEC_SEARCH_LAUNCHER', categoryID, launcherID, 'SEARCH_TITLE', search_string)
                # log_debug('URL = {0}'.format(url))
                # xbmc.executebuiltin('ReplaceWindow(Programs,{0})'.format(url))
                xbmc.executebuiltin('ActivateWindow(Programs,{0})'.format(url))

                # Using ActivateWindow with return address seems to have no effect. Note that dialogs
                # are called with handle -1, and that seems to cause trouble. ActivateWindow does
                # not honour the url_return.
                # url_return = self._misc_url('SHOW_ROMS', categoryID, launcherID)
                # url_return = self._misc_url('SHOW_LAUNCHERS', categoryID)
                # log_debug('URL RETURN = {0}'.format(url_return))
                # xbmc.executebuiltin('ActivateWindow(Programs,{0},{1})'.format(url, url_return))

                # Does not work --> WARNING: Attempt to use invalid handle -1
                # xbmc.executebuiltin('RunPlugin({0})'.format(url))

                # Does not work
                # xbmc.executebuiltin('RunAddon({0})'.format(url))

        # Search by Release Date
        type_nb = type_nb + 1
        if type == type_nb:
            searched_list = self._search_launcher_field('year', roms)
            dialog = xbmcgui.Dialog()
            selected_value = dialog.select('Select a Release year ...', searched_list)
            if selected_value >= 0:
                search_string = searched_list[selected_value]
                url = self._misc_url_search('EXEC_SEARCH_LAUNCHER', categoryID, launcherID, 'SEARCH_YEAR', search_string)
                # xbmc.executebuiltin('ReplaceWindow(Programs,{0})'.format(url))
                xbmc.executebuiltin('ActivateWindow(Programs,{0})'.format(url))

        # Search by System Platform
        # Note that search by platform does not make sense when searching a launcher because all items have
        # the same platform! It only makes sense for global searches... which AEL does not.
        # I keep this AL old code for reference, though.
        # type_nb = type_nb + 1
        # if type == type_nb:
        #     search = []
        #     search = _search_category(self, "platform")
        #     dialog = xbmcgui.Dialog()
        #     selected = dialog.select('Select a Platform...', search)
        #     if not selected == -1:
        #         xbmc.executebuiltin("ReplaceWindow(Programs,%s?%s/%s)" % (self.base_url, search[selected], SEARCH_PLATFORM_COMMAND))

        # Search by Studio
        type_nb = type_nb + 1
        if type == type_nb:
            searched_list = self._search_launcher_field('studio', roms)
            dialog = xbmcgui.Dialog()
            selected_value = dialog.select('Select a Studio ...', searched_list)
            if selected_value >= 0:
                search_string = searched_list[selected_value]
                url = self._misc_url_search('EXEC_SEARCH_LAUNCHER', categoryID, launcherID, 'SEARCH_STUDIO', search_string)
                # xbmc.executebuiltin('ReplaceWindow(Programs,{0})'.format(url))
                xbmc.executebuiltin('ActivateWindow(Programs,{0})'.format(url))

        # Search by Genre
        type_nb = type_nb + 1
        if type == type_nb:
            searched_list = self._search_launcher_field('genre', roms)
            dialog = xbmcgui.Dialog()
            selected_value = dialog.select('Select a Genre ...', searched_list)
            if selected_value >= 0:
                search_string = searched_list[selected_value]
                url = self._misc_url_search('EXEC_SEARCH_LAUNCHER', categoryID, launcherID, 'SEARCH_GENRE', search_string)
                # xbmc.executebuiltin('ReplaceWindow(Programs,{0})'.format(url))
                xbmc.executebuiltin('ActivateWindow(Programs,{0})'.format(url))

    def _search_launcher_field(self, search_dic_field, roms):
        # Maybe this can be optimized a bit to make the search faster...
        search = []
        for keyr in sorted(roms.iterkeys()):
            if roms[keyr][search_dic_field] == '':
                search.append('[ Not Set ]')
            else:
                search.append(roms[keyr][search_dic_field])
        # Search will have a lot of repeated entries, so converting them to a set makes them unique
        search = list(set(search))
        search.sort()

        return search

    def _command_execute_search_launcher(self, categoryID, launcherID, search_type, search_string):
        if   search_type == 'SEARCH_TITLE'  : rom_search_field = 'name'
        elif search_type == 'SEARCH_YEAR'   : rom_search_field = 'year'
        elif search_type == 'SEARCH_STUDIO' : rom_search_field = 'studio'
        elif search_type == 'SEARCH_GENRE'  : rom_search_field = 'genre'

        # --- Load ROMs ---
        if launcherID == VLAUNCHER_FAV_ID:
            rom_is_in_favourites = True
            # roms = fs_load_Favourites_XML(FAV_XML_FILE_PATH)
            roms = fs_load_Favourites_JSON(FAV_JSON_FILE_PATH)
            if not roms:
                kodi_notify('Favourites XML empty. Add items to Favourites')
                return
        else:
            rom_is_in_favourites = False
            if not os.path.isfile(self.launchers[launcherID]['roms_xml_file']):
                kodi_notify('Launcher XML missing. Add items to launcher')
                return
            roms = fs_load_ROMs(ROMS_DIR, self.launchers[launcherID]['roms_base_noext'])
            if not roms:
                kodi_notify('Launcher XML empty. Add items to launcher')
                return

        # Go through rom list and search for user input
        rl = {}
        notset = ('[ Not Set ]')
        text = search_string.lower()
        empty = notset.lower()
        for keyr in roms:
            rom = roms[keyr][rom_search_field].lower()
            if rom == '' and text == empty:
                rl[keyr] = roms[keyr]

            if rom_search_field == 'name':
                if not rom.find(text) == -1:
                    rl[keyr] = roms[keyr]
            else:
                if rom == text:
                    rl[keyr] = roms[keyr]

        # Print the list sorted (if there is anything to print)
        if not rl:
            kodi_dialog_OK('Advaned Emulator Launcher', 'Search returned no results')
        for key in sorted(rl.iterkeys()):
            self._gui_render_rom_row(categoryID, launcherID, key, rl[key], rom_is_in_favourites)
        xbmcplugin.endOfDirectory(handle = self.addon_handle, succeeded = True, cacheToDisc = False)

    #
    # Show raw information about ROMs
    # Idea taken from script.logviewer
    #
    def _command_view_ROM(self, categoryID, launcherID, romID):
        # --- Read ROMs ---
        regular_launcher = True
        if categoryID == VCATEGORY_FAV_ID:
            log_info('_command_view_ROM() Viewing ROM in Favourites...')
            # roms = fs_load_Favourites_XML(FAV_XML_FILE_PATH)
            roms = fs_load_Favourites_JSON(FAV_JSON_FILE_PATH)
            rom = roms[romID]
            window_title = 'Favourite ROM data'
            regular_launcher = False
            vlauncher_label = 'Favourite'

        elif categoryID == VCATEGORY_TITLE_ID:
            log_info('_command_view_ROM() Viewing ROM in Virtual Launcher Title...')
            hashed_db_filename = os.path.join(VIRTUAL_CAT_TITLE_DIR, launcherID + '.json')
            if not os.path.isfile(hashed_db_filename):
                log_error('_command_view_ROM() Cannot find file "{0}"'.format(hashed_db_filename))
                kodi_dialog_OK('AEL', 'Virtual launcher XML/JSON file not found.')
                return
            roms = fs_load_VCategory_ROMs_JSON(VIRTUAL_CAT_TITLE_DIR, launcherID)
            rom = roms[romID]
            window_title = 'Virtual Launcher Title ROM data'
            regular_launcher = False
            vlauncher_label = 'Virtual Launcher Title'

        elif categoryID == VCATEGORY_YEARS_ID:
            log_info('_command_view_ROM() Viewing ROM in Virtual Launcher Year...')
            hashed_db_filename = os.path.join(VIRTUAL_CAT_YEARS_DIR, launcherID + '.json')
            if not os.path.isfile(hashed_db_filename):
                log_error('_command_view_ROM() Cannot find file "{0}"'.format(hashed_db_filename))
                kodi_dialog_OK('AEL', 'Virtual launcher XML/JSON file not found.')
                return
            roms = fs_load_VCategory_ROMs_JSON(VIRTUAL_CAT_YEARS_DIR, launcherID)
            rom = roms[romID]
            window_title = 'Virtual Launcher Year ROM data'
            regular_launcher = False
            vlauncher_label = 'Virtual Launcher Year'

        elif categoryID == VCATEGORY_GENRE_ID:
            log_info('_command_view_ROM() Viewing ROM in Virtual Launcher Genre...')
            hashed_db_filename = os.path.join(VIRTUAL_CAT_GENRE_DIR, launcherID + '.json')
            if not os.path.isfile(hashed_db_filename):
                log_error('_command_view_ROM() Cannot find file "{0}"'.format(hashed_db_filename))
                kodi_dialog_OK('AEL', 'Virtual launcher XML/JSON file not found.')
                return
            roms = fs_load_VCategory_ROMs_JSON(VIRTUAL_CAT_GENRE_DIR, launcherID)
            rom = roms[romID]
            window_title = 'Virtual Launcher Genre ROM data'
            regular_launcher = False
            vlauncher_label = 'Virtual Launcher Genre'

        elif categoryID == VCATEGORY_STUDIO_ID:
            log_info('_command_view_ROM() Viewing ROM in Virtual Launcher Studio...')
            hashed_db_filename = os.path.join(VIRTUAL_CAT_STUDIO_DIR, launcherID + '.json')
            if not os.path.isfile(hashed_db_filename):
                log_error('_command_view_ROM() Cannot find file "{0}"'.format(hashed_db_filename))
                kodi_dialog_OK('AEL', 'Virtual launcher XML/JSON file not found.')
                return
            roms = fs_load_VCategory_ROMs_JSON(VIRTUAL_CAT_STUDIO_DIR, launcherID)
            rom = roms[romID]
            window_title = 'Virtual Launcher Studio ROM data'
            regular_launcher = False
            vlauncher_label = 'Virtual Launcher Studio'

        # ROM in regular launcher
        else:
            log_info('_command_view_ROM() Viewing ROM in Launcher...')
            # Check launcher is OK
            if launcherID not in self.launchers:
                kodi_dialog_OK('ERROR', 'launcherID not found in self.launchers')
                return
            category = self.categories[categoryID]
            launcher = self.launchers[launcherID]
            roms = fs_load_ROMs(ROMS_DIR, launcher['roms_base_noext'])
            rom = roms[romID]
            window_title = 'Launcher ROM data'

        # --- Make information string ---
        info_text  = u'[COLOR orange]ROM information[/COLOR]\n'
        info_text += self._misc_print_string_ROM(rom)

        # --- Display category/launcher information ---
        if not regular_launcher:
            info_text += u'\n[COLOR orange]{0} ROM additional information[/COLOR]\n'.format(vlauncher_label)
            info_text += u"[COLOR violet]launcherID[/COLOR]: '{0}'\n".format(rom['launcherID'])
            info_text += u"[COLOR violet]platform[/COLOR]: '{0}'\n".format(rom['platform'])
            info_text += u"[COLOR violet]application[/COLOR]: '{0}'\n".format(rom['application'])
            info_text += u"[COLOR violet]args[/COLOR]: '{0}'\n".format(rom['args'])
            info_text += u"[COLOR violet]rompath[/COLOR]: '{0}'\n".format(rom['rompath'])
            info_text += u"[COLOR violet]romext[/COLOR]: '{0}'\n".format(rom['romext'])
            info_text += u"[COLOR skyblue]minimize[/COLOR]: {0}\n".format(rom['minimize'])
            info_text += u"[COLOR violet]fav_status[/COLOR]: '{0}'\n".format(rom['fav_status'])
        else:
            info_text += u'\n[COLOR orange]Launcher information[/COLOR]\n'
            info_text += self._misc_print_string_Launcher(launcher)
            info_text += u'\n[COLOR orange]Category information[/COLOR]\n'
            info_text += self._misc_print_string_Category(category)

        # --- Show information window ---
        try:
            xbmc.executebuiltin('ActivateWindow(10147)')
            window = xbmcgui.Window(10147)
            xbmc.sleep(100)
            window.getControl(1).setLabel(window_title)
            window.getControl(5).setText(info_text)
        except:
            log_error('_command_view_ROM() Exception rendering INFO window')

    #
    # Only called for regular launchers
    #
    def _command_view_Launcher(self, categoryID, launcherID):
        # --- Grab info ---
        window_title = 'Launcher data'
        category = self.categories[categoryID]
        launcher = self.launchers[launcherID]

        # --- Make info string ---
        info_text  = u'\n[COLOR orange]Launcher information[/COLOR]\n'
        info_text += self._misc_print_string_Launcher(launcher)
        info_text += u'\n[COLOR orange]Category information[/COLOR]\n'
        info_text += self._misc_print_string_Category(category)

        # --- Show information window ---
        try:
            xbmc.executebuiltin('ActivateWindow(10147)')
            window = xbmcgui.Window(10147)
            xbmc.sleep(100)
            window.getControl(1).setLabel(window_title)
            window.getControl(5).setText(info_text)
        except:
            log_error('_command_view_Launcher() Exception rendering INFO window')

    #
    # Only called for regular categories
    #
    def _command_view_Category(self, categoryID):
        # --- Grab info ---
        window_title = 'Category data'
        category = self.categories[categoryID]

        # --- Make info string ---
        info_text  = u'\n[COLOR orange]Category information[/COLOR]\n'
        info_text += self._misc_print_string_Category(category)

        # --- Show information window ---
        try:
            xbmc.executebuiltin('ActivateWindow(10147)')
            window = xbmcgui.Window(10147)
            xbmc.sleep(100)
            window.getControl(1).setLabel(window_title)
            window.getControl(5).setText(info_text)
        except:
            log_error(u'_command_view_Category() Exception rendering INFO window')

    def _misc_print_string_ROM(self, rom):
        info_text  = u''
        info_text += u"[COLOR violet]id[/COLOR]: '{0}'\n".format(rom['id'])
        info_text += u"[COLOR violet]name[/COLOR]: '{0}'\n".format(rom['name'])
        info_text += u"[COLOR violet]filename[/COLOR]: '{0}'\n".format(rom['filename'])
        info_text += u"[COLOR violet]thumb[/COLOR]: '{0}'\n".format(rom['thumb'])
        info_text += u"[COLOR violet]fanart[/COLOR]: '{0}'\n".format(rom['fanart'])
        info_text += u"[COLOR violet]trailer[/COLOR]: '{0}'\n".format(rom['trailer'])
        info_text += u"[COLOR violet]custom[/COLOR]: '{0}'\n".format(rom['custom'])
        info_text += u"[COLOR violet]genre[/COLOR]: '{0}'\n".format(rom['genre'])
        info_text += u"[COLOR violet]year[/COLOR]: '{0}'\n".format(rom['year'])
        info_text += u"[COLOR violet]studio[/COLOR]: '{0}'\n".format(rom['studio'])
        info_text += u"[COLOR violet]plot[/COLOR]: '{0}'\n".format(rom['plot'])
        info_text += u"[COLOR violet]altapp[/COLOR]: '{0}'\n".format(rom['altapp'])
        info_text += u"[COLOR violet]altarg[/COLOR]: '{0}'\n".format(rom['altarg'])
        info_text += u"[COLOR skyblue]finished[/COLOR]: {0}\n".format(rom['finished'])
        info_text += u"[COLOR violet]nointro_status[/COLOR]: '{0}'\n".format(rom['nointro_status'])

        return info_text

    def _misc_print_string_Launcher(self, launcher):
        info_text  = u''
        info_text += u"[COLOR violet]launcherID[/COLOR]: '{0}'\n".format(launcher['launcherID'])
        info_text += u"[COLOR violet]m_name[/COLOR]: '{0}'\n".format(launcher['m_name'])
        info_text += u"[COLOR violet]m_year[/COLOR]: '{0}'\n".format(launcher['m_year'])        
        info_text += u"[COLOR violet]m_genre[/COLOR]: '{0}'\n".format(launcher['m_genre'])
        info_text += u"[COLOR violet]m_plot[/COLOR]: '{0}'\n".format(launcher['m_plot'])
        info_text += u"[COLOR violet]m_studio[/COLOR]: '{0}'\n".format(launcher['m_studio'])
        info_text += u"[COLOR violet]m_rating[/COLOR]: '{0}'\n".format(launcher['m_rating'])

        info_text += u"[COLOR violet]platform[/COLOR]: '{0}'\n".format(launcher['platform'])        
        info_text += u"[COLOR violet]categoryID[/COLOR]: '{0}'\n".format(launcher['categoryID'])
        info_text += u"[COLOR violet]application[/COLOR]: '{0}'\n".format(launcher['application'])
        info_text += u"[COLOR violet]args[/COLOR]: '{0}'\n".format(launcher['args'])
        info_text += u"[COLOR violet]rompath[/COLOR]: '{0}'\n".format(launcher['rompath'])
        info_text += u"[COLOR violet]romext[/COLOR]: '{0}'\n".format(launcher['romext'])
        info_text += u"[COLOR skyblue]finished[/COLOR]: {0}\n".format(launcher['finished'])
        info_text += u"[COLOR skyblue]minimize[/COLOR]: {0}\n".format(launcher['minimize'])
        info_text += u"[COLOR violet]roms_base_noext[/COLOR]: '{0}'\n".format(launcher['roms_base_noext'])
        info_text += u"[COLOR violet]nointro_xml_file[/COLOR]: '{0}'\n".format(launcher['nointro_xml_file'])
        info_text += u"[COLOR skyblue]report_timestamp[/COLOR]: {0}\n".format(launcher['report_timestamp'])        
        info_text += u"[COLOR violet]default_thumb[/COLOR]: '{0}'\n".format(launcher['default_thumb'])
        info_text += u"[COLOR violet]default_fanart[/COLOR]: '{0}'\n".format(launcher['default_fanart'])

        info_text += u"[COLOR violet]s_thumb[/COLOR]: '{0}'\n".format(launcher['s_thumb'])
        info_text += u"[COLOR violet]s_fanart[/COLOR]: '{0}'\n".format(launcher['s_fanart'])
        info_text += u"[COLOR violet]s_banner[/COLOR]: '{0}'\n".format(launcher['s_banner'])
        info_text += u"[COLOR violet]s_flyer[/COLOR]: '{0}'\n".format(launcher['s_flyer'])
        info_text += u"[COLOR violet]s_trailer[/COLOR]: '{0}'\n".format(launcher['s_trailer'])

        info_text += u"[COLOR violet]path_title[/COLOR]: '{0}'\n".format(launcher['path_title'])
        info_text += u"[COLOR violet]path_snap[/COLOR]: '{0}'\n".format(launcher['path_snap'])
        info_text += u"[COLOR violet]path_fanart[/COLOR]: '{0}'\n".format(launcher['path_fanart'])
        info_text += u"[COLOR violet]path_banner[/COLOR]: '{0}'\n".format(launcher['path_banner'])
        info_text += u"[COLOR violet]path_clearlogo[/COLOR]: '{0}'\n".format(launcher['path_clearlogo'])
        info_text += u"[COLOR violet]path_boxfront[/COLOR]: '{0}'\n".format(launcher['path_boxfront'])
        info_text += u"[COLOR violet]path_boxback[/COLOR]: '{0}'\n".format(launcher['path_boxback'])
        info_text += u"[COLOR violet]path_cartridge[/COLOR]: '{0}'\n".format(launcher['path_cartridge'])
        info_text += u"[COLOR violet]path_flyer[/COLOR]: '{0}'\n".format(launcher['path_flyer'])
        info_text += u"[COLOR violet]path_map[/COLOR]: '{0}'\n".format(launcher['path_map'])
        info_text += u"[COLOR violet]path_manual[/COLOR]: '{0}'\n".format(launcher['path_manual'])
        info_text += u"[COLOR violet]path_trailer[/COLOR]: '{0}'\n".format(launcher['path_trailer'])

        return info_text

    def _misc_print_string_Category(self, category):
        info_text  = u''
        info_text += u"[COLOR violet]categoryID[/COLOR]: '{0}'\n".format(category['categoryID'])
        info_text += u"[COLOR violet]m_name[/COLOR]: '{0}'\n".format(category['m_name'])
        info_text += u"[COLOR violet]m_genre[/COLOR]: '{0}'\n".format(category['m_genre'])
        info_text += u"[COLOR violet]m_plot[/COLOR]: '{0}'\n".format(category['m_plot'])
        info_text += u"[COLOR violet]m_rating[/COLOR]: '{0}'\n".format(category['m_rating'])
        info_text += u"[COLOR skyblue]finished[/COLOR]: {0}\n".format(category['finished'])        
        info_text += u"[COLOR violet]default_thumb[/COLOR]: '{0}'\n".format(category['default_thumb'])
        info_text += u"[COLOR violet]default_fanart[/COLOR]: '{0}'\n".format(category['default_fanart'])
        info_text += u"[COLOR violet]s_thumb[/COLOR]: '{0}'\n".format(category['s_thumb'])
        info_text += u"[COLOR violet]s_fanart[/COLOR]: '{0}'\n".format(category['s_fanart'])
        info_text += u"[COLOR violet]s_banner[/COLOR]: '{0}'\n".format(category['s_banner'])
        info_text += u"[COLOR violet]s_flyer[/COLOR]: '{0}'\n".format(category['s_flyer'])
        info_text += u"[COLOR violet]s_trailer[/COLOR]: '{0}'\n".format(category['s_trailer'])

        return info_text

    def _command_view_Launcher_Report(self, categoryID, launcherID):
        # --- Standalone launchers do not have reports! ---
        category = self.categories[categoryID]
        launcher = self.launchers[launcherID]
        if not launcher['rompath']:
            kodi_notify_warn(AEL_NAME_STR, 'Cannot create report for standalone launcher')
            return

        # --- Get report filename ---
        roms_base_noext = fs_get_ROMs_basename(category['name'], launcher['name'], launcherID)
        report_file_name = os.path.join(REPORTS_DIR, roms_base_noext + u'.txt')
        window_title = u'Launcher {0} Report'.format(launcher['name'])
        log_verb(u'_command_view_Launcher_Report() Report filename "{0}"'.format(report_file_name))

        # --- If report doesn't exists create it automatically ---
        if not os.path.isfile(report_file_name):
            kodi_dialog_OK('Advanced Emulator Launcher', 'Report file not found. Will be generated now.')
            self._roms_create_launcher_report(categoryID, launcherID)
            xbmc.sleep(250)
            # >> Update report timestamp
            self.launchers[launcherID]['report_timestamp'] = time.time()
            # >> Save Categories/Launchers
            # >> DO NOT update the timestamp of categories/launchers of report will always be obsolete!!!
            # >> Keep same timestamp as before.
            fs_write_catfile(CATEGORIES_FILE_PATH, self.categories, self.launchers, self.update_timestamp)
        
        # --- If report timestamp is older than categories/launchers last modification, recreate it ---
        if self.launchers[launcherID]['report_timestamp'] < self.update_timestamp:
            kodi_dialog_OK('Advanced Emulator Launcher', 'Report is outdated. Will be regenerated now.')
            self._roms_create_launcher_report(categoryID, launcherID)
            xbmc.sleep(250)
            self.launchers[launcherID]['report_timestamp'] = time.time()
            fs_write_catfile(CATEGORIES_FILE_PATH, self.categories, self.launchers, self.update_timestamp)

        # --- Read report file ---
        try:
            file = open(report_file_name, 'rt')
            info_text = file.read()
            file.close()
        except:
            log_error('_command_view_Launcher_Report() Exception reading report TXT file')

        # --- Eye candy ---
        info_text = info_text.replace('<Launcher Information>', '[COLOR orange]<Launcher Information>[/COLOR]')
        info_text = info_text.replace('<Metadata Information>', '[COLOR orange]<Metadata Information>[/COLOR]')
        info_text = info_text.replace('<Artwork Information>', '[COLOR orange]<Artwork Information>[/COLOR]')

        # --- Show information window ---
        try:
            xbmc.executebuiltin('ActivateWindow(10147)')
            window = xbmcgui.Window(10147)
            xbmc.sleep(100)
            window.getControl(1).setLabel(window_title)
            window.getControl(5).setText(info_text)
        except:
            log_error('_command_view_Launcher_Report() Exception rendering INFO window')

    #
    # Updated all virtual categories DB
    #
    def _command_update_virtual_category_db_all(self):
        self._command_update_virtual_category_db(VCATEGORY_TITLE_ID)
        self._command_update_virtual_category_db(VCATEGORY_YEARS_ID)
        self._command_update_virtual_category_db(VCATEGORY_GENRE_ID)
        self._command_update_virtual_category_db(VCATEGORY_STUDIO_ID)
        kodi_notify('All virtual categories updated')

    #
    # Makes a virtual category database
    #
    def _command_update_virtual_category_db(self, virtual_categoryID):
        # --- Customise function depending on virtual category ---
        if virtual_categoryID == VCATEGORY_TITLE_ID:
            log_info('_command_update_virtual_category_db() Updating Titles DB')
            vcategory_db_directory = VIRTUAL_CAT_TITLE_DIR
            vcategory_db_filename  = VCAT_TITLE_FILE_PATH
            vcategory_field_name   = 'name'
        elif virtual_categoryID == VCATEGORY_YEARS_ID:
            log_info('_command_update_virtual_category_db() Updating Years DB')
            vcategory_db_directory = VIRTUAL_CAT_YEARS_DIR
            vcategory_db_filename  = VCAT_YEARS_FILE_PATH
            vcategory_field_name   = 'year'
        elif virtual_categoryID == VCATEGORY_GENRE_ID:
            log_info('_command_update_virtual_category_db() Updating Genres DB')
            vcategory_db_directory = VIRTUAL_CAT_GENRE_DIR
            vcategory_db_filename  = VCAT_GENRE_FILE_PATH
            vcategory_field_name   = 'genre'
        elif virtual_categoryID == VCATEGORY_STUDIO_ID:
            log_info('_command_update_virtual_category_db() Updating Studios DB')
            vcategory_db_directory = VIRTUAL_CAT_STUDIO_DIR
            vcategory_db_filename  = VCAT_STUDIO_FILE_PATH
            vcategory_field_name   = 'studio'
        else:
            log_error('_command_update_virtual_category_db() Wrong virtual_category_kind = {0}'.format(virtual_categoryID))
            kodi_dialog_OK('AEL', 'Wrong virtual_category_kind = {0}'.format(virtual_categoryID))
            return

        # Sanity checks
        if len(self.launchers) == 0:
            kodi_dialog_OK('Advanced Emulator Launcher',
                           'You do not have yet any Launchers. Add a ROMs Launcher first.')
            return

        # --- Delete previous hashed database XMLs ---
        log_info('_command_update_virtual_category_db() Cleaning hashed database old XMLs')
        for the_file in os.listdir(vcategory_db_directory):
            filename, file_extension = os.path.splitext(the_file)
            if file_extension.lower() != '.xml' and file_extension.lower() != '.json':
                # >> There should be only XMLs or JSON in this directory
                log_error('_command_update_virtual_category_db() Found non XML/JSON file "{0}"'.format(the_file))
                log_error('_command_update_virtual_category_db() Skipping it from deletion')
                continue
            file_path = os.path.join(vcategory_db_directory, the_file)
            log_verb('_command_update_virtual_category_db() Deleting "{0}"'.format(file_path))
            try:
                if os.path.isfile(file_path):
                    os.unlink(file_path)
            except Exception as e:
                log_error('_command_update_virtual_category_db() Excepcion deleting hashed DB XMLs')
                log_error('_command_update_virtual_category_db() {0}'.format(e))
                return

        # --- Progress dialog ---
        # >> Important to avoid multithread execution of the plugin and race conditions
        pDialog = xbmcgui.DialogProgress()
        pDialog_canceled = False

        # --- Make a big dictionary will all the ROMs ---
        # TODO It would be nice to have a progress dialog here...
        log_verb('_command_update_virtual_category_db() Creating list of all ROMs in all Launchers')
        all_roms = {}
        num_launchers = len(self.launchers)
        i = 0
        pDialog.create('Advanced Emulator Launcher', 'Making ROM list...')
        for launcher_id in self.launchers:
            # >> Update dialog
            pDialog.update(i * 100 / num_launchers)
            i += 1

            # >> Get current launcher
            launcher = self.launchers[launcher_id]

            # >> If launcher is standalone skip
            if launcher['rompath'] == '': continue

            # >> Open launcher and add roms to the big list
            roms = fs_load_ROMs(ROMS_DIR, launcher['roms_base_noext'])
            
            # >> Add additional fields to ROM to make a Favourites ROM
            # >> Virtual categories/launchers are like Favourite ROMs that cannot be edited.
            # >> NOTE roms is updated by assigment, dictionaries are mutable
            for rom_id in roms:
                rom = roms[rom_id]
                rom['launcherID']  = launcher['id']
                rom['platform']    = launcher['platform']
                rom['application'] = launcher['application']
                rom['args']        = launcher['args']
                rom['rompath']     = launcher['rompath']
                rom['romext']      = launcher['romext']
                rom['minimize']    = launcher['minimize']
                rom['fav_status']  = 'OK'

            # >> Update dictionary
            all_roms.update(roms)
        pDialog.update(i * 100 / num_launchers)
        pDialog.close()

        # --- Create a dictionary that with key the virtual category and value a dictionay of roms 
        #     belonging to that virtual category ---
        # TODO It would be nice to have a progress dialog here...
        log_verb(u'_command_update_virtual_category_db() Creating hashed database')
        virtual_launchers = {}
        for rom_id in all_roms:
            rom = all_roms[rom_id]
            if virtual_categoryID == VCATEGORY_TITLE_ID:
                vcategory_key = rom['name'][0].upper()
            else:
                vcategory_key = rom[vcategory_field_name]
            # >> '' is a special case
            if vcategory_key == '': vcategory_key = '[ Not set ]'
            if vcategory_key in virtual_launchers:
                virtual_launchers[vcategory_key][rom['id']] = rom
            else:
                virtual_launchers[vcategory_key] = {rom['id'] : rom}

        # --- Write hashed distributed database XML files ---
        # TODO It would be nice to have a progress dialog here...
        log_verb(u'_command_update_virtual_category_db() Writing hashed database JSON files')
        vcategory_launchers = {}
        num_vlaunchers = len(virtual_launchers)
        i = 0
        pDialog.create('Advanced Emulator Launcher', 'Writing {0} VLaunchers hashed database...'.format(vcategory_field_name.title()))
        for vlauncher_id in virtual_launchers:
            # >> Update progress dialog
            pDialog.update(i * 100 / num_vlaunchers)
            i += 1

            # >> Create VLauncher UUID
            vlauncher_id_md5   = hashlib.md5(vlauncher_id.encode('utf-8'))
            hashed_db_UUID     = vlauncher_id_md5.hexdigest()
            log_debug(u'_command_update_virtual_category_db() vlauncher_id       "{0}"'.format(vlauncher_id))
            log_debug(u'_command_update_virtual_category_db() hashed_db_UUID     "{0}"'.format(hashed_db_UUID))

            # >> Virtual launcher ROMs are like Favourite ROMs. They contain all required fields to launch
            # >> the ROM, and also share filesystem I/O functions with Favourite ROMs.
            vlauncher_roms = virtual_launchers[vlauncher_id]
            log_debug(u'_command_update_virtual_category_db() Number of ROMs = {0}'.format(len(vlauncher_roms)))
            fs_write_VCategory_ROMs_JSON(vcategory_db_directory, hashed_db_UUID, vlauncher_roms)

            # >> Create virtual launcher
            vcategory_launchers[hashed_db_UUID] = {'id'              : hashed_db_UUID,
                                                   'name'            : vlauncher_id,
                                                   'rom_count'       : str(len(vlauncher_roms)),
                                                   'roms_base_noext' : hashed_db_UUID }
        pDialog.update(i * 100 / num_vlaunchers)
        pDialog.close()

        # --- Write virtual launchers XML file ---
        # >> This file is small, no progress dialog
        log_verb('_command_update_virtual_category_db() Writing virtual cateogory XML index')
        fs_write_VCategory_XML(vcategory_db_filename, vcategory_launchers)

    #
    # Import legacy Advanced Launcher launchers.xml
    #
    def _command_import_legacy_AL(self):
        # >> Confirm action with user
        ret = kodi_dialog_yesno('Advanced Emulator Launcher', 
                                'Are you sure you want to import Advanced Launcher launchers.xml?')
        if not ret: return
    
        kodi_notify('Importing AL launchers.xml...')
        AL_DATA_DIR = xbmc.translatePath(os.path.join('special://profile/addon_data',
                                                      'plugin.program.advanced.launcher')).decode('utf-8')
        LAUNCHERS_FILE_PATH  = os.path.join(AL_DATA_DIR, 'launchers.xml').decode('utf-8')

        # >> Check that launchers.xml exist
        if not os.path.isfile(LAUNCHERS_FILE_PATH):
            log_error("_command_import_legacy_AL() Cannot find '{0}'".format(LAUNCHERS_FILE_PATH))
            kodi_dialog_OK('Advanced Emulator Launcher', 'launchers.xml not found!')
            return

        # >> Read launchers.xml
        AL_categories = {}
        AL_launchers = {}
        kodi_busydialog_ON()
        fs_load_legacy_AL_launchers(LAUNCHERS_FILE_PATH, AL_categories, AL_launchers)
        kodi_busydialog_OFF()

        # >> Sanity checks

        # >> Traverse AL data and create categories/launchers/ROMs
        num_categories = 0
        num_launchers = 0
        num_ROMs = 0
        default_SID = ''
        for AL_category_key in AL_categories:
            num_categories += 1
            AL_category = AL_categories[AL_category_key]
            category = fs_new_category()
            # >> Do translation
            if AL_category['id'] == 'default':
                category['id'] = misc_generate_random_SID()
                default_SID = category['id']
            else:
                category['id'] = AL_category['id']
            category['name']        = AL_category['name']
            category['thumb']       = AL_category['thumb']
            category['fanart']      = AL_category['fanart']
            category['genre']       = AL_category['genre']
            category['description'] = AL_category['plot']
            category['finished']    = False if AL_category['finished'] == 'false' else True
            self.categories[category['id']] = category

        for AL_launcher_key in AL_launchers:
            num_launchers += 1
            AL_launcher = AL_launchers[AL_launcher_key]
            launcher = fs_new_launcher()
            # >> Do translation
            launcher['id']   = AL_launcher['id']
            launcher['name'] = AL_launcher['name']
            if AL_launcher['category'] == 'default':
                launcher['categoryID'] = default_SID
            else:
                launcher['categoryID'] = AL_launcher['category']
            launcher['application'] = AL_launcher['application']
            launcher['args']        = AL_launcher['args']
            launcher['rompath']     = AL_launcher['rompath']
            launcher['thumbpath']   = AL_launcher['thumbpath']
            launcher['fanartpath']  = AL_launcher['fanartpath']
            launcher['trailerpath'] = AL_launcher['trailerpath']
            launcher['custompath']  = AL_launcher['custompath']
            launcher['romext']      = AL_launcher['romext']
            # >> 'gamesys' ignored, set to unknown to avoid trouble with scrapers
            # launcher['platform']    = AL_launcher['gamesys']
            launcher['platform']    = 'Unknown'            
            launcher['thumb']       = AL_launcher['thumb']
            launcher['fanart']      = AL_launcher['fanart']
            launcher['genre']       = AL_launcher['genre']
            launcher['year']        = AL_launcher['release']
            launcher['studio']      = AL_launcher['studio']
            launcher['plot']        = AL_launcher['plot']
            launcher['finished']    = False if AL_launcher['finished'] == 'false' else True
            launcher['minimize']    = False if AL_launcher['minimize'] == 'false' else True
            # >> 'lnk' ignored, always active in AEL

            # --- Import ROMs if ROMs launcher ---
            AL_roms = AL_launcher['roms']
            if AL_roms:
                roms = {}
                category_name = self.categories[launcher['categoryID']]['name']
                roms_base_noext = fs_get_ROMs_basename(category_name, launcher['name'], launcher['id'])
                launcher['roms_base_noext'] = roms_base_noext
                for AL_rom_ID in AL_roms:
                    num_ROMs += 1
                    AL_rom = AL_roms[AL_rom_ID]
                    rom = fs_new_rom()
                    # >> Do translation
                    rom['id']       = AL_rom['id']
                    rom['name']     = AL_rom['name']
                    rom['filename'] = AL_rom['filename']
                    rom['thumb']    = AL_rom['thumb']
                    rom['fanart']   = AL_rom['fanart']
                    rom['trailer']  = AL_rom['trailer']
                    rom['custom']   = AL_rom['custom']
                    rom['genre']    = AL_rom['genre']
                    rom['year']     = AL_rom['release']
                    rom['studio']   = AL_rom['studio']
                    rom['plot']     = AL_rom['plot']
                    rom['finished'] = False if AL_rom['finished'] == 'false' else True
                    rom['altapp']   = AL_rom['altapp']
                    rom['altarg']   = AL_rom['altarg']
                    # >> Add to ROM dictionary
                    roms[rom['id']] = rom

                # >> Save ROMs XML
                fs_write_ROMs(ROMS_DIR, roms_base_noext, roms, launcher)
            else:
                launcher['roms_xml_file'] = ''
            # >> Add launcher to AEL launchers
            self.launchers[launcher['id']] = launcher

        # >> Save AEL categories.xml
        fs_write_catfile(CATEGORIES_FILE_PATH, self.categories, self.launchers)

        # --- Show some information to user ---
        kodi_dialog_OK(AEL_NAME_STR,
                       'Imported {0} Category/s, {1} Launcher/s '.format(num_categories, num_launchers) +
                       'and {0} ROM/s.'.format(num_ROMs))
        kodi_refresh_container()

    #
    # Launchs a standalone application.
    #
    def _command_run_standalone_launcher(self, categoryID, launcherID):
        # --- Check launcher is OK ---
        if launcherID not in self.launchers:
            kodi_dialog_OK(AEL_NAME_STR, 'launcherID not found in self.launchers')
            return
        launcher = self.launchers[launcherID]
        minimize_flag = launcher['minimize']

        # --- Execute Kodi built-in function under certain conditions ---
        apppath = os.path.dirname(launcher['application'])
        if os.path.basename(launcher['application']).lower().replace('.exe' , '') == 'xbmc'  or \
           'xbmc-fav-' in launcher['application'] or 'xbmc-sea-' in launcher['application']:
            xbmc.executebuiltin('XBMC.%s' % launcher['args'])
            return

        # ~~~~~ External application ~~~~~
        application = launcher['application']
        app_basename = os.path.basename(launcher['application'])
        arguments = launcher['args'].replace('%apppath%' , apppath).replace('%APPPATH%' , apppath)
        log_info('_run_standalone_launcher() categoryID   = {0}'.format(categoryID))
        log_info('_run_standalone_launcher() launcherID   = {0}'.format(launcherID))
        log_info('_run_standalone_launcher() application  = "{0}"'.format(application))
        log_info('_run_standalone_launcher() apppath      = "{0}"'.format(apppath))
        log_info('_run_standalone_launcher() app_basename = "{0}"'.format(app_basename))
        log_info('_run_standalone_launcher() arguments    = "{0}"'.format(arguments))

        # --- Check for errors and abort if errors found ---
        if not os.path.exists(application):
            log_error('Launching app not found "{0}"'.format(application))
            kodi_notify_warn(AEL_NAME_STR, 'App {0} not found.'.format(application))
            return

        # --- Do stuff before execution ---
        kodi_was_playing_flag = self._run_before_execution(app_basename, minimize_flag)

        # ~~~~~ Execute ~~~~~
        if sys.platform == 'win32':
            if launcher['application'].split('.')[-1] == 'lnk':
                os.system('start "" "{0}"'.format(application))
            else:
                if application.split('.')[-1] == 'bat':
                    info = subprocess_hack.STARTUPINFO()
                    info.dwFlags = 1
                    if self.settings['show_batch_window']:
                        info.wShowWindow = 5
                    else:
                        info.wShowWindow = 0
                else:
                    info = None
                startproc = subprocess_hack.Popen(r'%s %s' % (application, arguments), cwd=apppath, startupinfo=info)
                startproc.wait()
        elif sys.platform.startswith('linux'):
            if self.settings['lirc_state']: xbmc.executebuiltin('LIRC.stop')
            os.system('"{0}" {1}'.format(application, arguments))
            if self.settings['lirc_state']: xbmc.executebuiltin('LIRC.start')
        elif sys.platform.startswith('darwin'):
            os.system('"{0}" {1}'.format(application, arguments))
        else:
            kodi_notify_warn(AEL_NAME_STR, 'Cannot determine the running platform')

        # --- Do stuff after execution ---
        self._run_after_execution(kodi_was_playing_flag, minimize_flag)

    #
    # Launchs a ROM
    #
    def _command_run_rom(self, categoryID, launcherID, romID):
        # --- ROM in Favourites ---
        if launcherID == VLAUNCHER_FAV_ID:
            log_info('_command_run_rom() Launching ROM in Favourites...')
            roms = fs_load_Favourites_JSON(FAV_JSON_FILE_PATH)
            rom  = roms[romID]
            application   = rom['application'] if rom['altapp'] == '' else rom['altapp']
            arguments     = rom['args'] if rom['altarg'] == '' else rom['altarg']
            minimize_flag = rom['minimize']
            rom_romext    = rom['romext']
        # --- ROM in Virtual Launcher ---
        elif categoryID == VCATEGORY_TITLE_ID:
            log_info('_command_run_rom() Launching ROM in Title Virtual Launcher...')
            roms = fs_load_VCategory_ROMs_JSON(VIRTUAL_CAT_TITLE_DIR, launcherID)
            rom  = roms[romID]
            application   = rom['application'] if rom['altapp'] == '' else rom['altapp']
            arguments     = rom['args'] if rom['altarg'] == '' else rom['altarg']
            minimize_flag = rom['minimize']
            rom_romext    = rom['romext']
        elif categoryID == VCATEGORY_YEARS_ID:
            log_info('_command_run_rom() Launching ROM in Year Virtual Launcher...')
            roms = fs_load_VCategory_ROMs_JSON(VIRTUAL_CAT_YEARS_DIR, launcherID)
            rom  = roms[romID]
            application   = rom['application'] if rom['altapp'] == '' else rom['altapp']
            arguments     = rom['args'] if rom['altarg'] == '' else rom['altarg']
            minimize_flag = rom['minimize']
            rom_romext    = rom['romext']
        elif categoryID == VCATEGORY_GENRE_ID:
            log_info('_command_run_rom() Launching ROM in Gener Virtual Launcher...')
            roms = fs_load_VCategory_ROMs_JSON(VIRTUAL_CAT_GENRE_DIR, launcherID)
            rom  = roms[romID]
            application   = rom['application'] if rom['altapp'] == '' else rom['altapp']
            arguments     = rom['args'] if rom['altarg'] == '' else rom['altarg']
            minimize_flag = rom['minimize']
            rom_romext    = rom['romext']
        elif categoryID == VCATEGORY_STUDIO_ID:
            log_info('_command_run_rom() Launching ROM in Studio Virtual Launcher...')
            roms = fs_load_VCategory_ROMs_JSON(VIRTUAL_CAT_STUDIO_DIR, launcherID)
            rom  = roms[romID]
            application   = rom['application'] if rom['altapp'] == '' else rom['altapp']
            arguments     = rom['args'] if rom['altarg'] == '' else rom['altarg']
            minimize_flag = rom['minimize']
            rom_romext    = rom['romext']
        # --- ROM in launcher ---
        else:
            log_info('_command_run_rom() Launching ROM in Launcher...')
            # --- Check launcher is OK and load ROMs ---
            if launcherID not in self.launchers:
                kodi_dialog_OK('ERROR', 'launcherID not found in self.launchers')
                return
            launcher = self.launchers[launcherID]
            roms = fs_load_ROMs(ROMS_DIR, launcher['roms_base_noext'])
            # --- Check ROM is in XML data just read ---
            if romID not in roms:
                kodi_dialog_OK('ERROR', 'romID not in roms dictionary')
                return
            rom = roms[romID]
            application   = launcher['application'] if rom['altapp'] == '' else rom['altapp']
            arguments     = launcher['args'] if rom['altarg'] == '' else rom['altarg']
            minimize_flag = launcher['minimize']
            rom_romext    = launcher['romext']

        # ~~~~~ Launch ROM ~~~~~
        apppath     = os.path.dirname(application)
        ROM         = misc_split_path(rom['filename'])
        romfile     = ROM.path
        rompath     = ROM.dirname
        rombasename = ROM.base
        log_info('_command_run_rom() categoryID  = {0}'.format(categoryID))
        log_info('_command_run_rom() launcherID  = {0}'.format(launcherID))
        log_info('_command_run_rom() romID       = {0}'.format(romID))
        log_info('_command_run_rom() application = "{0}"'.format(application))
        log_info('_command_run_rom() apppath     = "{0}"'.format(apppath))
        log_info('_command_run_rom() romfile     = "{0}"'.format(romfile))
        log_info('_command_run_rom() rompath     = "{0}"'.format(rompath))
        log_info('_command_run_rom() rombasename = "{0}"'.format(rombasename))

        # --- Check for errors and abort if found ---
        if not os.path.exists(application):
            log_error('Launching app not found "{0}"'.format(application))
            kodi_notify_warn('Advanced Emulator Launcher', 'Launching app not found {0}'.format(application))
            return

        if not os.path.exists(romfile):
            log_error('ROM not found "{0}"'.format(romfile))
            kodi_notify_warn('Advanced Emulator Launcher', 'ROM not found {0}'.format(romfile))
            return

        # --- Escape quotes and double quotes in romfile ---
        romfile = romfile.replace("'", "\\'")
        romfile = romfile.replace("\"", "\\\"")

        # ~~~~ Argument substitution ~~~~~
        arguments = arguments.replace('%rom%',         romfile).replace('%ROM%',             romfile)
        arguments = arguments.replace('%rombasename%', rombasename).replace('%ROMBASENAME%', rombasename)
        arguments = arguments.replace('%apppath%',     apppath).replace('%APPPATH%',         apppath)
        arguments = arguments.replace('%rompath%',     rompath).replace('%ROMPATH%',         rompath)
        arguments = arguments.replace('%romtitle%',    rom['name']).replace('%ROMTITLE%',    rom['name'])
        log_info('_command_run_rom() arguments   = "{0}"'.format(arguments))

        # Execute Kodi internal function (RetroPlayer?)
        if os.path.basename(application).lower().replace('.exe', '') == 'xbmc':
            xbmc.executebuiltin('XBMC.' + arguments)
            return

        # ~~~~~ Execute external application ~~~~~
        # Do stuff before execution
        kodi_was_playing_flag = self._run_before_execution(rombasename, minimize_flag)

        # >> Determine platform and launch application
        # See http://stackoverflow.com/questions/446209/possible-values-from-sys-platform
        if sys.platform == 'win32':
            if rom_romext == 'lnk':
                os.system('start "" "{0}"'.format(arguments))
            else:
                if application.split('.')[-1] == 'bat':
                    info = subprocess_hack.STARTUPINFO()
                    info.dwFlags = 1
                    if self.settings['show_batch']:
                        info.wShowWindow = 5
                    else:
                        info.wShowWindow = 0
                else:
                    info = None
                startproc = subprocess_hack.Popen(r'%s %s' % (application, arguments), cwd=apppath, startupinfo=info)
                startproc.wait()
        # >> Linux and Android
        elif sys.platform.startswith('linux'):
            if self.settings['lirc_state']: xbmc.executebuiltin('LIRC.stop')
            os.system('"{0}" {1}'.format(application, arguments))
            if self.settings['lirc_state']: xbmc.executebuiltin('LIRC.start')
        # OS X
        elif sys.platform.startswith('darwin'):
            os.system('"{0}" {1}'.format(application, arguments))
        else:
            kodi_notify_warn('Advanced Emulator Launcher', 'Cannot determine the running platform')

        # Do stuff after application execution
        self._run_after_execution(kodi_was_playing_flag, minimize_flag)

    #
    # These two functions do things like stopping music before lunch, toggling full screen, etc.
    #
    def _run_before_execution(self, rombasename, minimize_flag):
        # --- Stop/Pause Kodi mediaplayer if requested in settings ---
        kodi_was_playing_flag = False
        # id="media_state" default="0" values="Stop|Pause|Let Play"
        media_state = self.settings['media_state']
        media_state_str = ['Stop', 'Pause', 'Let Play'][media_state]
        log_verb('_run_before_execution() media_state is "{0}" ({1})'.format(media_state_str, media_state))
        if media_state != 2 and xbmc.Player().isPlaying():
            kodi_was_playing_flag = True
            if media_state == 0:
                log_verb('_run_before_execution() Calling xbmc.Player().stop()')
                xbmc.Player().stop()
            elif media_state == 1:
                log_verb('_run_before_execution() Calling xbmc.Player().pause()')
                xbmc.Player().pause()
            xbmc.sleep(self.settings['start_tempo'] + 100)

            # >> Don't know what this code does exactly... Maybe compatibility with old versions of Kodi?
            # try:
            #     log_verb('_run_before_execution() Calling xbmc.audioSuspend()')
            #     xbmc.audioSuspend()
            # except:
            #     log_verb('_run_before_execution() EXCEPCION calling xbmc.audioSuspend()')

        # --- Minimize Kodi if requested ---
        if minimize_flag:
            log_verb(u'_run_before_execution() Toggling Kodi fullscreen')
            kodi_toogle_fullscreen()
        else:
            log_verb(u'_run_before_execution() Toggling Kodi fullscreen DEACTIVATED in Launcher')

        if self.settings['display_launcher_notification']:
            kodi_notify('Launching {0}'.format(rombasename))

        # >> Disable navigation sounds?
        try:
            log_verb('_run_before_execution() Calling xbmc.enableNavSounds(False)')
            xbmc.enableNavSounds(False)
        except:
            log_verb('_run_before_execution() EXCEPCION calling xbmc.enableNavSounds(False)')

        # >> Pause Kodi execution some time
        start_tempo_ms = self.settings['start_tempo']
        log_verb('_run_after_execution() Pausing {0} ms'.format(start_tempo_ms))
        xbmc.sleep(start_tempo_ms)

        return kodi_was_playing_flag

    def _run_after_execution(self, kodi_was_playing_flag, minimize_flag):
        # >> Stop Kodi some time
        start_tempo_ms = self.settings['start_tempo']
        log_verb('_run_after_execution() Pausing {0} ms'.format(start_tempo_ms))
        xbmc.sleep(start_tempo_ms)

        try:
            log_verb('_run_after_execution() Calling xbmc.enableNavSounds(True)')
            xbmc.enableNavSounds(True)
        except:
            log_verb('_run_after_execution() EXCEPCION calling xbmc.enableNavSounds(True)')

        if minimize_flag:
            log_verb(u'_run_after_execution() Toggling Kodi fullscreen')
            kodi_toogle_fullscreen()
        else:
            log_verb(u'_run_after_execution() Toggling Kodi fullscreen DEACTIVATED in Launcher')

        # --- Resume Kodi playing if it was stop/paused ---
        media_state = self.settings['media_state']
        media_state_str = ['Stop', 'Pause', 'Let Play'][media_state]
        log_verb('_run_after_execution() media_state is "{0}" ({1})'.format(media_state_str, media_state))
        log_verb('_run_after_execution() kodi_was_playing_flag is {0}'.format(kodi_was_playing_flag))
        if media_state != 2 and kodi_was_playing_flag:
            # Calling xmbc.audioResume() takes a loong time (2/4 secs) if audio was not properly suspended!
            # Also produces this in Kodi's log:
            # WARNING: CActiveAE::StateMachine - signal: 0 from port: OutputControlPort not handled for state: 7
            #   ERROR: ActiveAE::Resume - failed to init
            #
            # I will deactivate this and also in _run_before_execution() and see what happens.
            # try:
            #     log_verb('_run_after_execution() Calling xbmc.audioResume()')
            #     xbmc.audioResume()
            # except:
            #     log_verb('_run_after_execution() EXCEPCION calling xbmc.audioResume()')

            # >> If Kodi was paused then resume playing media.
            if media_state == 1:
                log_verb('_run_after_execution() Pausing {0} ms'.format(start_tempo_ms + 100))
                xbmc.sleep(start_tempo_ms + 100)
                log_verb('_run_after_execution() Calling xbmc.Player().play()')
                xbmc.Player().play()
        log_debug(u'_run_after_execution() function ENDS')

    #
    # Creates a Launcher report having:
    #  1) Launcher statistics
    #  2) Report of ROM metadata
    #  3) Report of ROM artwork
    #  4) If No-Intro file, then No-Intro audit information.
    #
    def _roms_create_launcher_report(self, categoryID, launcherID):
        ROM_NAME_LENGHT = 60

        # >> Report file name
        category = self.categories[categoryID]
        launcher = self.launchers[launcherID]
        roms_base_noext = fs_get_ROMs_basename(category['name'], launcher['name'], launcherID)
        report_file_name = os.path.join(REPORTS_DIR, roms_base_noext + u'.txt')
        log_verb(u'_roms_create_launcher_report() Report filename "{0}"'.format(report_file_name))
        kodi_notify('Creating Launcher report...')

        # >> Load ROMs
        roms = fs_load_ROMs(ROMS_DIR, launcher['roms_base_noext'])
        if not roms: return

        # >> Step 1: Launcher main statistics
        num_roms = len(roms)

        # >> Step 2: ROM metadata and fanart
        missing_genre = 0
        missing_year = 0
        missing_studio = 0
        missing_plot = 0
        missing_thumb = 0
        missing_fanart = 0
        check_list = []
        for rom_id in sorted(roms, key = lambda x : roms[x]['name']):
            rom = roms[rom_id]
            rom_info = {}
            rom_info['name'] = rom['name']
            if rom['genre']:  rom_info['genre']  = 'YES'
            else:             rom_info['genre']  = ' NO'; missing_genre += 1
            if rom['year']:   rom_info['year']   = 'YES'
            else:             rom_info['year']   = ' NO'; missing_year += 1
            if rom['studio']: rom_info['studio'] = 'YES'
            else:             rom_info['studio'] = ' NO'; missing_studio += 1
            if rom['plot']:   rom_info['plot']   = 'YES'
            else:             rom_info['plot']   = ' NO'; missing_plot += 1
            if rom['thumb']:  rom_info['thumb']  = 'YES'
            else:             rom_info['thumb']  = ' NO'; missing_thumb += 1
            if rom['fanart']: rom_info['fanart'] = 'YES'
            else:             rom_info['fanart'] = ' NO'; missing_fanart += 1
            check_list.append(rom_info)

        # >> Step 4: No-Intro audit

        # >> Step 5: Make report
        str_list = []
        str_list.append(u'<Launcher Information>\n')
        str_list.append(u'Launcher name    {0}\n'.format(launcher['name']))
        str_list.append(u'Number of ROMs   {0}\n'.format(num_roms))
        str_list.append(u'ROMs with Genre  {0} ({1} missing)\n'.format(num_roms - missing_genre, missing_genre))
        str_list.append(u'ROMs with Year   {0} ({1} missing)\n'.format(num_roms - missing_year, missing_year))
        str_list.append(u'ROMs with Studio {0} ({1} missing)\n'.format(num_roms - missing_studio, missing_studio))
        str_list.append(u'ROMs with Plot   {0} ({1} missing)\n'.format(num_roms - missing_plot, missing_plot))
        str_list.append(u'ROMs with Thumb  {0} ({1} missing)\n'.format(num_roms - missing_thumb, missing_thumb))
        str_list.append(u'ROMS with Fanart {0} ({1} missing)\n'.format(num_roms - missing_fanart, missing_fanart))

        str_list.append(u'\n<Metadata Information>\n')
        str_list.append(u'{0} Genre Year Studio Plot\n'.format('Name'.ljust(ROM_NAME_LENGHT)))
        str_list.append(u'{0}\n'.format('-' * 83))
        for m in check_list:
            # >> Limit ROM name string length
            name_str = text_limit_string(m['name'], ROM_NAME_LENGHT)
            str_list.append(u'{0} {1}   {2}  {3}    {4}\n'.format(
                            name_str.ljust(ROM_NAME_LENGHT), m['genre'].ljust(3),
                            m['year'].ljust(3), m['studio'].ljust(3), m['plot'].ljust(3)))

        str_list.append(u'\n<Artwork Information>\n')
        str_list.append(u'{0} Thumb Fanart\n'.format('Name'.ljust(ROM_NAME_LENGHT)))
        str_list.append(u'{0}\n'.format('-' * 73))
        for m in check_list:
            # >> Limit ROM name string length
            name_str = text_limit_string(m['name'], ROM_NAME_LENGHT)
            str_list.append(u'{0} {1}   {2}\n'.format(
                            name_str.ljust(ROM_NAME_LENGHT), 
                            m['thumb'].ljust(3), m['fanart'].ljust(3)))


        # >> Step 6: Join string and write TXT file
        try:
            full_string = ''.join(str_list)
            file = open(report_file_name, 'wt' )
            file.write(full_string.encode('utf-8'))
            file.close()
        except OSError:
            log_error('Cannot write Launcher Report file (OSError)')
            kodi_notify_warn('AEL Error', 'Cannot write Launcher Report (OSError)')
        except IOError:
            log_error('Cannot write categories.xml file (IOError)')
            kodi_notify_warn('AEL Error', 'Cannot write Launcher Report (IOError)')

    #
    # Deletes missing ROMs
    #
    def _roms_delete_missing_ROMs(self, roms):
        num_removed_roms = 0
        num_roms = len(roms)
        log_info('_roms_delete_missing_ROMs() Launcher DB contain {0} items'.format(num_roms))
        if num_roms > 0:
            log_verb('_roms_delete_missing_ROMs() Starting dead items scan')
            for rom_id in sorted(roms.iterkeys()):
                name = roms[rom_id]['name']
                filename = roms[rom_id]['filename']
                log_debug('_roms_delete_missing_ROMs() Testing {0}'.format(name))

                # Remove missing ROMs
                if not os.path.isfile(filename):
                    log_debug('_roms_delete_missing_ROMs() Delete {0} item entry'.format(name))
                    del roms[rom_id]
                    num_removed_roms += 1
                    continue
            if num_removed_roms > 0:
                log_info('_roms_delete_missing_ROMs() {0} dead ROMs removed successfully'.format(num_removed_roms))
            else:
                log_info('_roms_delete_missing_ROMs() No dead ROMs found.')
        else:
            log_info('_roms_delete_missing_ROMs() Launcher is empty. No dead ROM check.')

        return num_removed_roms

    #
    # Reset the No-Intro status
    # 1) Remove all ROMs which does not exist.
    # 2) Set status of remaining ROMs to nointro_status = 'None'
    #
    def _roms_reset_NoIntro_status(self, roms):
        num_roms = len(roms)
        log_info('_roms_reset_NoIntro_status() Launcher DB contain {0} items'.format(num_roms))
        if num_roms > 0:
            log_verb('_roms_reset_NoIntro_status() Starting dead items scan')
            for rom_id in sorted(roms.iterkeys()):
                roms[rom_id]['nointro_status'] = 'None'
        else:
            log_info('_roms_reset_NoIntro_status() Launcher is empty. No dead ROM check.')

    #
    # Helper function to update ROMs No-Intro status if user configured a No-Intro DAT file.
    # Dictionaries are mutable, so roms can be changed because passed by assigment.
    #
    def _roms_update_NoIntro_status(self, roms, nointro_xml_file):
        # --- Reset the No-Intro status ---
        self._roms_reset_NoIntro_status(roms)

        # --- Check if DAT file exists ---
        if not os.path.isfile(nointro_xml_file):
            log_warn('_roms_update_NoIntro_status Not found {0}'.format(nointro_xml_file))
            return (0, 0, 0)

        # --- Load No-Intro DAT ---
        roms_nointro = fs_load_NoIntro_XML_file(nointro_xml_file)

        # --- Check for errors ---
        if not roms_nointro:
            log_warn('_roms_update_NoIntro_status Error loading {0}'.format(nointro_xml_file))
            return (0, 0, 0)

        # Put ROM names in a set. Set is the fastes Python container for searching
        # elements (implements hashed search).
        roms_nointro_set = set(roms_nointro.keys())
        roms_set = set()
        for rom_id in roms:
            roms_set.add(roms[rom_id]['name'])

        # Traverse ROMs and check they are in the DAT
        num_have = num_miss = num_unknown = 0
        for rom_id in roms:
            if roms[rom_id]['name'] in roms_nointro_set:
                roms[rom_id]['nointro_status'] = 'Have'
                num_have += 1
            else:
                roms[rom_id]['nointro_status'] = 'Unknown'
                num_unknown += 1

        # Mark dead ROMs as missing
        for rom_id in roms:
            name     = roms[rom_id]['name']
            filename = roms[rom_id]['filename']
            log_debug('_roms_update_NoIntro_status() Testing {0}'.format(name))
            if not os.path.isfile(filename):
                log_debug('_roms_update_NoIntro_status() Not found {0}'.format(name))
                roms[rom_id]['nointro_status'] = 'Miss'

        # Now add missing ROMs. Traverse the nointro set and add the ROM if it's not there.
        for nointro_rom in roms_nointro_set:
            if nointro_rom not in roms_set:
                # Add new "fake" missing ROM. This ROM cannot be launched!
                rom = fs_new_rom()
                rom_id = misc_generate_random_SID()
                rom['id'] = rom_id
                rom['name'] = nointro_rom
                rom['nointro_status'] = 'Miss'
                roms[rom_id] = rom
                num_miss += 1

        # Return statistics
        return (num_have, num_miss, num_unknown)

    #
    # Manually add a new ROM instead of a recursive scan.
    #   A) User chooses a ROM file
    #   B) Title is formatted. No metadata scrapping.
    #   C) Thumb and fanart are searched locally only.
    # Later user can edit this ROM if he wants.
    #
    def _roms_add_new_rom(self, launcherID):
        # --- Grab launcher information ---
        launcher    = self.launchers[launcherID]
        romext      = launcher['romext']
        rompath     = launcher['rompath']

        # --- Load ROMs for this launcher ---
        roms = fs_load_ROMs(ROMS_DIR, launcher['roms_base_noext'])

        # --- Choose ROM file ---
        dialog = xbmcgui.Dialog()
        extensions = '.' + romext.replace('|', '|.')
        romfile = dialog.browse(1, 'Select the ROM file', 'files', extensions, False, False, rompath)
        if not romfile: return

        # --- Format title ---
        scan_clean_tags = self.settings['scan_clean_tags']
        ROM = misc_split_path(romfile)
        romname = text_ROM_title_format(ROM.base_noext, scan_clean_tags)

        # --- Search for local Thumb/Fanart ---
        thumb_path  = launcher['thumbpath']
        fanart_path = launcher['fanartpath']
        thumb_path_noext  = misc_get_thumb_path_noext(thumb_path, fanart_path, ROM.base_noext)
        fanart_path_noext = misc_get_fanart_path_noext(thumb_path, fanart_path, ROM.base_noext)
        local_thumb  = misc_look_for_image(thumb_path_noext, IMG_EXTS)
        local_fanart = misc_look_for_image(fanart_path_noext, IMG_EXTS)
        log_verb('Local images set Thumb  "{0}"'.format(local_thumb))
        log_verb('Local images set Fanart "{0}"'.format(local_fanart))

        # --- Create ROM data structure ---
        romdata = fs_new_rom()
        romID = misc_generate_random_SID()
        romdata['id']       = romID
        romdata['filename'] = ROM.path
        romdata['name']     = romname
        romdata['thumb']    = local_thumb
        romdata['fanart']   = local_fanart
        roms[romID] = romdata
        log_info('_roms_add_new_rom() Added a new ROM')
        log_info('_roms_add_new_rom() romID    "{0}"'.format(romdata['id']))
        log_info('_roms_add_new_rom() filename "{0}"'.format(romdata['filename']))
        log_info('_roms_add_new_rom() name     "{0}"'.format(romdata['name']))
        log_info('_roms_add_new_rom() thumb    "{0}"'.format(romdata['thumb']))
        log_info('_roms_add_new_rom() fanart   "{0}"'.format(romdata['fanart']))

        # ~~~ Save ROMs XML file ~~~
        # >> Also save categories/launchers to update timestamp
        fs_write_ROMs(ROMS_DIR, launcher['roms_base_noext'], roms, launcher)
        fs_write_catfile(CATEGORIES_FILE_PATH, self.categories, self.launchers)

    #
    # ROM scanner. Called when user chooses "Add items" -> "Scan items"
    # Note that actually this command is "Add/Update" ROMs.
    #
    def _roms_import_roms(self, launcherID):
        log_debug('_roms_import_roms() ========== BEGIN ==========')

        # Get game system, thumbnails and fanarts paths from launcher
        selectedLauncher = self.launchers[launcherID]
        launcher_app     = selectedLauncher['application']
        launcher_path    = selectedLauncher['rompath']
        launcher_exts    = selectedLauncher['romext']
        log_debug('Launcher "{0}" selected'.format(selectedLauncher['name']))
        log_debug('launcher_app  = {0}'.format(launcher_app))
        log_debug('launcher_path = {0}'.format(launcher_path))
        log_debug('launcher_exts = {0}'.format(launcher_exts))
        log_debug('platform      = {0}'.format(selectedLauncher['platform']))

        # Check if there is an XML for this launcher. If so, load it.
        # If file does not exist or is empty then return an empty dictionary.
        roms = fs_load_ROMs(ROMS_DIR, selectedLauncher['roms_base_noext'])
        num_roms = len(roms)

        # --- Progress dialog ---
        # Put in in object variables so it can be access in helper functions.
        self.pDialog = xbmcgui.DialogProgress()
        self.pDialog_canceled = False

        # ~~~~~ Remove dead entries ~~~~~
        num_removed_roms = 0
        log_debug('Launcher list contain %s items' % len(roms))
        if num_roms > 0:
            log_debug('Starting dead items scan')
            i = 0
            self.pDialog.create('Advanced Emulator Launcher - Scanning ROMs',
                                'Checking for dead entries...', "Path '{0}'".format(launcher_path))
            for key in sorted(roms.iterkeys()):
                log_debug('Searching {0}'.format(roms[key]['filename']))
                self.pDialog.update(i * 100 / num_roms)
                i += 1
                if not os.path.isfile(roms[key]["filename"]):
                    log_debug('Not found')
                    log_debug('Delete {0} item entry'.format(roms[key]['filename']))
                    del roms[key]
                    num_removed_roms += 1
            self.pDialog.close()
            if num_removed_roms > 0:
                kodi_notify('{0} dead ROMs removed successfully'.format(num_removed_roms))
                log_info('{0} dead ROMs removed successfully'.format(num_removed_roms))
            else:
                log_info('No dead ROMs found.')
        else:
            log_info('Launcher is empty. No dead ROM check.')

        # ~~~ Scan for new files (*.*) and put them in a list ~~~~~~~~~~~~~~~~~~~~~~~~~~~~~~~~~~~~~
        kodi_notify('Scanning files...')
        kodi_busydialog_ON()
        log_info('Scanning files in {0}'.format(launcher_path))
        files = []
        if self.settings["scan_recursive"]:
            log_info('Recursive scan activated')
            for root, dirs, filess in os.walk(launcher_path):
                for filename in fnmatch.filter(filess, '*.*'):
                    files.append(os.path.join(root, filename))
        else:
            log_info('Recursive scan not activated')
            filesname = os.listdir(launcher_path)
            for filename in filesname:
                files.append(os.path.join(launcher_path, filename))
        kodi_busydialog_OFF()
        num_files = len(files)
        log_info('Found {0} files'.format(num_files))

        # ~~~ Now go processing file by file ~~~~~~~~~~~~~~~~~~~~~~~~~~~~~~~~~~~~~~~~~~~~~~~~~~~~~~
        self.pDialog.create('AEL - Scanning ROMs', 'Scanning {0}'.format(launcher_path))
        log_debug('========== Processing ROMs ==========')
        num_new_roms = 0
        num_files_checked = 0
        for f_path in files:
            # --- Get all file name combinations ---
            ROM = misc_split_path(f_path)
            log_debug('*** Processing File ***')
            log_debug('ROM.path       "{0}"'.format(ROM.path))
            # log_debug('ROM.path_noext "{0}"'.format(ROM.path_noext))
            # log_debug('ROM.base       "{0}"'.format(ROM.base))
            # log_debug('ROM.dirname    "{0}"'.format(ROM.dirname))
            # log_debug('ROM.base_noext "{0}"'.format(ROM.base_noext))
            # log_debug('ROM.ext        "{0}"'.format(ROM.ext))

            # ~~~ Update progress dialog ~~~
            self.progress_number = num_files_checked * 100 / num_files
            self.file_text       = 'ROM {0}'.format(ROM.base)
            activity_text        = 'Checking if has ROM extension...'
            self.pDialog.update(self.progress_number, self.file_text, activity_text)
            num_files_checked += 1

            # ~~~ Find ROM file ~~~
            # The recursive scan has scanned all file. Check if this file matches some of the extensions
            # for ROMs. If not, skip this file and go for next one in the list.
            processROM = False
            for ext in launcher_exts.split("|"):
                # Check if filename matchs extension
                if ROM.ext == '.' + ext:
                    log_debug("Expected '%s' extension detected" % ext)
                    processROM = True
            # If file does not match any of the ROM extensions skip it
            if not processROM:
                continue

            # Check that ROM is not already in the list of ROMs
            repeatedROM = False
            for rom_id in roms:
                if roms[rom_id]['filename'] == f_path:
                    log_debug('File already into launcher list')
                    repeatedROM = True
            # If file already in ROM list skip it
            if repeatedROM:
                continue

            # --- Ignore BIOS ROMs ---
            # Name of bios is: '[BIOS] Rom name example.zip'
            if self.settings['scan_ignore_bios']:
                BIOS_re = re.findall('\[BIOS\]', ROM.base)
                if len(BIOS_re) > 0:
                    log_info("BIOS detected. Skipping ROM '{0}'".format(ROM.path))
                    continue

            # ~~~~~ Process new ROM and add to the list ~~~~~
            romdata     = self._roms_process_scanned_ROM(launcherID, ROM)
            romID       = romdata['id']
            roms[romID] = romdata
            num_new_roms += 1

            # ~~~ Check if user pressed the cancel button ~~~
            if self.pDialog.iscanceled() or self.pDialog_canceled:
                self.pDialog.close()
                kodi_dialog_OK('Advanced Emulator Launcher', 'Stopping ROM scanning. No changes have been made.')
                log_info('User pressed Cancel button when scanning ROMs')
                log_info('ROM scanning stopped')
                return
        self.pDialog.close()
        log_info('***** ROM scanner finished. Report ******')
        log_info('Removed dead ROMs {0:6d}'.format(num_removed_roms))
        log_info('Files checked     {0:6d}'.format(num_files_checked))
        log_info('New added ROMs    {0:6d}'.format(num_new_roms))

        if len(roms) == 0:
            kodi_dialog_OK('Advanced Emulator Launcher',
                           'No ROMs found! Make sure launcher directory and file extensions are correct.')
            return

        if num_new_roms == 0:
            kodi_dialog_OK('Advanced Emulator Launcher',
                           'Launcher has {0} ROMs and no new ROMs have been added.'.format(len(roms)))

        # --- If we have a No-Intro XML then audit roms after scanning ----------------------------
        if selectedLauncher['nointro_xml_file'] != '':
            nointro_xml_file = selectedLauncher['nointro_xml_file']
            log_info('Auditing ROMs using No-Intro DAT {0}'.format(nointro_xml_file))

            # --- Update No-Intro status for ROMs ---
            # Note that roms dictionary is updated using Python pass by assigment.
            # See http://stackoverflow.com/questions/986006/how-do-i-pass-a-variable-by-reference
            (num_have, num_miss, num_unknown) = self._roms_update_NoIntro_status(roms, nointro_xml_file)

            # Report
            log_info('***** No-Intro audit finished. Report ******')
            log_info('No-Intro Have ROMs    {0:6d}'.format(num_have))
            log_info('No-Intro Miss ROMs    {0:6d}'.format(num_miss))
            log_info('No-Intro Unknown ROMs {0:6d}'.format(num_unknown))
        else:
            log_info('No No-Intro DAT configured. No auditing ROMs.')

        # ~~~ Save ROMs XML file ~~~
        # >> Also save categories/launchers to update timestamp
        fs_write_ROMs(ROMS_DIR, selectedLauncher['roms_base_noext'], roms, selectedLauncher)
        fs_write_catfile(CATEGORIES_FILE_PATH, self.categories, self.launchers)

        # ~~~ Notify user ~~~
        kodi_notify('Added {0} new ROMs'.format(num_new_roms))
        log_debug('_roms_import_roms() ========== END ==========')
        kodi_refresh_container()

    def _roms_process_scanned_ROM(self, launcherID, ROM):
        # --- "Constants" ---
        META_TITLE_ONLY = 100
        META_NFO_FILE   = 200
        META_SCRAPER    = 300

        # --- Create new rom dictionary ---
        launcher = self.launchers[launcherID]
        platform = launcher['platform']
        romdata  = fs_new_rom()
        romdata['id'] = misc_generate_random_SID()
        romdata['filename'] = ROM.path

        # ~~~~~ Scrape game metadata information ~~~~~~~~~~~~~~~~~~~~~~~~~~~~~~~~~~~~~~~~~~~~~~~~~~
        # >> Test if NFO file exists
        nfo_file_path = ROM.path_noext + ".nfo"
        log_debug('Testing NFO file "{0}"'.format(nfo_file_path))
        found_NFO_file = True if os.path.isfile(nfo_file_path) else False

        # >> Determine metadata action based on policy
        # >> scan_metadata_policy -> values="None|NFO Files|NFO Files + Scrapers|Scrapers"
        scan_metadata_policy       = self.settings['scan_metadata_policy']
        scan_clean_tags            = self.settings['scan_clean_tags']
        scan_ignore_scrapped_title = self.settings['scan_ignore_scrapped_title']
        metadata_action = META_TITLE_ONLY
        if scan_metadata_policy == 0:
            log_verb('Metadata policy: No NFO reading, no scraper. Only cleaning ROM name.')
            metadata_action = META_TITLE_ONLY
        elif scan_metadata_policy == 1:
            log_verb('Metadata policy: Read NFO file only | Scraper OFF')
            metadata_action = META_NFO_FILE
        elif scan_metadata_policy == 2 and found_NFO_file:
            log_verb('Metadata policy: Read NFO file ON, if not NFO then Scraper ON')
            log_verb('Metadata policy: NFO file found | Scraper OFF')
            metadata_action = META_NFO_FILE
        elif scan_metadata_policy == 2 and not found_NFO_file:
            log_verb('Metadata policy: Read NFO file ON, if not NFO then Scraper ON')
            log_verb('Metadata policy: NFO file not found | Scraper ON')
            metadata_action = META_SCRAPER
        elif scan_metadata_policy == 3:
            log_verb('Metadata policy: Read NFO file OFF | Scraper ON')
            log_verb('Metadata policy: Forced scraper ON')
            metadata_action = META_SCRAPER
        else:
            log_error('Invalid scan_metadata_policy value = {0}'.format(scan_metadata_policy))

        # >> Do metadata action based on policy
        if metadata_action == META_TITLE_ONLY:
            scraper_text = 'Formatting ROM name.'
            self.pDialog.update(self.progress_number, self.file_text, scraper_text)
            romdata['name'] = text_ROM_title_format(ROM.base_noext, scan_clean_tags)
        elif metadata_action == META_NFO_FILE:
            nfo_file_path = ROM.path_noext + ".nfo"
            scraper_text = 'Reading NFO file {0}'.format(nfo_file_path)
            self.pDialog.update(self.progress_number, self.file_text, scraper_text)
            log_debug('Trying NFO file "{0}"'.format(nfo_file_path))
            if os.path.isfile(nfo_file_path):
                log_debug('NFO file found. Reading it')
                nfo_dic = fs_load_NFO_file_scanner(nfo_file_path)
                # NOTE <platform> is chosen by AEL, never read from NFO files
                romdata['name']   = nfo_dic['title']     # <title>
                romdata['genre']  = nfo_dic['genre']     # <genre>
                romdata['year']   = nfo_dic['year']      # <year>
                romdata['studio'] = nfo_dic['publisher'] # <publisher>
                romdata['plot']   = nfo_dic['plot']      # <plot>
            else:
                log_debug('NFO file not found. Only cleaning ROM name.')
                romdata['name'] = text_ROM_title_format(ROM.base_noext, scan_clean_tags)
        elif metadata_action == META_SCRAPER:
            scraper_text = 'Scraping metadata with {0}. Searching for matching games...'.format(self.scraper_metadata.fancy_name)
            self.pDialog.update(self.progress_number, self.file_text, scraper_text)

            # --- Do a search and get a list of games ---
            rom_name_scrapping = text_clean_ROM_name_for_scrapping(ROM.base_noext)
            results = self.scraper_metadata.get_search(rom_name_scrapping, ROM.base_noext, platform)
            log_debug('Metadata scraper found {0} result/s'.format(len(results)))
            if results:
                # id="metadata_mode" values="Semi-automatic|Automatic"
                if self.settings['metadata_mode'] == 0:
                    log_debug('Metadata semi-automatic scraping')
                    # Close progress dialog (and check it was not canceled)
                    if self.pDialog.iscanceled(): self.pDialog_canceled = True
                    self.pDialog.close()

                    # Display corresponding game list found so user choses
                    dialog = xbmcgui.Dialog()
                    rom_name_list = []
                    for game in results:
                        rom_name_list.append(game['display_name'])
                    selectgame = dialog.select('Select game for ROM {0}'.format(ROM.base_noext), rom_name_list)
                    if selectgame < 0: selectgame = 0

                    # Open progress dialog again
                    self.pDialog.create('Advanced Emulator Launcher - Scanning ROMs')
                elif self.settings['metadata_mode'] == 1:
                    log_debug('Metadata automatic scraping. Selecting first result.')
                    selectgame = 0
                else:
                    log_error('Invalid metadata_mode {0}'.format(self.settings['metadata_mode']))
                    selectgame = 0
                scraper_text = 'Scraping metadata with {0}. Game selected. Getting metadata...'.format(self.scraper_metadata.fancy_name)
                self.pDialog.update(self.progress_number, self.file_text, scraper_text)
                    
                # --- Grab metadata for selected game ---
                gamedata = self.scraper_metadata.get_metadata(results[selectgame])

                # --- Put metadata into ROM dictionary ---
                if scan_ignore_scrapped_title:
                    # Ignore scraped title
                    romdata['name'] = text_ROM_title_format(ROM.base_noext, scan_clean_tags)
                    log_debug("User wants to ignore scraper name. Setting name to '{0}'".format(romdata['name']))
                else:
                    # Use scraped title
                    romdata['name'] = gamedata['title']
                    log_debug("User wants scrapped name. Setting name to '{0}'".format(romdata['name']))
                romdata['genre']  = gamedata['genre']
                romdata['year']   = gamedata['year']
                romdata['studio'] = gamedata['studio']
                romdata['plot']   = gamedata['plot']
            else:
                log_verb('Metadata scraper found no games after searching. Only cleaning ROM name.')
                romdata['name'] = text_ROM_title_format(ROM.base_noext, scan_clean_tags)
        else:
            log_error('Invalid metadata_action value = {0}'.format(metadata_action))

        # ~~~~~ Search for local artwork ~~~~~~~~~~~~~~~~~~~~~~~~~~~~~~~~~~~~~~~~~~~~~~~~~~~~~~~~~~
        # If thumbs/fanart have the same path, then assign names
        #   (f_base_noext)_thumb,
        #   (f_base_noext)_fanart
        # Otherwise, thumb/fanart name is same as ROM, but different extension.
        # If no local artwork is found them names are empty strings ''
        thumb_path  = launcher['thumbpath']
        fanart_path = launcher['fanartpath']
        thumb_path_noext  = misc_get_thumb_path_noext(thumb_path, fanart_path, ROM.base_noext)
        fanart_path_noext = misc_get_fanart_path_noext(thumb_path, fanart_path, ROM.base_noext)
        # log_debug('thumb_path_noext  = "{0}"'.format(thumb_path_noext))
        # log_debug('fanart_path_noext = "{0}"'.format(fanart_path_noext))

        # --- Look for local artwork ---
        local_thumb  = misc_look_for_image(thumb_path_noext, IMG_EXTS)
        local_fanart = misc_look_for_image(fanart_path_noext, IMG_EXTS)
        log_verb('Local image scanner found Thumb  "{0}"'.format(local_thumb))
        log_verb('Local image scanner found Fanart "{0}"'.format(local_fanart))

        # ~~~ Thumb scraping ~~~~~~~~~~~~~~~~~~~~~~~~~~~~~~~~~~~~~~~~~~~~~~~~~~~~~~~~~~~~~~~~~~~~~~
        # settings.xml -> id="scan_thumb_policy" default="0" values="Local Images|Local Images + Scrapers|Scrapers"
        scan_thumb_policy = self.settings["scan_thumb_policy"]
        if scan_thumb_policy == 0:
            log_verb('Thumb policy: local images only | Scraper OFF')
            selected_thumb = local_thumb
        elif scan_thumb_policy == 1 and local_thumb == '':
            log_verb('Thumb policy: if not Local Image then Scraper ON')
            log_verb('Thumb policy: local thumb NOT found | Scraper ON')
            selected_thumb = self._roms_scrap_image(IMAGE_THUMB, 'Thumb', local_thumb, launcherID, ROM)
        elif scan_thumb_policy == 1 and local_thumb != '':
            log_verb('Thumb policy: if not Local Image then Scraper ON')
            log_verb('Thumb policy: local thumb FOUND | Scraper OFF')
            selected_thumb = local_thumb
        elif scan_thumb_policy == 2:
            log_verb('Thumb policy: scraper will overwrite local thumb | Scraper ON')
            selected_thumb = self._roms_scrap_image(IMAGE_THUMB, 'Thumb', local_thumb, launcherID, ROM)
        romdata['thumb'] = selected_thumb
        log_verb('Set Thumb to file "{0}"'.format(romdata['thumb']))

        # ~~~ Fanart scraping ~~~~~~~~~~~~~~~~~~~~~~~~~~~~~~~~~~~~~~~~~~~~~~~~~~~~~~~~~~~~~~~~~~~~~
        # Fanart scraping policy has same values as Thumb. If not, bad things will happen.
        # settings.xml -> id="scan_fanart_policy" default="0" values="Local Images|Local Images + Scrapers|Scrapers"
        scan_fanart_policy = self.settings["scan_fanart_policy"]
        if scan_fanart_policy == 0:
            log_verb('Fanart policy: local images only | Scraper OFF')
            selected_fanart = local_fanart
        elif scan_fanart_policy == 1 and local_fanart == '':
            log_verb('Fanart policy: if not Local Image then Scraper ON')
            log_verb('Fanart policy: local fanart not found | Scraper ON')
            selected_fanart = self._roms_scrap_image(IMAGE_FANART, 'Fanart', local_fanart, launcherID, ROM)
        elif scan_fanart_policy == 1 and local_fanart != '':
            log_verb('Fanart policy: if not Local Image then Scraper ON')
            log_verb('Fanart policy: local fanart found | Scraper OFF')
            selected_fanart = local_fanart
        elif scan_fanart_policy == 2:
            log_verb('Fanart policy: scraper will overwrite local fanart | Scraper ON')
            selected_fanart = self._roms_scrap_image(IMAGE_FANART, 'Fanart', local_fanart, launcherID, ROM)
        romdata['fanart'] = selected_fanart
        log_verb('Set Fanart to file "{0}"'.format(romdata['fanart']))

        # --- Return romdata dictionary ---
        return romdata

    #
    # Returns a valid filename of the downloaded scrapped image, filename of local image
    # or empty string if scraper finds nothing or download failed.
    #
    def _roms_scrap_image(self, image_kind, image_name, local_image, launcherID, ROM):
        # By default always use local image in case scraper fails
        ret_imagepath = local_image

        # --- Cutomise function depending of image_king ---
        launcher = self.launchers[launcherID]
        platform = launcher['platform']
        if image_kind == IMAGE_THUMB:
            scraping_mode    = self.settings['thumb_mode']
            scraper_obj      = self.scraper_thumb
            scraper_name     = self.scraper_thumb.name
            thumb_dir        = launcher['thumbpath']
            fanart_dir       = launcher['fanartpath']
            image_path_noext = misc_get_thumb_path_noext(thumb_dir, fanart_dir, ROM.base_noext)
        elif image_kind == IMAGE_THUMB:
            scraping_mode    = self.settings['fanart_mode']
            scraper_obj      = self.scraper_fanart
            scraper_name     = self.scraper_fanart.name
            thumb_dir        = launcher['thumbpath']
            fanart_dir       = launcher['fanartpath']
            image_path_noext = misc_get_fanart_path_noext(thumb_dir, fanart_dir, ROM.base_noext)
        else:
            kodi_notify_warn('Advanced Emulator Launcher', 'Wrong image_kind = {0}'.format(image_kind))
            log_error('_roms_scrap_image() Wrong image_kind = {0}'.format(image_kind))
            return ret_imagepath

        # --- Updated progress dialog ---
        file_text = 'ROM {0}'.format(ROM.base)
        scraper_text = 'Scraping {0} with {1}. Searching for matching games...'.format(image_name, scraper_name)
        self.pDialog.update(self.progress_number, self.file_text, scraper_text)
        log_verb('Scraping {0} with {1}'.format(image_name, scraper_name))

        # --- Call scraper and get a list of games ---
        rom_name_scrapping = text_clean_ROM_name_for_scrapping(ROM.base_noext)
        results = scraper_obj.get_search(rom_name_scrapping, ROM.base_noext, platform)
        log_debug('{0} scraper found {1} result/s'.format(image_name, len(results)))
        if not results:
            log_debug('{0} scraper did not found any game'.format(image_name))
            return ret_imagepath

        # --- Choose game to download image ---
        # settings.xml: id="thumb_mode"  default="0" values="Semi-automatic|Automatic"
        # settings.xml: id="fanart_mode" default="0" values="Semi-automatic|Automatic"
        if scraping_mode == 0:
            log_debug('{0} semi-automatic scraping. User chooses.'.format(image_name))
            # Close progress dialog (and check it was not canceled)
            if self.pDialog.iscanceled(): self.pDialog_canceled = True
            self.pDialog.close()

            # Display corresponding game list found so user choses
            dialog = xbmcgui.Dialog()
            rom_name_list = []
            for game in results:
                rom_name_list.append(game['display_name'])
            selectgame = dialog.select('Select game for ROM {0}'.format(ROM.base_noext), rom_name_list)
            if selectgame < 0: selectgame = 0

            # Open progress dialog again
            self.pDialog.create('Advanced Emulator Launcher - Scanning ROMs')
        elif scraping_mode == 1:
            log_debug('{0} automatic scraping. Selecting first result.'.format(image_name))
            selectgame = 0
        else:
            log_error('{0} invalid thumb_mode {1}'.format(image_name, scraping_mode))
            selectgame = 0
        scraper_text = 'Scraping {0} with {1}. Game selected. Getting list of images...'.format(image_name, scraper_name)
        self.pDialog.update(self.progress_number, self.file_text, scraper_text)

        # --- Grab list of images for the selected game ---
        image_list = scraper_obj.get_images(results[selectgame])
        log_verb('{0} scraper returned {1} images'.format(image_name, len(image_list)))
        if not image_list:
            log_debug('{0} scraper get_images() returned no images.'.format(image_name))
            return ret_imagepath

        # --- Semi-automatic scraping (user choses an image from a list) ---
        if scraping_mode == 0:
            # Close progress dialog before opening image chosing dialog
            if self.pDialog.iscanceled(): self.pDialog_canceled = True
            self.pDialog.close()

            # If there is a local image add it to the list and show it to the user
            if os.path.isfile(local_image):
                image_list.insert(0, {'name' : 'Current local image', 'URL' : local_image, 'disp_URL' : local_image} )

            # Returns a list of dictionaries {'name', 'URL', 'disp_URL'}
            image_url = gui_show_image_select(image_list)
            log_debug('{0} dialog returned image_url "{1}"'.format(image_name, image_url))
            if image_url == '': image_url = image_list[0]['URL']

            # Reopen progress dialog
            scraper_text = 'Scraping {0} with {1}. Downloading image...'.format(image_name, scraper_name)
            self.pDialog.create('Advanced Emulator Launcher - Scanning ROMs')
            self.pDialog.update(self.progress_number, self.file_text, scraper_text)
        # --- Automatic scraping. Pick first image. ---
        else:
            # Pick first image in automatic mode
            image_url = image_list[0]['URL']

        # If user chose the local image don't download anything
        if image_url != local_image:
            # ~~~ Download scraped image ~~~
            # Get Tumb/Fanart name with no extension, then get URL image extension
            # and make full thumb path. If extension cannot be determined
            # from URL defaul to '.jpg'
            img_ext    = text_get_image_URL_extension(image_url) # Includes front dot -> .jpg
            image_path = image_path_noext + img_ext

            # ~~~ Download image ~~~
            log_debug('image_path_noext "{0}"'.format(image_path_noext))
            log_debug('img_ext          "{0}"'.format(img_ext))
            log_verb('Downloading URL  "{0}"'.format(image_url))
            log_verb('Into local file  "{0}"'.format(image_path))
            try:
                net_download_img(image_url, image_path)
            except socket.timeout:
                kodi_notify_warn('Advanced Emulator Launcher',
                                 'Cannot download {0} image (Timeout)'.format(image_name))

            # ~~~ Update Kodi cache with downloaded image ~~~
            # Recache only if local image is in the Kodi cache, this function takes care of that.
            kodi_update_image_cache(image_path)

            # --- Return value is downloaded image ---
            ret_imagepath = image_path
        else:
            log_debug('{0} scraper: user chose local image "{1}"'.format(image_name, image_url))
            ret_imagepath = image_url

        # --- Returned value ---
        return ret_imagepath

    # ---------------------------------------------------------------------------------------------
    # Launcher/ROM Thumb/Fanart image semiautomatic scrapers.
    # Function is here because structure is very similar to scanner _roms_scrap_image(). User is
    # presented with a list of scrapped images and chooses the best one.
    # Called when editing a Launcher/ROM Thumb/Fanart from context menu.
    #
    # objects_dic is changed using Python pass by assigment
    # Caller is responsible for saving edited launcher/ROM
    # Be aware that maybe launcherID = '0' if editing a ROM in Favourites
    #
    # Returns:
    #   True   Changes were made to objects_dic. Caller must save XML/refresh container
    #   False  No changes were made
    # ---------------------------------------------------------------------------------------------
    def _gui_scrap_image_semiautomatic(self, image_kind, objects_kind, objects_dic, objectID, launcherID):
        # _gui_edit_image() already has checked for errors in parameters.

        # --- Configure function depending of image kind ---
        # Customise function depending of object to edit
        if image_kind == IMAGE_THUMB:
            scraper_obj = self.scraper_thumb
            image_key   = 'thumb'
            image_name  = 'Thumb'
            if objects_kind == KIND_LAUNCHER:
                platform = objects_dic[objectID]['platform']
                kind_name = 'Launcher'
                launchers_thumb_dir  = self.settings['launchers_thumb_dir']
                launchers_fanart_dir = self.settings['launchers_fanart_dir']
                dest_basename = objects_dic[objectID]['name']
                rom_base_noext = '' # Used by offline scrapers only
                image_path_noext = misc_get_thumb_path_noext(launchers_thumb_dir, launchers_fanart_dir, dest_basename)
            elif objects_kind == KIND_ROM:
                kind_name = 'ROM'
                # ROM in favourites
                if launcherID == VLAUNCHER_FAV_ID:
                    thumb_dir  = self.settings['favourites_thumb_dir']
                    fanart_dir = self.settings['favourites_fanart_dir']
                    platform   = objects_dic[objectID]['platform']
                # ROM in launcher
                else:
                    thumb_dir  = self.launchers[launcherID]['thumbpath']
                    fanart_dir = self.launchers[launcherID]['fanartpath']
                    platform   = self.launchers[launcherID]['platform']
                ROM = misc_split_path(objects_dic[objectID]['filename'])
                rom_base_noext = ROM.base_noext # Used by offline scrapers only
                image_path_noext = misc_get_thumb_path_noext(thumb_dir, fanart_dir, ROM.base_noext)                
        elif image_kind == IMAGE_FANART:
            scraper_obj = self.scraper_fanart
            image_key   = 'fanart'
            image_name  = 'Fanart'
            if objects_kind == KIND_LAUNCHER:
                platform = objects_dic[objectID]['platform']
                kind_name = 'Launcher'
                launchers_thumb_dir  = self.settings['launchers_thumb_dir']
                launchers_fanart_dir = self.settings['launchers_fanart_dir']
                dest_basename = objects_dic[objectID]['name']
                rom_base_noext = '' # Used by offline scrapers only
                image_path_noext = misc_get_fanart_path_noext(launchers_thumb_dir, launchers_fanart_dir, dest_basename)
            elif objects_kind == KIND_ROM:
                kind_name = 'ROM'
                # ROM in favourites
                if launcherID == VLAUNCHER_FAV_ID:
                    thumb_dir  = self.settings['favourites_thumb_dir']
                    fanart_dir = self.settings['favourites_fanart_dir']
                    platform   = objects_dic[objectID]['platform']
                # ROM in launcher
                else:
                    thumb_dir  = self.launchers[launcherID]['thumbpath']
                    fanart_dir = self.launchers[launcherID]['fanartpath']
                    platform   = self.launchers[launcherID]['platform']
                ROM = misc_split_path(objects_dic[objectID]['filename'])
                rom_base_noext = ROM.base_noext # Used by offline scrapers only
                image_path_noext = misc_get_fanart_path_noext(thumb_dir, fanart_dir, ROM.base_noext)                
        log_debug('_gui_scrap_image_semiautomatic() Editing {0} {1}'.format(kind_name, image_name))
        local_image = misc_look_for_image(image_path_noext, IMG_EXTS)

        # --- Ask user to edit the image search string ---
        keyboard = xbmc.Keyboard(objects_dic[objectID]['name'], 'Enter the string to search for...')
        keyboard.doModal()
        if not keyboard.isConfirmed(): return False
        search_string = keyboard.getText()

        # --- Call scraper and get a list of games ---
        # IMPORTANT Setting Kodi busy notification prevents the user to control the UI when a dialog with handler -1
        #           has been called and nothing is displayed.
        #           THIS PREVENTS THE RACE CONDITIONS THAT CAUSE TROUBLE IN ADVANCED LAUNCHER!!!
        kodi_busydialog_ON()
        results = scraper_obj.get_search(search_string, rom_base_noext, platform)
        kodi_busydialog_OFF()
        log_debug('{0} scraper found {1} result/s'.format(image_name, len(results)))
        if not results:
            kodi_dialog_OK('Advanced Emulator Launcher', 'Scraper found no matches.')
            log_debug('{0} scraper did not found any game'.format(image_name))
            return False

        # --- Choose game to download image ---
        # Display corresponding game list found so user choses
        dialog = xbmcgui.Dialog()
        rom_name_list = []
        for game in results:
            rom_name_list.append(game['display_name'])
        selectgame = dialog.select('Select game for {0}'.format(search_string), rom_name_list)
        if selectgame < 0:
            # >> User canceled select dialog
            return False

        # --- Grab list of images for the selected game ---
        # >> Prevent race conditions
        kodi_busydialog_ON()
        image_list = scraper_obj.get_images(results[selectgame])
        kodi_busydialog_OFF()
        log_verb('{0} scraper returned {1} images'.format(image_name, len(image_list)))
        if not image_list:
            kodi_dialog_OK('Advanced Emulator Launcher', 'Scraper found no images.')
            return False

        # --- Always do semi-automatic scraping when editing images ---
        # If there is a local image add it to the list and show it to the user
        if os.path.isfile(local_image):
            image_list.insert(0, {'name' : 'Current local image', 'URL' : local_image, 'disp_URL' : local_image} )

        # Returns a list of dictionaries {'name', 'URL', 'disp_URL'}
        image_url = gui_show_image_select(image_list)
        log_debug('{0} dialog returned image_url "{1}"'.format(image_name, image_url))
        if image_url == '': image_url = image_list[0]['URL']

        # --- If user chose the local image don't download anything ---
        if image_url != local_image:
            # ~~~ Download scraped image ~~~
            # Get Tumb/Fanart name with no extension, then get URL image extension
            # and make full thumb path. If extension cannot be determined
            # from URL defaul to '.jpg'
            img_ext    = text_get_image_URL_extension(image_url) # Includes front dot -> .jpg
            image_path = image_path_noext + img_ext

            # ~~~ Download image ~~~
            log_debug('image_path_noext "{0}"'.format(image_path_noext))
            log_debug('img_ext          "{0}"'.format(img_ext))
            log_verb('Downloading URL  "{0}"'.format(image_url))
            log_verb('Into local file  "{0}"'.format(image_path))
            # >> Prevent race conditions
            kodi_busydialog_ON()
            try:
                net_download_img(image_url, image_path)
            except socket.timeout:
                kodi_notify_warn('Advanced Emulator Launcher',
                                 'Cannot download {0} image (Timeout)'.format(image_name))
            kodi_busydialog_OFF()

            # ~~~ Update Kodi cache with downloaded image ~~~
            # Recache only if local image is in the Kodi cache, this function takes care of that.
            kodi_update_image_cache(image_path)
        else:
            log_debug('{0} scraper: user chose local image "{1}"'.format(image_name, local_image))
            # >> If current image is same as found local image then there is nothing to update
            if objects_dic[objectID][image_key] == local_image: 
                log_debug('Local image already in object. Returning False')
                return False
            image_path = local_image

        # --- Edit using Python pass by assigment ---
        # >> Caller is responsible to save launchers/ROMs
        objects_dic[objectID][image_key] = image_path

        return True

    # ---------------------------------------------------------------------------------------------
    # Metadata scrapers
    # ---------------------------------------------------------------------------------------------
    #
    # Called when editing a ROM by _command_edit_rom()
    # Always do semi-automatic scraping when editing ROMs/Launchers.
    # launcherID = '0' if scraping ROM in Favourites
    # roms are editing using Python arguments passed by assignment. Caller is responsible of
    # saving the ROMs XML file.
    #
    # Returns:
    #   True   Changes were made.
    #   False  Changes not made. No need to save ROMs XML/Update container
    #
    def _gui_scrap_rom_metadata(self, roms, romID, launcherID):
        # --- Grab ROM info and metadata scraper settings ---
        # >> ROM in favourites
        if launcherID == VLAUNCHER_FAV_ID:
            platform = roms[romID]['platform']
        else:
            launcher = self.launchers[launcherID]
            platform = launcher['platform']
        f_path   = roms[romID]['filename']
        rom_name = roms[romID]['name']
        ROM      = misc_split_path(f_path)
        scan_clean_tags            = self.settings['scan_clean_tags']
        scan_ignore_scrapped_title = self.settings['scan_ignore_scrapped_title']

        # --- Ask user to enter ROM metadata search string ---
        keyboard = xbmc.Keyboard(rom_name, 'Enter the ROM search string...')
        keyboard.doModal()
        if not keyboard.isConfirmed(): return False
        search_string = keyboard.getText()

        # --- Do a search and get a list of games ---
        # >> Prevent race conditions
        kodi_busydialog_ON()
        results = self.scraper_metadata.get_search(search_string, ROM.base_noext, platform)
        kodi_busydialog_OFF()
        log_debug('_gui_scrap_rom_metadata() Metadata scraper found {0} result/s'.format(len(results)))
        if not results:
            kodi_notify_warn('Advanced Emulator Launcher', 'Scraper found no matches')
            return False
            
        # Display corresponding game list found so user choses
        dialog = xbmcgui.Dialog()
        rom_name_list = []
        for game in results:
            rom_name_list.append(game['display_name'])
        selectgame = dialog.select('Select game for ROM {0}'.format(rom_name), rom_name_list)
        if selectgame < 0: 
            # >> User canceled select dialog
            return False

        # --- Grab metadata for selected game ---
        # >> Prevent race conditions
        kodi_busydialog_ON()
        gamedata = self.scraper_metadata.get_metadata(results[selectgame])
        kodi_busydialog_OFF()
        if not gamedata:
            kodi_notify_warn('Advanced Emulator Launcher', 'Cannot download game metadata.')
            return False

        # --- Put metadata into ROM dictionary ---
        # >> Ignore scraped title
        if scan_ignore_scrapped_title:
            roms[romID]['name'] = text_ROM_title_format(ROM.base_noext, scan_clean_tags)
            log_debug("User wants to ignore scraper name. Setting name to '{0}'".format(roms[romID]['name']))
        # >> Use scraped title
        else:
            roms[romID]['name'] = gamedata['title']
            log_debug("User wants scrapped name. Setting name to '{0}'".format(roms[romID]['name']))
        roms[romID]['genre']  = gamedata['genre']
        roms[romID]['year']   = gamedata['year']
        roms[romID]['studio'] = gamedata['studio']
        roms[romID]['plot']   = gamedata['plot']

        # >> Changes were made
        kodi_notify('ROM metadata updated')
        return True

    #
    # Called when editing a launcher by _command_edit_launcher()
    # Note that launcher maybe a ROM launcher or a standalone launcher (game, app)
    # Scrap standalone launcher (typically a game) metadata
    # Called when editing a launcher...
    # Always do semi-automatic scraping when editing ROMs/Launchers
    #
    # Returns:
    #   True   Changes were made.
    #   False  Changes not made. No need to save ROMs XML/Update container
    #
    def _gui_scrap_launcher_metadata(self, launcherID):
        launcher = self.launchers[launcherID]
        platform = launcher['platform']
        
        # Edition of the launcher name
        keyboard = xbmc.Keyboard(self.launchers[launcherID]['name'], 'Enter the launcher search string ...')
        keyboard.doModal()
        if not keyboard.isConfirmed(): return False
        search_string = keyboard.getText()

        # Scrap and get a list of matches
        kodi_busydialog_ON()
        results = self.scraper_metadata.get_search(search_string, '', platform)
        kodi_busydialog_OFF()
        log_debug('_gui_scrap_launcher_metadata() Metadata scraper found {0} result/s'.format(len(results)))
        if not results:
            kodi_notify_warn('Advanced Emulator Launcher', 'Scraper found no matches')
            return False

        # Display corresponding game list found so user choses
        dialog = xbmcgui.Dialog()
        rom_name_list = []
        for game in results:
            rom_name_list.append(game['display_name'])
        selectgame = dialog.select('Select game for ROM {0}'.format(rom_name), rom_name_list)
        if selectgame < 0: 
            return False

        # --- Grab metadata for selected game ---
        # >> Prevent race conditions
        kodi_busydialog_ON()
        gamedata = self.scraper_metadata.get_metadata(results[selectgame])
        kodi_busydialog_OFF()
        if not gamedata:
            kodi_notify_warn('Advanced Emulator Launcher', 'Cannot download game metadata.')
            return False

        # --- Put metadata into launcher dictionary ---
        # >> Scraper should not change launcher title
        self.launchers[launcherID]['genre']  = gamedata['genre']
        self.launchers[launcherID]['year']   = gamedata['year']
        self.launchers[launcherID]['studio'] = gamedata['studio']
        self.launchers[launcherID]['plot']   = gamedata['plot']

        # >> Changes were made
        return True

    #
    # Edit launcher/rom thumbnail/fanart. Note that categories have another function because
    # image scraping is not allowed for categories.
    #
    # NOTE When editing ROMs optional parameter launcherID is required.
    # NOTE Caller is responsible for saving the Launchers/ROMs
    # NOTE if image is changed container should be updated so the user sees new image instantly
    # NOTE objects_dic is edited by assigment
    # NOTE a ROM in Favourites has launcherID = '0'
    #
    # Returns:
    #   True   Launchers/ROMs must be saved and container updated
    #   False  No changes were made. No necessary to refresh container
    #
    def _gui_edit_image(self, image_kind, objects_kind, objects_dic, objectID, launcherID=''):
        # Check for errors
        if image_kind != IMAGE_THUMB and image_kind != IMAGE_FANART:
            log_error('_gui_edit_image() Unknown image_kind = {0}'.format(image_kind))
            kodi_notify_warn('Advanced Emulator Launcher', 'Unknown image_kind = {0}'.format(image_kind))
            return False
        if objects_kind != KIND_LAUNCHER and objects_kind != KIND_ROM:
            log_error('_gui_edit_image() Unknown objects_kind = {0}'.format(objects_kind))
            kodi_notify_warn('Advanced Emulator Launcher', 'Unknown objects_kind = {0}'.format(objects_kind))
            return False

        # Customise function depending of object to edit
        if image_kind == IMAGE_THUMB:
            scraper_obj = self.scraper_thumb
            image_key   = 'thumb'
            image_name  = 'Thumb'
            if objects_kind == KIND_LAUNCHER:
                kind_name = 'Launcher'
                launchers_thumb_dir  = self.settings['launchers_thumb_dir']
                launchers_fanart_dir = self.settings['launchers_fanart_dir']
                dest_basename   = objects_dic[objectID]['name']
                dest_path_noext = misc_get_thumb_path_noext(launchers_thumb_dir, launchers_fanart_dir, dest_basename)
            elif objects_kind == KIND_ROM:
                kind_name = 'ROM'
                # Thumb of a ROM in Favourites
                if launcherID == VLAUNCHER_FAV_ID:
                    thumb_dir  = self.settings['favourites_thumb_dir']
                    fanart_dir = self.settings['favourites_fanart_dir']
                # Thumb of a ROM in a Launcher
                else:
                    thumb_dir  = self.launchers[launcherID]['thumbpath']
                    fanart_dir = self.launchers[launcherID]['fanartpath']
                ROM = misc_split_path(objects_dic[objectID]['filename'])
                dest_path_noext = misc_get_thumb_path_noext(thumb_dir, fanart_dir, ROM.base_noext)
        elif image_kind == IMAGE_FANART:
            scraper_obj = self.scraper_fanart
            image_key   = 'fanart'
            image_name  = 'Fanart'
            if objects_kind == KIND_LAUNCHER:
                kind_name = 'Launcher'
                launchers_thumb_dir  = self.settings['launchers_thumb_dir']
                launchers_fanart_dir = self.settings['launchers_fanart_dir']
                dest_basename   = objects_dic[objectID]['name']
                dest_path_noext = misc_get_fanart_path_noext(launchers_thumb_dir, launchers_fanart_dir, dest_basename)
            elif objects_kind == KIND_ROM:
                kind_name = 'ROM'
                # Fanart in a ROM in Favourites
                if launcherID == VLAUNCHER_FAV_ID:
                    thumb_dir  = self.settings['favourites_thumb_dir']
                    fanart_dir = self.settings['favourites_fanart_dir']
                # Fanart of a ROM in a Launcher
                else:
                    thumb_dir  = self.launchers[launcherID]['thumbpath']
                    fanart_dir = self.launchers[launcherID]['fanartpath']
                ROM = misc_split_path(objects_dic[objectID]['filename'])
                dest_path_noext = misc_get_fanart_path_noext(thumb_dir, fanart_dir, ROM.base_noext)
        log_debug('_gui_edit_image() Editing {0} {1}'.format(kind_name, image_name))

        # Show image editing options
        dialog = xbmcgui.Dialog()
        type2 = dialog.select('Change Thumbnail Image',
                             ['Select Local Image',
                              'Import Local Image (Copy and Rename)',
                              'Scrape Image from {0}'.format(scraper_obj.fancy_name) ])
        # Link to an image
        if type2 == 0:
            if objects_dic[objectID][image_key] != '':
                F = misc_split_path(objects_dic[objectID][image_key])
                image_dir = F.dirname
            else:
                image_dir = ''
            log_debug('_gui_edit_image() Initial path "{0}"'.format(image_dir))
            image_file = xbmcgui.Dialog().browse(2, 'Select {0} image'.format(image_name),
                                                 'files', '.jpg|.jpeg|.gif|.png', True, False, image_dir)
            if not image_file or not os.path.isfile(image_file): return False

            # Update object by assigment. XML will be save by parent
            objects_dic[objectID][image_key] = image_file
            kodi_notify('{0} has been updated'.format(image_name))
            log_debug('_gui_edit_image() Object is {0} with ID = {1}'.format(kind_name, objectID))
            log_info('Selected {0} {1} "{2}"'.format(kind_name, image_name, image_file))

            # --- Update Kodi image cache ---
            kodi_update_image_cache(image_file)

        # Import an image
        elif type2 == 1:
            if objects_dic[objectID][image_key] != '':
                F = misc_split_path(objects_dic[objectID][image_key])
                image_dir = F.dirname
            else:
                image_dir = ''
            log_debug('_gui_edit_image() Initial path "{0}"'.format(image_dir))
            image_file = xbmcgui.Dialog().browse(2, 'Select {0} image'.format(image_name),
                                                 'files', '.jpg|.jpeg|.gif|.png', True, False, image_dir)
            if not image_file or not os.path.isfile(image_file): return False

            # Determine image extension and dest filename
            F = misc_split_path(image_file)
            dest_path = dest_path_noext + F.ext
            log_debug('_gui_edit_image() image_file    = "{0}"'.format(image_file))
            log_debug('_gui_edit_image() img_ext       = "{0}"'.format(F.ext))
            log_debug('_gui_edit_image() dest_path     = "{0}"'.format(dest_path))

            # Copy image file
            if image_file == dest_path:
                log_info('image_file and dest_path are the same. Returning')
                return False
            try:
                fs_encoding = get_fs_encoding()
                shutil.copy(image_file.decode(fs_encoding, 'ignore') , dest_path.decode(fs_encoding, 'ignore'))
            except OSError:
                kodi_notify_warn('Advanced Emulator Launcher', 'OSError when copying image')

            # Update object by assigment. XML will be save by parent
            objects_dic[objectID][image_key] = dest_path
            kodi_notify('{0} has been updated'.format(image_name))
            log_debug('_gui_edit_image() Object is {0} with ID = {1}'.format(kind_name, objectID))
            log_info('Copied image "{0}"'.format(image_file))
            log_info('Into         "{0}"'.format(dest_path))
            log_info('Selected {0} {1} "{2}"'.format(kind_name, image_name, dest_path))

            # --- Update Kodi image cache ---
            kodi_update_image_cache(dest_path)

        # Manual scrape and choose from a list of images
        elif type2 == 2:
            return self._gui_scrap_image_semiautomatic(image_kind, objects_kind, objects_dic, objectID, launcherID)

        # User canceled select box
        elif type2 < 0:
            return False

        # If we reach this point, changes were made. Launchers/ROMs must be saved, container must be refreshed.
        return True

    #
    # Edit category assets. 
    #  A) Categories always used naming scheme 2 (all assets in same dir, filenames use suffixes).
    #  B) Directory to store category images is always self.settings['categories_asset_dir'] 
    #  C) Default category asset directory is in plugin datadir.
    #
    # NOTE For some reason option 'Import Local Image (Copy and Rename)' does not work well. I have checked
    #      the copied filename is OK but Kodi refuses to display the image...
    #      Even more suprisingly, if later 'Select Local Image' is used and the file copied before to categories
    #      artwork path is chosen then it works!
    #
    # Returns:
    #   True   Changes were made.
    #   False  No changes made.
    #
    def _gui_edit_category_image(self, image_kind, categoryID):
        objects_dic  = self.categories
        objectID     = categoryID

        if image_kind == ASSET_THUMB:
            image_key    = 'thumb'
            image_name   = 'Thumb'
            dest_basename = objects_dic[objectID]['name']
            asset_path_noext = assets_get_category_asset_path_noext(ASSET_THUMB, self.settings['categories_asset_dir'], dest_basename)

        elif image_kind == ASSET_FANART:
            image_key    = 'fanart'
            image_name   = 'Fanart'
            categories_thumb_dir  = self.settings['categories_thumb_dir']
            categories_fanart_dir = self.settings['categories_fanart_dir']
            dest_basename   = objects_dic[objectID]['name']
            dest_path_noext = misc_get_fanart_path_noext(categories_thumb_dir, categories_fanart_dir, dest_basename)

        else:
            log_error('_gui_edit_category_image() Unknown image_kind = {0}'.format(image_kind))
            kodi_notify_warn('Advanced Emulator Launcher', 'Unknown image_kind = {0}'.format(image_kind))
            return False
        log_debug('_gui_edit_category_image() Editing {0}'.format(image_name))

        # Show image editing options
        dialog = xbmcgui.Dialog()
        type2 = dialog.select('Change Thumbnail Image',
                             ['Select Local Image',
                              'Import Local Image (Copy and Rename)'])
        # Link to an image
        if type2 == 0:
            if objects_dic[objectID][image_key] != '':
                F = misc_split_path(objects_dic[objectID][image_key])
                image_dir = F.dirname
            else:
                image_dir = ''
            log_debug('_gui_edit_category_image() Initial path "{0}"'.format(image_dir))
            image_file = xbmcgui.Dialog().browse(2, 'Select {0} image'.format(image_name),
                                                 'files', '.jpg|.jpeg|.gif|.png', True, False, image_dir)
            if not image_file or not os.path.isfile(image_file): return False

            # Update object by assigment. XML will be save by parent
            objects_dic[objectID][image_key] = image_file
            kodi_notify('{0} has been updated'.format(image_name))
            log_debug('_gui_edit_category_image() Object is {0} with ID = {1}'.format('Category', objectID))
            log_info('Selected {0} "{1}"'.format(image_name, image_file))

            # --- Update Kodi image cache ---
            kodi_update_image_cache(image_file)

        # Import an image
        elif type2 == 1:
            if objects_dic[objectID][image_key] != '':
                F = misc_split_path(objects_dic[objectID][image_key])
                image_dir = F.dirname
            else:
                image_dir = ''
            log_debug('_gui_edit_category_image() Initial path "{0}"'.format(image_dir))
            image_file = xbmcgui.Dialog().browse(2, 'Select {0} image'.format(image_name),
                                                 'files', ".jpg|.jpeg|.gif|.png", True, False, image_dir)
            if not image_file or not os.path.isfile(image_file): return False

            # Determine image extension and dest filename
            F = misc_split_path(image_file)
            dest_path = dest_path_noext + F.ext
            log_debug('_gui_edit_category_image() image_file    = "{0}"'.format(image_file))
            log_debug('_gui_edit_category_image() img_ext       = "{0}"'.format(F.ext))
            log_debug('_gui_edit_category_image() dest_path     = "{0}"'.format(dest_path))

            # Copy image file, but never over itself
            if image_file == dest_path: 
                log_info('image_file and dest_path are the same. Returning')
                return False
            try:
                fs_encoding = get_fs_encoding()
                shutil.copy(image_file.decode(fs_encoding, 'ignore') , dest_path.decode(fs_encoding, 'ignore'))
            except OSError:
                kodi_notify_warn('Advanced Emulator Launcher', 'OSError when copying image')

            # Update object and save XML
            objects_dic[objectID][image_key] = dest_path
            kodi_notify('{0} has been updated'.format(image_name))
            log_debug('_gui_edit_category_image() Object is {0} with ID = {1}'.format('Category', objectID))
            log_info('Copied image "{0}"'.format(image_file))
            log_info('Into         "{0}"'.format(dest_path))
            log_info('Selected {0} "{1}"'.format(image_name, dest_path))

            # --- Update Kodi image cache ---
            kodi_update_image_cache(dest_path)

        # User canceled select box
        elif type2 < 0:
            return False

        return True

    #
    # Logical choice is to have one function to edit category/launcher images and another one
    # for ROMs. Reason is that category/launcher and ROMs have different assets.
    # Also, ROM image paths are stored in the launcher, where category/launchers do not have
    # a separated directory + image_file structure.
    #
    def _gui_edit_image_catlauncher(self, image_kind, categoryID):
        pass

        
    def _gui_edit_image_ROM(self, image_kind, categoryID):    
        pass
    
    #
    # Creates default categories data struct.
    # CAREFUL deletes current categories!
    #
    def _cat_create_default(self):
        # The key in the categories dictionary is an MD5 hash generate with current time plus some random number.
        # This will make it unique and different for every category created.
        category = fs_new_category()
        category_key = misc_generate_random_SID()
        category['name'] = 'Emulators'
        category['categoryID'] = category_key
        self.categories = {}
        self.categories[category_key] = category

    #
    # Checks if the category is empty (no launchers defined)
    #
    def _cat_is_empty(self, categoryID):
        empty_category = True
        for cat in self.launchers.iterkeys():
            if self.launchers[cat]['categoryID'] == categoryID:
                empty_category = False

        return empty_category

    #
    # Reads a text file with category/launcher description. Checks file size to avoid importing binary files!
    #
    def _gui_import_TXT_file(text_file):
        # Warn user in case he chose a binary file or a very big one. Avoid categories.xml corruption.
        log_debug('_gui_import_TXT_file() Importing plot from "{0}"'.format(text_file))
        statinfo = os.stat(text_file)
        file_size = statinfo.st_size
        log_debug('_gui_import_TXT_file() File size is {0}'.format(file_size))
        if file_size > 16384:
            ret = kodi_dialog_yesno('Advanced Emulator Launcher',
                                    'File "{0}" has {1} bytes and it is very big.'.format(text_file, file_size) +
                                    'Are you sure this is the correct file?')
            if not ret: return ''

        # Import file
        log_debug('_gui_import_TXT_file() Importing description from "{0}"'.format(text_file))
        text_plot = open(text_file, 'rt')
        file_data = text_plot.read()
        text_plot.close()

        return file_data

    #
    # A set of functions to help making plugin URLs
    # NOTE probably this can be implemented in a more elegant way with optinal arguments...
    #
    def _misc_url_RunPlugin(self, command, categoryID = None, launcherID = None, romID = None):
        if romID is not None:
            return 'XBMC.RunPlugin({0}?com={1}&catID={2}&launID={3}&romID={4})'.format(self.base_url, command, categoryID, launcherID, romID)
        elif launcherID is not None:
            return 'XBMC.RunPlugin({0}?com={1}&catID={2}&launID={3})'.format(self.base_url, command, categoryID, launcherID)
        elif categoryID is not None:
            return 'XBMC.RunPlugin({0}?com={1}&catID={2})'.format(self.base_url, command, categoryID)

        return 'XBMC.RunPlugin({0}?com={1})'.format(self.base_url, command)

    def _misc_url(self, command, categoryID = None, launcherID = None, romID = None):
        if romID is not None:
            return '{0}?com={1}&catID={2}&launID={3}&romID={4}'.format(self.base_url, command, categoryID, launcherID, romID)
        elif launcherID is not None:
            return '{0}?com={1}&catID={2}&launID={3}'.format(self.base_url, command, categoryID, launcherID)
        elif categoryID is not None:
            return '{0}?com={1}&catID={2}'.format(self.base_url, command, categoryID)

        return '{0}?com={1}'.format(self.base_url, command)

    def _misc_url_search(self, command, categoryID, launcherID, search_type, search_string):
        return '{0}?com={1}&catID={2}&launID={3}&search_type={4}&search_string={5}'.format(
            self.base_url, command, categoryID, launcherID, search_type, search_string)

# -------------------------------------------------------------------------------------------------
# Custom class dialog for an image selection window
# -------------------------------------------------------------------------------------------------
# NOTE Found another example of a custom listitem dialog in the Favourites script
#      ~/.kodi/addons/script.favourites
#
# Release - Image Resource selection script (NOTE is a script, not an addon!)
# See http://forum.kodi.tv/showthread.php?tid=239558
# See https://github.com/ronie/script.image.resource.select/blob/master/default.py
class ImgSelectDialog(xbmcgui.WindowXMLDialog):
    def __init__(self, *args, **kwargs):
        xbmcgui.WindowXMLDialog.__init__(self, *args, **kwargs)

        # >> Custom stuff
        self.listing = kwargs.get('listing')
        self.selected_url = ''

    def onInit(self):
        self.container = self.getControl(6)
        # >> Disables movement left-right in image listbox
        self.container.controlLeft(self.container)
        self.container.controlRight(self.container)

        # >> NOTE The mysterious control 7 is new in Kodi Krypton!
        # >> See http://forum.kodi.tv/showthread.php?tid=250936&pid=2246458#pid2246458
        # self.cancel = self.getControl(7) # Produces an error "RuntimeError: Non-Existent Control 7"
        # self.cancel.setLabel('Ajo')

        # >> Another container which I don't understand...
        self.getControl(3).setVisible(False)
        # >> Window title on top
        self.getControl(1).setLabel('Choose item')
        # >> OK button
        self.button = self.getControl(5)
        self.button.setVisible(False)
        # self.button.setLabel('Ar')

        # >> Add items to list
        listitems = []
        for index, item in enumerate(self.listing):
            name_str = item['name']
            URL_str  = item['disp_URL']
            listitem = xbmcgui.ListItem(label=name_str, label2=URL_str)
            listitem.setArt({'icon': 'DefaultAddonImages.png', 'thumb': URL_str})
            listitems.append(listitem)
        self.container.addItems(listitems)
        self.setFocus(self.container)

    def onAction(self, action):
        if action.getId() in (9, 10, 92, 216, 247, 257, 275, 61467, 61448):
            self.close()

    def onClick(self, controlID):
        if controlID == 6:
            # self.selected_url = self.container.getSelectedItem().getLabel2()
            num = self.container.getSelectedPosition()
            self.selected_url = self.listing[num]['URL']
            xbmc.sleep(100)
            self.close()

        elif controlID == 5:
            # xbmc.executebuiltin('ActivateWindow(AddonBrowser, addons://repository.xbmc.org/kodi.resource.images/,return)')
            xbmc.sleep(100)
            self.close()

        elif controlID == 7:
            self.close()

    def onFocus(self, controlID):
        pass

# >> From DialogSelect.xml in Confluence (Kodi Krypton taken from Github master)
# >> Controls 5 and 7 are grouped
# <control type="label"  id="1"> | <description>header label</description>      | Window title on top
# control 2 does not exist
# <control type="list"   id="3"> |                                              | Another container which I don't understand...
# <control type="label"  id="4"> | <description>No Settings Label</description>
# <control type="button" id="5"> | <description>Manual button</description>     | OK button
# <control type="list"   id="6"> |                                              | Listbox
# <control type="button" id="7"> | <description>Cancel button</description>     | New Krypton cancel button
class ImgSelectDialog_Old(xbmcgui.WindowXMLDialog):
    def __init__(self, *args, **kwargs):
        xbmcgui.WindowXMLDialog.__init__(self, *args, **kwargs)
        xbmc.executebuiltin("Skin.Reset(AnimeWindowXMLDialogClose)")
        xbmc.executebuiltin("Skin.SetBool(AnimeWindowXMLDialogClose)")

        # This is the list of lists returned by the scraper.
        # In case of TheGamesDB each sublist is: [ URL, URL, 'Cover covername' ]
        # First element is always the current image: [ rom["thumb"], rom["thumb"], 'Current image' ]
        self.listing = kwargs.get( "listing" )
        self.selected_url = ''

    # I guess this is executed at the beginning
    def onInit(self):
        try:
            self.img_list = self.getControl(6)
            # Prevents moving to the cancel button. Note that the cancel button does not show
            # on Cirrus Extended.
            self.img_list.controlLeft(self.img_list)
            self.img_list.controlRight(self.img_list)
            self.getControl(3).setVisible(False)
        except:
            print_exc()
            self.img_list = self.getControl(3)

        self.getControl(5).setVisible(False) # Upper button on the left (OK button)
        # self.getControl(7).setVisible(False) # Lower button on the left (Cancel)
        # self.getControl(1).setVisible(False) # Window title

        for index, item in enumerate(self.listing):
            listitem = xbmcgui.ListItem(item[2]) # string image name
            listitem.setArt({'icon': item[1]})   # Image URL (http://)
            listitem.setLabel2(item[0])          # Image URL (http://)
            self.img_list.addItem(listitem)

        self.setFocus(self.img_list)

    def onAction(self, action):
        # Close the script
        if action == 10:
            self.close()

    def onClick(self, controlID):
        # Action sur la liste
        if controlID == 6 or controlID == 3:
            # Renvoie l'item selectionne
            num = self.img_list.getSelectedPosition()
            self.selected_url = self.img_list.getSelectedItem().getLabel2()
            self.close()

    def onFocus(self, controlID):
        pass

def gui_show_image_select(img_list):
    # The xml file needs to be part of your addon, or included in the skin you use.
    # Yes, DialogSelect.xml is defined in Confluence here
    # https://github.com/xbmc/skin.confluence/blob/master/720p/DialogSelect.xml
    # w = ImgSelectDialog("DialogSelect.xml", BASE_DIR, listing = img_list)

    # See comments above.
    w = ImgSelectDialog('DialogSelect.xml', BASE_DIR, listing = img_list)

    # Execute dialog
    w.doModal()
    selected_url = w.selected_url
    del w

    return selected_url<|MERGE_RESOLUTION|>--- conflicted
+++ resolved
@@ -1550,17 +1550,11 @@
         # For every category, add it to the listbox. Order alphabetically by name
         for key in sorted(self.categories, key= lambda x : self.categories[x]['m_name']):
             self._gui_render_category_row(self.categories[key], key)
-<<<<<<< HEAD
-        # >> AEL Favourites special category
-        self._gui_render_category_favourites_row()
-        # >> Virtual Launchers
-=======
 
         # --- AEL Favourites special category ---
         self._gui_render_category_favourites_row()
 
         # --- AEL Virtual Categories ---
->>>>>>> 609de6b5
         if not self.settings['display_hide_title']:  self._gui_render_virtual_category_row(VCATEGORY_TITLE_ID)
         if not self.settings['display_hide_year']:   self._gui_render_virtual_category_row(VCATEGORY_YEARS_ID)
         if not self.settings['display_hide_genre']:  self._gui_render_virtual_category_row(VCATEGORY_GENRE_ID)
