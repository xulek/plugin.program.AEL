#!/usr/bin/python
# -*- coding: utf-8 -*-
#
# Test AEL platform conversion to scraper platform names.
# Included scrapers: TheGamesDB, MobyGames, ScreenScraper.
# GameFAQs scraper is not used for now (not API available).

# AEL long name       | AEL short name | AEL compact name |
# Sega Master System  | sega-sms       | sms

# --- Python standard library ---
from __future__ import unicode_literals
import os
import sys

# --- AEL modules ---
if __name__ == "__main__" and __package__ is None:
    path = os.path.abspath(os.path.join(os.path.dirname(__file__), '..'))
    print('Adding to sys.path {0}'.format(path))
    sys.path.append(path)
from resources.utils import *
from resources.platforms import *

# --- main ----------------------------------------------------------------------------------------
sl = []
sl.append('Number of AEL platforms {}'.format(len(AEL_platform_list)))
sl.append('')
table_str = [
<<<<<<< HEAD
    ['left', 'left', 'left', 'left', 'left', 'left'],
    ['AEL platform long name', 'AEL short name', 'AEL compact name',
     'TheGamesDB', 'MobyGames', 'ScreenScraper'],
=======
    ['left', 'left', 'left', 'left', 'left', 'left', 'left', 'left'],
    ['AEL long name', 'AEL short name', 'AEL compact name', 'Alias of',
     'TheGamesDB', 'MobyGames', 'ScreenScraper', 'GameFAQs'],
>>>>>>> b392d495
]
for AEL_plat in AEL_platform_list:
    TGDB_plat = AEL_platform_to_TheGamesDB(AEL_plat)
    MobyGames_plat = AEL_platform_to_MobyGames(AEL_plat)
    ScreenScraper_plat = AEL_platform_to_ScreenScraper(AEL_plat)
<<<<<<< HEAD
    table_str.append([
        unicode(AEL_plat), '', '',
        unicode(TGDB_plat), unicode(MobyGames_plat), unicode(ScreenScraper_plat),
=======
    GameFAQs_plat = AEL_platform_to_GameFAQs(AEL_plat)
    table_str.append([
        unicode(AEL_plat), '', '', '',
        unicode(TGDB_plat), unicode(MobyGames_plat),
        unicode(ScreenScraper_plat), unicode(GameFAQs_plat),
>>>>>>> b392d495
    ])
table_str_list = text_render_table_str(table_str)
sl.extend(table_str_list)
text_str = '\n'.join(sl)
print(text_str)

# --- Output file in TXT format ---
fname = 'data/AEL_patform_conversion.txt'
print('\nWriting file "{}"'.format(fname))
text_file = open(fname, 'w')
text_file.write(text_str)
text_file.close()

# --- Output file in CSV format ---
text_csv_slist = text_render_table_CSV_slist(table_str)
text_csv = '\n'.join(text_csv_slist)
fname = 'data/AEL_patform_conversion.csv'
print('Writing file "{}"'.format(fname))
text_file = open(fname, 'w')
text_file.write(text_csv)
text_file.close()<|MERGE_RESOLUTION|>--- conflicted
+++ resolved
@@ -26,31 +26,19 @@
 sl.append('Number of AEL platforms {}'.format(len(AEL_platform_list)))
 sl.append('')
 table_str = [
-<<<<<<< HEAD
-    ['left', 'left', 'left', 'left', 'left', 'left'],
-    ['AEL platform long name', 'AEL short name', 'AEL compact name',
-     'TheGamesDB', 'MobyGames', 'ScreenScraper'],
-=======
     ['left', 'left', 'left', 'left', 'left', 'left', 'left', 'left'],
     ['AEL long name', 'AEL short name', 'AEL compact name', 'Alias of',
      'TheGamesDB', 'MobyGames', 'ScreenScraper', 'GameFAQs'],
->>>>>>> b392d495
 ]
 for AEL_plat in AEL_platform_list:
     TGDB_plat = AEL_platform_to_TheGamesDB(AEL_plat)
     MobyGames_plat = AEL_platform_to_MobyGames(AEL_plat)
     ScreenScraper_plat = AEL_platform_to_ScreenScraper(AEL_plat)
-<<<<<<< HEAD
-    table_str.append([
-        unicode(AEL_plat), '', '',
-        unicode(TGDB_plat), unicode(MobyGames_plat), unicode(ScreenScraper_plat),
-=======
     GameFAQs_plat = AEL_platform_to_GameFAQs(AEL_plat)
     table_str.append([
         unicode(AEL_plat), '', '', '',
         unicode(TGDB_plat), unicode(MobyGames_plat),
         unicode(ScreenScraper_plat), unicode(GameFAQs_plat),
->>>>>>> b392d495
     ])
 table_str_list = text_render_table_str(table_str)
 sl.extend(table_str_list)
