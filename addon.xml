--- conflicted
+++ resolved
@@ -1,13 +1,3 @@
-<<<<<<< HEAD
-﻿<?xml version="1.0" encoding="UTF-8" standalone="yes"?>
-<addon id="plugin.program.AEL" name="Advanced Emulator Launcher (dev version)" version="0.10.0-alpha.20" provider-name="Wintermute0110">
-  <requires>
-    <!-- Check addon versions in https://github.com/xbmc/xbmc/tree/master/addons
-         Change the branch according to the Kodi version.
-    -->
-    <!-- 2.25.0 Krypton 17 -->
-    <import addon="xbmc.python" version="2.25.0"/>
-=======
 <?xml version="1.0" encoding="UTF-8" standalone="yes"?>
 <addon id="plugin.program.advanced.emulator.launcher" name="Advanced Emulator Launcher"
        version="0.9.8-beta2" provider-name="Wintermute0110">
@@ -19,20 +9,11 @@
         2.27.0 Kodi 19 Matrix (actual version not fixed yet).
     -->
     <import addon="xbmc.python" version="2.25.0" />
->>>>>>> 1494c851
   </requires>
   <extension point="xbmc.python.pluginsource" library="addon.py">
     <provides>executable game</provides>
   </extension>
   <extension point="xbmc.addon.metadata">
-<<<<<<< HEAD
-    <!-- This must be commented when releasing the addon.
-         Kodi must be restarted if this setting is changed.
-         See https://github.com/xbmc/xbmc/pull/13814
-    -->
-    <reuselanguageinvoker>false</reuselanguageinvoker>
-    <summary lang="en_GB">Launch any emulators/apps from Kodi.</summary>
-=======
     <!--
         This must be commented when releasing the addon.
         Kodi must be restarted if this setting is changed.
@@ -40,7 +21,6 @@
     -->
     <!-- <reuselanguageinvoker>false</reuselanguageinvoker> -->
     <summary lang="en_GB">Start any emulators/apps from Kodi.</summary>
->>>>>>> 1494c851
     <description lang="en_GB">Multi-emulator front-end and general application launcher for Kodi. Includes offline scrapers for MAME and No-Intro ROM sets and also supports scrapping ROM metadata and artwork online. ROM auditing for No-Intro ROMs using No-Intro or Redump XML DAT files. Launching of games and standalone applications is also available.</description>
     <platform>android freebsd ios linux osx windows</platform>
     <license>GNU General Public License version 2</license>
