--- conflicted
+++ resolved
@@ -1,4 +1,3 @@
-<<<<<<< HEAD
 [B]Speculative/futuristic features[/B]
 
 WIP      [CORE] Complete Extranafart support for Categories/Launchers/ROMs.
@@ -19,84 +18,6 @@
          See http://gamesdb.launchbox-app.com/
          See https://bitbucket.org/jasondavidcarr/launchbox/issues/902/api-access-to-launchbox
 
-
-[B]Planned features / TODO[/B]
-
-WIP      [CORE] Added Retroarch launcher. Supports launching ROMs using an locally installed
-         instance of Retroarch. For more details read README.md.
-
-WIP      [CORE] Added NVIDIA Gamestream launcher. Supports scanning games from gamestream
-         server and launching games with Android client (Shield) or Moonlight-PC.
-         Extra steps needed to get correct certificates for connection.
-WIP      [CORE] Rename the plugin from `plugin.program.advanced.emulator.launcher` to
-         `plugin.program.AEL`. Create a development version `plugin.program.AEL.dev` that
-         can coexist with the stable version. See how AML does it.
-
-WIP      [CORE] Check out the ListItem constructor offscreen parameter in Leia. It can
-         dramatically speed up ListItem creation and population.
-         See https://forum.kodi.tv/showthread.php?tid=329315&pid=2711937#pid2711937
-
-WIP      [CORE] Support for Advanced MAME Launcher exported virtual launchers.
-         AML creates the Category "Arcade (AML)" and places the exported launchers there.
-
-WIP      [CORE] Create a couple of new ROM context menus, "Manage Recently played ROM" and 
-         "Manage Most played ROM". Both will have the following options: "Delete this ROM",
-         "Delete all Unlinked ROMs".
-         See https://forum.kodi.tv/showthread.php?tid=287826&pid=2698811#pid2698811
-
-WIP      [CORE] Rufoo Listitme stuff.
-
-WIP      [CORE] Think about exporting the AEL platform database using JSON-LD in accordance to
-         Garbear's idea.
-         See https://forum.kodi.tv/showthread.php?tid=295463&pid=2625754#pid2625754
-
-WIP      [CORE] Massive AEL refactoring. Thanks a lot to Chrisism for the patch!
-
-WIP      [CORE] Support Kodi VFS and ROMs in remote filesystems for Retroplayer.
-         See Chrisism patch in Github. Copy remote ROMs for external launchers?
-
-WIP      [CORE] Disable LNK $rom$ launcher with global setting.
-         See https://forum.kodi.tv/showthread.php?tid=287826&pid=2640857#pid2640857
-
-WIP      [CORE] categoryID is redundant in SHOW_ROMS URL! Remove it or make it optional.
-         See https://forum.kodi.tv/showthread.php?tid=276002&pid=2643218#pid2643218
-
-WIP      [CORE] Should plugin URL be rationalised and simplified to make skinner's life easier?
-         See https://forum.kodi.tv/showthread.php?tid=276002&pid=2643218#pid2643218
-
-WIP      [CORE] Filtering of BIOSes not working properly for MAME ROMs.
-         Use the offline scraper DB to determine what is a BIOS/Device in MAME.
-         See https://forum.kodi.tv/showthread.php?tid=287826&pid=2697000#pid2697000
-
-WIP      [CORE] Use xbmcplugin.addDirectoryItems() instead of xbmcplugin.addDirectoryItem().
-         According to the docs "Large lists benefit over using the standard addDirectoryItem().
-         You may call this more than once to add items in chunks."
-
-WIP      [MULTIDISC] Edit multi-disc ROMs.
-         See xxxx
-
-WIP      [MULTIDISC] Fix artwork support for mult-disc ROMs.
-         See https://forum.kodi.tv/showthread.php?tid=287826&pid=2628912#pid2628912
-
-WIP      [MISC] Changes and suggestions propoed by Atsumori.
-         See http://forum.kodi.tv/showthread.php?tid=287826&pid=2560843#pid2560843
-         See http://forum.kodi.tv/showthread.php?tid=287826&pid=2586596#pid2586596
-
-WIP      [MANUALS] Port the PDF manual reader from AML into AEL.
-
-WIP      [ROM AUDIT] Add an option to create a default Parent ROM for Redump DATs or NoIntro DATs
-         with no PClone information. See previous feature.
-
-WIP      [ROM AUDIT] Create a "fake" Parent/Clone list from filenames ala NARS (NARS Advanced ROM
-         Sorting). In "Edit Launcher", "Audit ROMs / Launcher view mode" include a new option
-         like "Create PClone DAT based on ROM filenames"
-
-WIP      [ROM AUDIT] Options to generate the 1G1R parent list, like prefer ROMs from Europe,
-         Japan or USA. This resembles what NARS No-Intro filtering does.
-
-WIP      [SCRAPERS] Asset scrapers are disabled/not working for standalone launchers. Fix this.
-         See https://github.com/Wintermute0110/plugin.program.advanced.emulator.launcher/issues/62
-
 WIP      [SCRAPERS] Fix GameFAQs scraper.
          It has been a while since this scraper is not working any more.
          GameFAQs does not have an API. Should this scraper being removed???
@@ -104,6 +25,83 @@
          does not work due to changes in GameFAQs. See the comments of method
          GameFAQs._load_assets_from_page()
 
+
+[B]Planned features / TODO[/B]
+
+WIP      [CORE] Rename the plugin from `plugin.program.advanced.emulator.launcher` to
+         `plugin.program.AEL`. Create a development version `plugin.program.AEL.dev` that
+         can coexist with the stable version. See how AML does it.
+
+WIP      [CORE] Check out the ListItem constructor offscreen parameter in Leia. It can
+         dramatically speed up ListItem creation and population.
+         See https://forum.kodi.tv/showthread.php?tid=329315&pid=2711937#pid2711937
+
+WIP      [CORE] Massive AEL refactoring. Thanks a lot to Chrisism for the patch!
+
+WIP      [CORE] Support Kodi VFS and ROMs in remote filesystems for Retroplayer.
+         See Chrisism patch in Github. Copy remote ROMs for external launchers?
+
+WIP      [CORE] Disable LNK $rom$ launcher with global setting.
+         See https://forum.kodi.tv/showthread.php?tid=287826&pid=2640857#pid2640857
+
+WIP      [CORE] categoryID is redundant in SHOW_ROMS URL! Remove it or make it optional.
+         See https://forum.kodi.tv/showthread.php?tid=276002&pid=2643218#pid2643218
+
+WIP      [CORE] Should plugin URL be rationalised and simplified to make skinner's life easier?
+         See https://forum.kodi.tv/showthread.php?tid=276002&pid=2643218#pid2643218
+
+WIP      [CORE] Filtering of BIOSes not working properly for MAME ROMs.
+         Use the offline scraper DB to determine what is a BIOS/Device in MAME.
+         See https://forum.kodi.tv/showthread.php?tid=287826&pid=2697000#pid2697000
+
+WIP      [CORE] Unified ROM artwork directory. This will require heavy changes in categories.xml.
+         I still have to think how to properly implement this. This is related to the
+         desing of a prototype Kodi games database.
+         See https://forum.kodi.tv/showthread.php?tid=287826&pid=2865413#pid2865413
+         See https://forum.kodi.tv/showthread.php?tid=287826&pid=2867785#pid2867785
+
+WIP      [CORE] Sometimes the scrapers download wrong/corrupt data, or produce 0 sized files
+         if a file is open() and there is an exception. It would be nice to have an
+         utility to check asset images and delete corrupt images so they can be rescraped
+         again.
+
+WIP      [CORE] Support for Advanced MAME Launcher exported virtual launchers.
+         This feature requires AML 0.9.X
+         AML creates the Category "Arcade (AML)" and places the exported launchers there.
+
+WIP      [COLLECTIONS] Current way of storing the collection artwork, in a unified XML file,
+         is not good. Think of a good way to exporting collections (for example, store the
+         artwork in a subdirectory). Possible way of solving filename collisions
+         ROM_name_platform_fanart.png, platform is the short name and it's only used if
+         there is filename amgibuity (same ROM name in different platforms in the collection).
+
+WIP      [MULTIDISC] Edit multi-disc ROMs.
+
+WIP      [MULTIDISC] Fix artwork support for mult-disc ROMs.
+         See https://forum.kodi.tv/showthread.php?tid=287826&pid=2628912#pid2628912
+
+WIP      [MISC] Changes and suggestions propoed by Atsumori.
+         See http://forum.kodi.tv/showthread.php?tid=287826&pid=2560843#pid2560843
+         See http://forum.kodi.tv/showthread.php?tid=287826&pid=2586596#pid2586596
+
+WIP      [MANUALS] Port the PDF manual reader from AML into AEL.
+
+WIP      [ROM AUDIT] Add an option to create a default Parent ROM for Redump DATs or NoIntro DATs
+         with no PClone information. See previous feature.
+
+WIP      [ROM AUDIT] Create a "fake" Parent/Clone list from filenames ala NARS (NARS Advanced ROM
+         Sorting). In "Edit Launcher", "Audit ROMs / Launcher view mode" include a new option
+         like "Create PClone DAT based on ROM filenames"
+
+WIP      [ROM AUDIT] Options to generate the 1G1R parent list, like prefer ROMs from Europe,
+         Japan or USA. This resembles what NARS No-Intro filtering does.
+
+WIP      [SCRAPERS] Asset scrapers are disabled/not working for standalone launchers. Fix this.
+         See https://github.com/Wintermute0110/plugin.program.advanced.emulator.launcher/issues/62
+
+WIP      [SCRAPERS] Store the offline scraper databases in JSON and not in XML. This will make
+         the loading of the databases faster.
+
 WIP      [SCRAPERS] MAME offline scraper: include NPlayers field. Take it from nplayers.ini
 
 WIP      [SCRAPERS] MAME offline scraper: include ESRB field. Take it from GameInfoDB.
@@ -113,10 +111,39 @@
 WIP      [SCRAPERS] Update MAME Offline Scraper database to version latest version 0.212
 
 WIP      [SCRAPERS] Upgrade and fix  AEL Offline scraper databases.
-         Do the best you can for a decent 0.9.8 release.
-
-
-[B]Advanced Emulator Launcher | version 0.9.8-beta1 | XX August 2019[/B]
+
+WIP      [SCRAPERS] Persistent scraper cache. Currently scrapers are very inefficient. If
+         the context menu is use to scrape, candidate games are searched again and again. It
+         should be good to implement some kind of offline scraper cache in a similar fashion
+         to Skyscraper (https://github.com/muldjord/skyscraper).
+
+WIP      [SCRAPERS] Persistent scraper cache browser. Ability to browse the stored scraper
+         searches. Also, context menu to delete stored cached data.
+
+[B]Urgent features to de done before 0.9.8 release[/B]
+
+WIP      [SCRAPERS] Change the yesno dialog so default is to use data from the cache and not to
+         rescrape.
+
+WIP      [SCRAPERS] ScreenScraper requires the file extension. Intead of passing rombase_noext
+         and path use a FileName object so scraper extracts the file parts it needs.
+
+WIP      [SCRAPERS] The key in the scrapers cache must include the file extension and not
+         only rombase_noext.
+
+WIP      [SCRAPERS] Add a method to know if scrapper supports search string or not. If scraper
+         does not support search string (AEL Offline, ScreenScraper and ArcadeDB) then do not bother
+         the user asking for one.
+
+WIP      [SCRAPERS] Make sure only dirty scraper caches are written to disk, skip clean
+         caches.
+
+WIP      [SCRAPERS] Progress dialog when saving scraper caches.
+
+WIP      [CORE] Finish the new platform scheme.
+
+
+[B]Advanced Emulator Launcher | version 0.9.8-beta1 | XX September 2019[/B]
 
 FEATURE  [SCRAPERS] Copy scraper stuff from master branch by Chrisism.
 
@@ -139,13 +166,10 @@
 FEATURE  [SCRAPERS] Add support for ScummVM platform in the Offline Scraper.
          See https://forum.kodi.tv/showthread.php?tid=287826&pid=2629084#pid2629084
 
-WIP NOW  [SCRAPERS] Warn user if missing scraper API keys, required stuff, etc., before scraping.
+FEATURE  [SCRAPERS] Warn user if missing scraper API keys, required stuff, etc., before scraping.
          Also, improve the scraper error reporting and the disabling of the scraper object
          if the web site is overloaded.
-         Make sure TGDB scraper works like a charm. [DONE]
-         Update MobyGames scraper. [DONE]
-         Update ScreenSraper scraper. [WIP NOW]
-         Update ArcadeDB scraper.
+         Make sure TGDB scraper works like a charm. And then update the rest.
 
 FEATURE  [SCRAPERS] Utility to check TheGamesDB monthly allowance.
 
@@ -153,46 +177,38 @@
 
 FEATURE  [SCRAPERS] Utility to check ScreenScraper monthly allowance.
 
-WIP      [SCRAPERS] Make sure all scraper platforms are OK and synchronised with AEL platforms.
-
-WIP      [SCRAPERS] Option to rescrape all ROM assets in a similar fashion to
+FEATURE  [SCRAPERS] Make sure all scraper platforms are OK and synchronised with AEL platforms.
+
+FEATURE  [SCRAPERS] Option to rescrape all ROM assets in a similar fashion to
          "Scan ROMs local artwork". Create a menu entry in "Edit Launcher", "Manage ROMs",
-         "Scrape ROMs artwork". "Scrape ROMs artwork" will use the same scraper settings in
-         options as the ROM Scanner.
+         "Scrape ROMs artwork".
+         "Scrape ROMs artwork" will use the same scraper settings in options as the ROM Scanner.
          I think the best location for the code is in the ScraperStrategy class.
          See https://github.com/Wintermute0110/plugin.program.advanced.emulator.launcher/issues/72
 
-FEATURE  [CORE] New ROMs artwork type 3D Boxes, asked by Rufoo.
-
-FEATURE  [CORE] New entry in root menu named "Global Reports"
-
-FEATURE  [CORE] New entry in root menu named "Utilities"
-
-WIP      [CORE] Move stuff from addon settings into the Utilities menu, including the
-         database upgrading functions.
-
-WIP      [CORE] Make sure AEL never crashes when rendering the root window, even if 
-         categories.xml is corruped. Users must be able to access the Utilities menu always.
-         In case of crash when rendering the root window, ask the user to update
-         the databases (in the case the crash is due to a missing key in dictionary).
-
-WIP      [CORE] Unified ROM artwork directory. This will require heavy changes in categories.xml.
-         I still have to think how to properly implement this.
-         See https://forum.kodi.tv/showthread.php?tid=287826&pid=2865413#pid2865413
-         See https://forum.kodi.tv/showthread.php?tid=287826&pid=2867785#pid2867785
-
-WIP      [CORE] Support for Advanced MAME Launcher exported virtual launchers.
-         This feature requires AML 0.9.X
-         AML creates the Category "Arcade (AML)" and places the exported launchers there.
-
-WIP      [CORE] New properties to notify skins about Std launchers, ROM launchers, Categories,
-         and number of items in a Launcher.
-
-WIP      [CORE] Create a couple of new ROM context menus, "Manage Recently played ROM" and 
+FEATURE  [CORE] Create a couple of new ROM context menus, "Manage Recently played ROM" and 
          "Manage Most played ROM". Both will have the following options: "Delete this ROM",
          "Delete all Unlinked/Broken ROMs".
          See AML for an implementation.
          See https://forum.kodi.tv/showthread.php?tid=287826&pid=2698811#pid2698811
+
+FEATURE  [CORE] New ROMs artwork type 3D Boxes, asked by Rufoo.
+
+FEATURE  [CORE] New entry in root menu named "Global Reports"
+
+FEATURE  [CORE] New entry in root menu named "Utilities"
+
+FEATURE  [CORE] Move stuff from addon settings into the Utilities menu, including the
+         database upgrading functions.
+
+FEATURE  [CORE] Make sure AEL never crashes when rendering the root window, even if 
+         categories.xml is corruped. Users must be able to access the Utilities menu always to
+         be able to upgrade the database. In case of crash when rendering the root window,
+         ask the user to update the databases (in the case the crash is due to a missing 
+         key in dictionary).
+
+WIP NOW  [CORE] New properties to notify skins about Std launchers, ROM launchers, Categories,
+         and number of items in a Launcher. Upgrade documentation in SKINNING.md.
 
 FEATURE  [CORE] Add Year and Developer for Categories.
          See https://forum.kodi.tv/showthread.php?tid=287826&pid=2688653#pid2688653
@@ -763,788 +779,4 @@
 
 [B]Advanced Emulator Launcher | version 0.9.0 | 22 August 2016[/B]
 
-* Initial release.
-=======
-[B]Speculative/futuristic features[/B]
-
-WIP      [CORE] Complete Extranafart support for Categories/Launchers/ROMs.
-         Does this make sense?
-
-WIP      [CORE] Think about exporting the AEL platform database using JSON-LD in accordance to
-         Garbear's idea.
-         See https://forum.kodi.tv/showthread.php?tid=295463&pid=2625754#pid2625754
-
-WIP      [SCRAPERS] Advanced fuzzy search engine based on the Levenshtein Distance algorithm,
-         for both online and offline scrapers. There is a Python implementation of
-         the algorithm here: https://github.com/seatgeek/fuzzywuzzy
-
-WIP      [SCRAPERS] LaunchBox Games Database scraper.
-         NOTE Do not implement this. AEL offline scraper is more than enough.
-         Apparently LaunchBox GamesDB started as a copy of TheGamesDB. Currently there is no
-         API to access LaunchBox GamesDB but an XML with all the database info can be downloaded.
-         See http://gamesdb.launchbox-app.com/
-         See https://bitbucket.org/jasondavidcarr/launchbox/issues/902/api-access-to-launchbox
-
-WIP      [SCRAPERS] Fix GameFAQs scraper.
-         It has been a while since this scraper is not working any more.
-         GameFAQs does not have an API. Should this scraper being removed???
-         Currently the GameFAQs metadata scraper works well. The GameFAQs asset scraper
-         does not work due to changes in GameFAQs. See the comments of method
-         GameFAQs._load_assets_from_page()
-
-
-[B]Planned features / TODO[/B]
-
-WIP      [CORE] Rename the plugin from `plugin.program.advanced.emulator.launcher` to
-         `plugin.program.AEL`. Create a development version `plugin.program.AEL.dev` that
-         can coexist with the stable version. See how AML does it.
-
-WIP      [CORE] Check out the ListItem constructor offscreen parameter in Leia. It can
-         dramatically speed up ListItem creation and population.
-         See https://forum.kodi.tv/showthread.php?tid=329315&pid=2711937#pid2711937
-
-WIP      [CORE] Massive AEL refactoring. Thanks a lot to Chrisism for the patch!
-
-WIP      [CORE] Support Kodi VFS and ROMs in remote filesystems for Retroplayer.
-         See Chrisism patch in Github. Copy remote ROMs for external launchers?
-
-WIP      [CORE] Disable LNK $rom$ launcher with global setting.
-         See https://forum.kodi.tv/showthread.php?tid=287826&pid=2640857#pid2640857
-
-WIP      [CORE] categoryID is redundant in SHOW_ROMS URL! Remove it or make it optional.
-         See https://forum.kodi.tv/showthread.php?tid=276002&pid=2643218#pid2643218
-
-WIP      [CORE] Should plugin URL be rationalised and simplified to make skinner's life easier?
-         See https://forum.kodi.tv/showthread.php?tid=276002&pid=2643218#pid2643218
-
-WIP      [CORE] Filtering of BIOSes not working properly for MAME ROMs.
-         Use the offline scraper DB to determine what is a BIOS/Device in MAME.
-         See https://forum.kodi.tv/showthread.php?tid=287826&pid=2697000#pid2697000
-
-WIP      [CORE] Unified ROM artwork directory. This will require heavy changes in categories.xml.
-         I still have to think how to properly implement this. This is related to the
-         desing of a prototype Kodi games database.
-         See https://forum.kodi.tv/showthread.php?tid=287826&pid=2865413#pid2865413
-         See https://forum.kodi.tv/showthread.php?tid=287826&pid=2867785#pid2867785
-
-WIP      [CORE] Sometimes the scrapers download wrong/corrupt data, or produce 0 sized files
-         if a file is open() and there is an exception. It would be nice to have an
-         utility to check asset images and delete corrupt images so they can be rescraped
-         again.
-
-WIP      [CORE] Support for Advanced MAME Launcher exported virtual launchers.
-         This feature requires AML 0.9.X
-         AML creates the Category "Arcade (AML)" and places the exported launchers there.
-
-WIP      [COLLECTIONS] Current way of storing the collection artwork, in a unified XML file,
-         is not good. Think of a good way to exporting collections (for example, store the
-         artwork in a subdirectory). Possible way of solving filename collisions
-         ROM_name_platform_fanart.png, platform is the short name and it's only used if
-         there is filename amgibuity (same ROM name in different platforms in the collection).
-
-WIP      [MULTIDISC] Edit multi-disc ROMs.
-
-WIP      [MULTIDISC] Fix artwork support for mult-disc ROMs.
-         See https://forum.kodi.tv/showthread.php?tid=287826&pid=2628912#pid2628912
-
-WIP      [MISC] Changes and suggestions propoed by Atsumori.
-         See http://forum.kodi.tv/showthread.php?tid=287826&pid=2560843#pid2560843
-         See http://forum.kodi.tv/showthread.php?tid=287826&pid=2586596#pid2586596
-
-WIP      [MANUALS] Port the PDF manual reader from AML into AEL.
-
-WIP      [ROM AUDIT] Add an option to create a default Parent ROM for Redump DATs or NoIntro DATs
-         with no PClone information. See previous feature.
-
-WIP      [ROM AUDIT] Create a "fake" Parent/Clone list from filenames ala NARS (NARS Advanced ROM
-         Sorting). In "Edit Launcher", "Audit ROMs / Launcher view mode" include a new option
-         like "Create PClone DAT based on ROM filenames"
-
-WIP      [ROM AUDIT] Options to generate the 1G1R parent list, like prefer ROMs from Europe,
-         Japan or USA. This resembles what NARS No-Intro filtering does.
-
-WIP      [SCRAPERS] Asset scrapers are disabled/not working for standalone launchers. Fix this.
-         See https://github.com/Wintermute0110/plugin.program.advanced.emulator.launcher/issues/62
-
-WIP      [SCRAPERS] Store the offline scraper databases in JSON and not in XML. This will make
-         the loading of the databases faster.
-
-WIP      [SCRAPERS] MAME offline scraper: include NPlayers field. Take it from nplayers.ini
-
-WIP      [SCRAPERS] MAME offline scraper: include ESRB field. Take it from GameInfoDB.
-
-WIP      [SCRAPERS] MAME offline scraper: include plot field. Take it from GameInfoDB.
-
-WIP      [SCRAPERS] Update MAME Offline Scraper database to version latest version 0.212
-
-WIP      [SCRAPERS] Upgrade and fix  AEL Offline scraper databases.
-
-WIP      [SCRAPERS] Persistent scraper cache. Currently scrapers are very inefficient. If
-         the context menu is use to scrape, candidate games are searched again and again. It
-         should be good to implement some kind of offline scraper cache in a similar fashion
-         to Skyscraper (https://github.com/muldjord/skyscraper).
-
-WIP      [SCRAPERS] Persistent scraper cache browser. Ability to browse the stored scraper
-         searches. Also, context menu to delete stored cached data.
-
-[B]Urgent features to de done before 0.9.8 release[/B]
-
-WIP      [SCRAPERS] Change the yesno dialog so default is to use data from the cache and not to
-         rescrape.
-
-WIP      [SCRAPERS] ScreenScraper requires the file extension. Intead of passing rombase_noext
-         and path use a FileName object so scraper extracts the file parts it needs.
-
-WIP      [SCRAPERS] The key in the scrapers cache must include the file extension and not
-         only rombase_noext.
-
-WIP      [SCRAPERS] Add a method to know if scrapper supports search string or not. If scraper
-         does not support search string (AEL Offline, ScreenScraper and ArcadeDB) then do not bother
-         the user asking for one.
-
-WIP      [SCRAPERS] Make sure only dirty scraper caches are written to disk, skip clean
-         caches.
-
-WIP      [SCRAPERS] Progress dialog when saving scraper caches.
-
-WIP      [CORE] Finish the new platform scheme.
-
-
-[B]Advanced Emulator Launcher | version 0.9.8-beta1 | XX September 2019[/B]
-
-FEATURE  [SCRAPERS] Copy scraper stuff from master branch by Chrisism.
-
-FEATURE  [SCRAPERS] Fix MobyGames scraper and use new MobyGames API.
-         See http://www.mobygames.com/info/api
-
-FEATURE  [SCRAPERS] Fix TheGamesDB scraper.
-         There has been a change in the web site including a new API.
-         See https://github.com/Wintermute0110/plugin.program.advanced.emulator.launcher/issues/75
-
-FEATURE  [SCRAPERS] Have a look at ScreenScraper and consider it for an online scraper.
-         See https://www.screenscraper.fr/
-         See https://forum.kodi.tv/showthread.php?tid=287826&pid=2622839#pid2622839
-
-FEATURE  [SCRAPERS] Fix ArcadeDB scraper. Use the new ArcadeDB API.
-         It has been a while since this scraper is not working any more.
-
-FEATURE  [SCRAPERS] Fix AEL Offline Scraper.
-
-FEATURE  [SCRAPERS] Add support for ScummVM platform in the Offline Scraper.
-         See https://forum.kodi.tv/showthread.php?tid=287826&pid=2629084#pid2629084
-
-FEATURE  [SCRAPERS] Warn user if missing scraper API keys, required stuff, etc., before scraping.
-         Also, improve the scraper error reporting and the disabling of the scraper object
-         if the web site is overloaded.
-         Make sure TGDB scraper works like a charm. And then update the rest.
-
-FEATURE  [SCRAPERS] Utility to check TheGamesDB monthly allowance.
-
-FEATURE  [SCRAPERS] Utility to check MobyGames monthly allowance.
-
-FEATURE  [SCRAPERS] Utility to check ScreenScraper monthly allowance.
-
-FEATURE  [SCRAPERS] Make sure all scraper platforms are OK and synchronised with AEL platforms.
-
-FEATURE  [SCRAPERS] Option to rescrape all ROM assets in a similar fashion to
-         "Scan ROMs local artwork". Create a menu entry in "Edit Launcher", "Manage ROMs",
-         "Scrape ROMs artwork".
-         "Scrape ROMs artwork" will use the same scraper settings in options as the ROM Scanner.
-         I think the best location for the code is in the ScraperStrategy class.
-         See https://github.com/Wintermute0110/plugin.program.advanced.emulator.launcher/issues/72
-
-FEATURE  [CORE] Create a couple of new ROM context menus, "Manage Recently played ROM" and 
-         "Manage Most played ROM". Both will have the following options: "Delete this ROM",
-         "Delete all Unlinked/Broken ROMs".
-         See AML for an implementation.
-         See https://forum.kodi.tv/showthread.php?tid=287826&pid=2698811#pid2698811
-
-FEATURE  [CORE] New ROMs artwork type 3D Boxes, asked by Rufoo.
-
-FEATURE  [CORE] New entry in root menu named "Global Reports"
-
-FEATURE  [CORE] New entry in root menu named "Utilities"
-
-FEATURE  [CORE] Move stuff from addon settings into the Utilities menu, including the
-         database upgrading functions.
-
-FEATURE  [CORE] Make sure AEL never crashes when rendering the root window, even if 
-         categories.xml is corruped. Users must be able to access the Utilities menu always to
-         be able to upgrade the database. In case of crash when rendering the root window,
-         ask the user to update the databases (in the case the crash is due to a missing 
-         key in dictionary).
-
-WIP NOW  [CORE] New properties to notify skins about Std launchers, ROM launchers, Categories,
-         and number of items in a Launcher. Upgrade documentation in SKINNING.md.
-
-FEATURE  [CORE] Add Year and Developer for Categories.
-         See https://forum.kodi.tv/showthread.php?tid=287826&pid=2688653#pid2688653
-
-FEATURE  [CORE] Per-launcher setting to disable multi-disc ROM support.
-
-FEATURE  [CORE] Added "Edit Category" context menu, "Export Category XML configuration".
-
-FEATURE  [CORE] New AEL Theme of Icons/Fanarts for the Virtual Launchers. Kudos to Sagrath for
-         this contribution.
-
-FIX      Fix crash in _gui_scrap_launcher_metadata() when scraping Launcher metadata with the CM.
-
-FIX      Fix metadata and artwork scrapers when ROM name has Unicode characters.
-         See Github issue #52
-
-FIX      Fixed display_fav_status label in settings.xml
-         See Github issue #56
-
-FIX      Unicode fixes in kodi_update_image_cache()
-
-FIX      Fixed MobyGames scraper.
-         See Github issue #60
-
-
-[B]Advanced Emulator Launcher | version 0.9.7 | 23 November 2017[/B]
-
-FEATURE  Export individual Launcher XML configuration.
-
-FIX      Fixed crash when editing Launchr Title in context menu.
-
-FIX      Fixed crash in the ROM Scanner when Launcher had unconfigured ROM asset paths.
-
-
-[B]Advanced Emulator Launcher | version 0.9.7-beta2 | 19 November 2017[/B]
-
-FIX      Currently AEL multid-disc parser supports "Rom name (disc 1).bin".
-         Fixed to also support "Rom name (disk 1).bin".
-         See https://forum.kodi.tv/showthread.php?tid=287826&pid=2656844#pid2656844
-         and https://forum.kodi.tv/showthread.php?tid=287826&pid=2657243#pid2657243
-
-FIX      Fix export of Launcher and ROM NFO files.
-         See https://forum.kodi.tv/showthread.php?tid=287826&pid=2658080#pid2658080
-
-FIX      Fix import of Launcher and ROM NFO files.
-
-FIX      Poster artworks do not appear anymore (got them mapped to flyers for all launchers).
-         When I try to change the mapping (manage rom/choose roms default assets/artworks),
-         then AEL is throwing me an error.
-         See https://forum.kodi.tv/showthread.php?tid=287826&pid=2660404#pid2660404
-
-FIX      Fix crash in "Add ROMs", "Manually Add ROM".
-         Error Type: <type 'exceptions.NameError'>
-         Error Contents: global name 'assets_search_local_assets' is not defined
-         See https://forum.kodi.tv/showthread.php?tid=287826&pid=2665544#pid2665544
-
-
-[B]Advanced Emulator Launcher | version 0.9.7-beta1 | 07 October 2017[/B]
-
-FEATURE  Added a lot of new platforms.
-
-FEATURE  Add an option to see ROM Maps image if it exists.
-         Add an option in context menu "View ROM/Launcher".
-
-FEATURE  Audit all launchers. Check if app exists, ROM path exits, artwork paths are configured,
-         etc. When a user uses XML to import configurations it is easy to make a typo when
-         writing directory names, etc. This command will report if AEL configuration is OK.
-
-FEATURE  Use substituted artwork from the Parent/Clone group.
-         So far implemented only in "Edit Launcher", "Manage ROMs", "Rescan ROMs local assets/artwork"
-
-FEATURE  I discovered that in the ROM Scanner most of the time is spend looking for artwork. Before,
-         I though it was the Offline scraper the culprit. Instead of using FileName().exists()
-         create a set with all files in the directory and use that for the search.
-         Implemented only in "Edit Launcher", "Manage ROMs", "Rescan ROMs local assets/artwork",
-         must be ported to the ROM scanner if it works well (faster than the current approach).
-
-FEATURE  ROM scanner should be able to scrap all assets, not just the ones supported by the
-         selected scraper. This will require a redesign of the current scraping engine.
-         See https://forum.kodi.tv/showthread.php?tid=287826&pid=2628383#pid2628383 and next post.
-
-FEATURE  Make sure all asset scraper requests are cached in the ROM scanner. For example, Title
-         scraper choose a game in the list, then Snap scraper for the same ROM must use the
-         cached selected game.
-
-FEATURE  Port to the ROM scanner the asset file cache. This will increase the scanning speed a lot.
-
-FEATURE  ROMs in UNC paths. It seems Retroarch added UNC path support recently.
-         See https://forum.kodi.tv/showthread.php?tid=287826&pid=2647152#pid2647152
-
-         [Windows]
-         Workaround in _run_process() to add an extra '\\' character if argument starts with
-         a '\\'. This is to fix shlex.split() behaviour.
-         
-         Tested in Windows only with the following configuration:
-             <ROM_path>\\SERVER_NAME\AEL-ROMs\sega-genesis\</ROM_path>
-             <ROM_asset_path>smb://SERVER_NAME/AEL-assets/sega-genesis/</ROM_asset_path>
-
-         This configuration also works in Windows:
-             <ROM_path>smb://SERVER_NAME/AEL-ROMs/sega-genesis/</ROM_path>
-             <ROM_asset_path>smb://SERVER_NAME/AEL-assets/sega-genesis/</ROM_asset_path>
-
-         Artwork is stored in JSON DB as "smb://SERVER_NAME/AEL-assets/sega-genesis/boxbacks\\Sonic.jpg"
-         ROMs are saved in JSON DB as "\\\\SERVER_NAME\\AEL-ROMs\\sega-genesis\\Sonic.md"
-
-         Kodi artwork does not work with paths like \\SERVER_NAME\AEL-ROMs\sega-genesis\image.png.
-         Correct path for artwork is smb://SERVER_NAME/AEL-ROMs/sega-genesis/image.png.
-
-         Retroarch requires a ROM path like \\SERVER_NAME\AEL-ROMs\sega-genesis\Sonic.md.
-
-FEATURE  Launcher flag to enable non-blocking launchers. This is required for wrapper scripts
-         that close Kodi to avoid problems (such as Kodi getting gamepad commands instead of the
-         launcher app or Kodi running in standalone mode withouth a Window manager).
-
-FEATURE  Ability to import launcher and categories assets in the XML configuration files.
-         Create a working example for Gamestarter addon. Also, refactor the AEL asset library.
-
-FEATURE  Rename "Studio" database field to "Developer" in Launchers/ROMs.
-         See https://forum.kodi.tv/showthread.php?tid=295463&pid=2625754#pid2625754
-
-FEATURE  New Launcher asset 's_controller' for Console/Computer controller picture.
-
-FEATURE  Renamed 's_thumb' -> 's_icon' in Categories/Launchers/Collections.
-
-FEATURE  Renamed 's_flyer' -> 's_poster' in Categories/Launchers/Collections.
-
-FEATURE  Renamed 'roms_default_thumb' -> 'roms_default_icon' in Launchers.
-
-FEATURE  Improved Retroplayer support.
-         See https://forum.kodi.tv/showthread.php?tid=295463&pid=2620489#pid2620489
-         and https://alwinesch.github.io/group__python__xbmcgui__listitem.html#ga0f1e91e1d5aa61d8dd0eac90e8edbf18
-
-FEATURE  Audit Retroarch BIOSes in System directory.
-
-FEATURE  Scan for artwork in the Parent/Clone group of a ROM. Implemented only in the context
-         menu "Edit Launcher", "Manage ROM List", "Rescan ROMs local assets/artwork".
-
-FEATURE  Support for <Launcher_NFO> tag in XML configuration files.
-
-FEATURE  Preserve path_title, path_snap, etc. when exporting a Launcher into an XML file.
-
-FEATURE  Add an option to suspend/resume joystick support at launch. This is to prevent Kodi
-         and the launched app to grab joystick events.
-         See https://forum.kodi.tv/showthread.php?tid=287826&pid=2627128#pid2627128
-         
-         Cannot be implemented because setting input.enablejoystick does not exist in Krypton
-         any more.
-
-FEATURE  Removed ElementTree dependency in addon.xml. It's not longer needed.
-         AEL ONLY WORKS ON KRYPTON NOW!!!
-
-FEATURE  Use the <news> tag in addon.xml. In general, have a look at http://kodi.wiki/view/addon.xml
-         and modernise addon.xml.
-
-FEATURE  Update code to use new xbmcgui.Dialog().select() useDetails parameter. Get rid of the 
-         ImgSelectDialog() class. This need Krypton Beta 4 to run!
-         See https://forum.kodi.tv/showthread.php?tid=250936&pid=2438074#pid2438074
-
-FEATURE  Make use of Krypton features in the several dialogs of the addon: new param: "preselect" 
-         for Dialog().multiselect() and Dialog().select(). 
-         See https://forum.kodi.tv/showthread.php?tid=250936&pid=2327011#pid2327011
-
-FEATURE  Option to group Unknown ROMs as clones or keep them as parents. I realised it is not
-         conveninent that the Unknown ROMs are clones in the Parent/Clone view.
-
-FEATURE  1 Game 1 ROM launcher display mode. Copy it from AML.
-         Changed launcher['pclone_launcher'] to launcher['launcher_display_mode'] to store the
-         display mode in categories.xml database.
-
-FEATURE  Addon option to hide [Browse Offline Scraper].
-
-FEATURE  Remove duplicates from recent ROMs list. Contributed by bonzini.
-         See https://github.com/Wintermute0110/plugin.program.advanced.emulator.launcher/pull/41
-
-FEATURE  Preliminary render support for LaunchBox scraper.
-
-FIX      Fixed launching of BAT files in Windows.
-
-FIX      In order for skin shortcuts and widgets to work OK, addon concurrency must be enabled
-         by database read-only commands.
-
-FIX      Fix scraper-related crash in the ROM scanner.
-         See https://forum.kodi.tv/showthread.php?tid=287826&pid=2628382#pid2628382
-
-FIX      When scraper downloads an image the parents JSON must be also updated. In general, every
-         time a ROM is modified in the main database the Parents JSON must be updated to keep
-         both DBs synchronised!
-
-FIX      Fixed Unicode-related crashes introduced in 0.9.6 in the ROM scanner.
-         See https://forum.kodi.tv/showthread.php?tid=276002&pid=2642201#pid2642201
-
-
-[B]Advanced Emulator Launcher | version 0.9.6 | 20 May 2017[/B]
-
-FEATURE  Set Parent/Clone property so skins can display flag.
-
-FEATURE  Support ERSB and NPlayers in offline scraper.
-
-FEATURE  Support ERSB and NPlayers in online scrapers.
-
-FEATURE  Virtual category to browse the Offline Scraper database.
-
-FEATURE  Updated the number of databases in the Offline Scraper.
-
-FEATURE  ROM scanner reports.
-
-FEATURE  Refurbish ROM auditing and Parent/Clone view display mode.
-
-FEATURE  Added a "Display ROMs" setting valid only in Parent/Clone display mode.
-
-         See http://forum.kodi.tv/showthread.php?tid=287826&pid=2581878#pid2581878
-         See http://forum.kodi.tv/showthread.php?tid=287826&pid=2582004#pid2582004
-
-FEATURE  Support Redump DAT files. Note that Redump does not include Parent/Clone data so all
-         ROMs are Parent ROMs.
-
-FEATURE  New platform Panasonic 3DO.
-
-FEATURE  Update NFO files after scraping. This is useful to interrupt the scanner when scanning
-         large collections and resume scanning later.
-         See http://forum.kodi.tv/showthread.php?tid=287826&pid=2548998#pid2548998
-
-FEATURE  Allow only one instance of AEL running at a time.
-         This prevents multiple launcher execution and also get rids forever of any database
-         corruption issues due to concurrency! Thanks Roman_V_M for ideas about the fix.
-         See http://forum.kodi.tv/showthread.php?tid=310697
-
-FIX      Fixed crash when displaying a Launcher in Parent/Clone view with Unknown ROMs.
-
-FIX      Fixed the number of ROMs counter when importing AL launchers.xml
-
-FIX      ROM scanner ignores NFO files if option "NFO Files + Scrapers" is set.
-
-
-[B]Advanced Emulator Launcher | version 0.9.6-beta1 | 5 March 2017[/B]
-
-FEATURE  Import and Export of Launchers configurations. Will be very useful especially for 
-         Android users.
-
-FEATURE  Use a Window property to let skins know wheter a launcher OR ROMs are being rendered.
-         Set xbmcgui.Window(10001).setProperty('AEL_Content', 'launchers')
-             xbmcgui.Window(10001).setProperty('AEL_Content', 'roms')
-         It must be set on entering and unset on exiting the plugin.
-
-FEATURE  Use setProperty() to inform the skin about ROM flags:
-           1) Favourite status: OK, Unlinked ROM, Unlinked Launcher, Broken
-           2) No-Intro status: Have, Missing, Added, Unknown
-           3) Parent/Clone status: Parent or Clone (Boolean)
-
-         For example:
-           setProperty('AEL_Fav_stat',     'Fav_OK')
-           setProperty('AEL_NoIntro_stat', 'NoIntro_Have')
-           setProperty('AEL_PClone_stat',  'PClone_Parent')
-
-FEATURE  Add Retroplayer support.
-         See https://github.com/Wintermute0110/plugin.program.advanced.emulator.launcher/issues/33
-
-FEATURE  New menu for the virtual launchers [Browse by ...]
-
-FEATURE  New virtual launchers [Browse by ESRB Rating] and Browse by [Number of Players].
-
-FEATURE  Added new platforms Xbox One, Nintendo Switch, Nintendo Wii U, PSX 3 and PSX 4.
-
-FEATURE  Clearlogos in Categories, Launchers and ROM Collections.
-
-FEATURE  Edit clearlogos in Categories.
-
-FEATURE  Edit clearlogos in Launchers.
-
-FEATURE  Edit clearlogos in ROM Collections.
-
-FEATURE  Default to launcher icon if ROM icon is missing.
-         See http://forum.kodi.tv/showthread.php?tid=287826&pid=2500040#pid2500040
-
-FEATURE  Update launching mechanism. User Python subprocess module on all platforms and not the
-         deprecated os.system(). Current patched subprocess_hack module is from Python 2.4. Current 
-         Python version in Kodi is 2.7.
-         os.system(), os.open(), etc. are deprecated, and the subprocess module should be used 
-         instead for all platforms. A parser of arguments must be coded in order to use the 
-         subprocess module.
-
-FEATURE  Log emulator/standalone launcher stdout/stderr into a file. Requires new launching
-         mechanism based on subprocess module. Have a look to AML for an implementation.
-
-FEATURE  Add nplayers metadata field to ROMs. Billyc999 database has nplayers NFO.
-         See http://forum.kodi.tv/showthread.php?tid=287826&pid=2407055#pid2407055
-
-FEATURE  Edit nplayers in ROMs.
-         
-FEATURE  Add ESRB/MPAA/PEGI rating? >> User ESRB, new metadata field esrb in ROMs.
-
-FEATURE  Edit ESRB in ROMs.
-
-FEATURE  Support for multidisc systems. Have a look to NOTES.md for more details about the AEL
-         implementation.
-         See http://forum.kodi.tv/showthread.php?tid=287826&pid=2495480#pid2495480
-
-         AL ROM scanner only added the first disc to the database and skipped disc numbers
-         from 2 to 9.
-         https://github.com/Wintermute0110/plugin.program.advanced.launcher/blob/master/resources/lib/launcher_plugin.py#L2088
-
-         At ROM launching, if any of the strings ['.cd1', '-cd1', '_cd1', ' cd1'] is found on the
-         ROMfile basename then the rompath was scanned looking for all the discs. User selected
-         the disc number to launch from a select dialog.
-         https://github.com/Wintermute0110/plugin.program.advanced.launcher/blob/master/resources/lib/launcher_plugin.py#L1688
-
-         AEL will use a better implementation based on a ROM filename parser. See NOTES.md
-
-FEATURE  Delete ROM context menu integrated in Edit ROM.
-
-FEATURE  Display number of ROMs in launcher.
-
-FEATURE  Platform icons/clearlogos in AEL. Platform icons can be an icon of the console or gamepad.
-         EmulationStation has a lot of material that can be reused for AEL.
-
-FEATURE  Improved No-Intro audit.
-
-FEATURE  Remove No-Intro Added status.
-
-FEATURE  New style Parent/Clone launchers, ala Advanced MAME Launcher.
-
-FEATURE  Print number of parent and clones in PClone launchers.
-
-FEATURE  Split Launcher report into statistics, metadata and asset reports.
-
-FEATURE  Include databases for all supported platforms in AEL offline scraper (well... at least
-         included more databases).
-
-FEATURE  Updated Offline scraper MAME database from 0.173 to 0.183.
-
-FIX      Fixed crash when editing Collection ROM position.
-
-FIX      Keep order when Collection ROM is relinked.
-
-
-[B]Advanced Emulator Launcher | version 0.9.5 | 12 January 2017[/B]
-
-FIX      Fix ROM Collection exporting/importing.
-
-FIX      Properly remove HTML tags in MobyGames metadata scraper plot.
-
-FIX      ROM substitution keywords now use $ instead of the ugly %.
-         %rom% becomes $rom$
-
-FIX      Added new argument substitution keywords $rombasenoext$, $categoryID$, $launcherID$,
-         and $romID$.
-
-FIX      Fixed issues #31 and #32 (FileName class related stuff). This should fix also
-         "Edit Launcher" -> "Manage ROMs" -> "Scan for local artwork/assets"
-
-FIX      Fixed error in the ROM scanner when using semi-automatic scraping.
-
-
-[B]Advanced Emulator Launcher | version 0.9.5~beta2 | 27 December 2016[/B]
-
-FIX      Fixed crash when scanning ROMs and the asset scraper is ON.
-
-FIX      Improved ROM scanner debug output. Will make it easier to read scanner logs.
-
-FIX      Fixed crash in "Edit Launcher" -> "Manage ROM List" -> "Rescan ROMs local assets"
-         See http://forum.kodi.tv/showthread.php?tid=287826&pid=2479446#pid2479446
-
-FIX      Fixed crash when adding single ROM.
-         http://forum.kodi.tv/showthread.php?tid=287826&pid=2484522#pid2484522
-
-FIX      Fixed several uses of old function misc_split_path(). Now FileName() class must be used.
-
-
-[B]Advanced Emulator Launcher | version 0.9.5~beta1 | 13 December 2016[/B]
-
-FEATURE  New Arcade Database online metadata/asset scraper for MAME ROMs.
-
-FEATURE  Support for several arguments in launcher. This will be useful when using MAME for
-         console emulation (MAME consoles from a different region have different names, and an
-         European console will typically refuse to run a Japanese game).
-         Survey about this: http://forum.kodi.tv/showthread.php?tid=287826&pid=2467547#pid2467547
-
-FEATURE  New command SHOW_ALL_ROMS to render all ROMs in all launchers. Will be used by skins.
-
-FEATURE  Supend/resume Kodi audio engine at launching. This will prevent sound problems in Linux. 
-         Include a setting for this in addons "Settings" --> "Advanced".
-
-FEATURE  Export/Import assets/artwork in ROM Collections. Encode binary files in base64 and put
-         in an auxiliar JSON files. Exporting assets should be optional, not mandatory.
-
-FEATURE  Extranafart for ROM Collections.
-
-FEATURE  All requests are cached in TheGamesDB scraper.
-
-FEATURE  All requests are cached in GameFAQs scraper.
-
-FEATURE  All requests are cached in MobyGames scraper.
-
-FEATURE  Resolve image URL for online asset scrapers. This will increase scraping speed a lot.
-         Requires a change in the scraping API.
-
-FEATURE  TheGamesDB scraper now returns Titles and Snaps. However, since there is no difference
-         between Titles, Snaps and shots in TheGamesDB this only is useful when doing manual
-         scraping.
-
-FEATURE  Improve message reporting in Kodi GUI when scanning ROMs.
-
-FEATURE  Improve launcher report and include is a No-Intro audit information.
-
-FEATURE  Remove ROM tags (for example, (Europe), [Rev A]) from parent ROM names when showing 
-         parent ROMs in a PClone launcher.
-
-FEATURE  New No-Intro status 'Added'.
-
-FEATURE  Browse by Category Virtual Launcher.
-         http://forum.kodi.tv/showthread.php?tid=287826&pid=2458080#pid2458080
-
-FEATURE  Deal with Kodi virtual filesystem smb:// paths. Merged a massive patch by Chrisism.
-
-FEATURE  New platform "Microsoft Windows"
-
-FEATURE  Add genre, plot and rating to ROM collections. Unify ROM Collections and Cateogories
-         metadata. During the migration current collections names will be lost and user has
-         to edit every ROM Collection and set a new name.
-
-FEATURE  Request monospaced font on text viewer dialog (window 10147).
-
-FIX      Fixed searches in launchers.
-
-FIX      Fixed artwork display in ROM Collections (Icon/Fanart/Banner/Poster).
-
-FIX      Fix "launching app not found lnk_launcher_app" error in Windows LNK launchers.
-
-FIX      Remove setContent() old code.
-
-FIX      Fixed the case of removing all categories and having just Standalone/ROM launchers on 
-         addon root.
-
-FIX      Fix offline scraper search when there are hypens in filename.
-         http://forum.kodi.tv/showthread.php?tid=287826&pid=2461203#pid2461203
-
-
-[B]Advanced Emulator Launcher | version 0.9.4 | 16 October 2016[/B]
-
-FEATURE  Create ROM and standalone launchers in addon root. "Categoryless" launchers.
-
-FEATURE  Improve the repairing for Favourite/Collection ROMs once and for all.
-
-FEATURE  Parent/Clone launcher display option when using No-Intro DATs.
-
-FEATURE  [Recently played ROMs] Virtual Launcher. List of ROMs played in reverse chronological
-         order.
-
-FEATURE  [Most played ROMs] Virtual Launcher. Histogram of how many times a ROM has been played,
-         ordered by the number of times a ROM has been played.
-
-FIX      Fixed loading of No-Intro files.
-
-FIX      Fixed "Edit Launcher" >> "Choose default Assets/Artwork..."
-
-FIX      Fixed "Add new Launcher" context menu in non-Windows platforms.
-
-
-[B]Advanced Emulator Launcher | version 0.9.3 | 8 October 2016[/B]
-
-FEATURE  LNK ROMs Launcher in Windows.
-
-FEATURE  Rename launcher ROMs JSON file if Launcher name changes.
-
-FEATURE  Favourite/Collection ROMs can be updated with information from parent.
-
-FEATURE  Reorganised all Edit Asset/Artwork context menus.
-
-FEATURE  Reorganised and improved all ROM context menus.
-
-FEATURE  Increased the number of AEL platforms to 50.
-
-FEATURE  Setting options to hide [Fav] and [OK] labels in Launcher/Collection/Favourite ROMs.
-
-FEATURE  Setting options to hide Favourites and ROM Collections.
-
-FEATURE  ROM Collections can be imported/exported and shared with other people.
-
-FEATURE  ROMs in a Collection can now be edited.
-
-FEATURE  Move ROMs up/down in collections has been moved from Collection ROM context menu into
-         Edit ROM in Collection context menu.
-
-FEATURE  Collection ROMs can be placed in any position in the Collection easily via the context
-         menu.
-
-FEATURE  Edit ROM -- Edit Metadata shows all available metadata scrapers, not just the one
-         selected in settings. The metadata scraper selected in plugin settings is only used
-         when scanning ROMs.
-
-FEATURE  Edit ROM -- Edit Assets/Artwork now automatically chooses the scrapers available
-         depending on the asset selected.
-
-FIX      Fixed launching of standalone launchers having LNK files in Windows.
-
-FIX      Fixed launching of ROM launchers having LNK files as ROMs in Windows. Any executable can
-         be chosen as the launcher program (it will be ignored), expect an LNK file.
-
-FIX      Fix information dialogs in _command_remove_rom() (shown when deleting a ROM).
-
-FIX      Fixed scraping of launchers in context menu Edit Launcher -- Edit Metadata. Now user is
-         able to choose scraper.
-
-FIX      Fixed TheGamesDB platform names.
-
-FIX      Removed Categories 'default_clearlogo' and Launchers 'default_clearlogo' JSON data files
-         introduced by error in previous versions.
-         ROM STORAGE IS INCOMPATIBLE WITH PREVIOUS VERSIONS OF AEL!!! 
-         MIGRATION: automatic. XML writer will remove those fields as soon as categories.xml 
-         is rewritten.
-
-
-[B]Advanced Emulator Launcher | version 0.9.2 | 26 September 2016[/B]
-
-FEATURE  Display assets when editing ROMs using the ImgSelectDialog class.
-
-FEATURE  Collection ROMs can be repaired/relinked, like Favourite ROMs.
-
-FEATURE  Versioned ROM storage JSON files for Favourites and ROM Collections.
-         NOT COMPATBLE WITH PREVIOUS AEL VERSIONS!
-
-FEATURE  Reorganised context menu in Favourites/Collection ROMs.
-
-FEATURE  Relink Favourite ROMs with Unlinked Launchers or Broken parent ROMs.
-
-FEATURE  Tell if scrapers support asset or not in "Edit ROM" -- "Edit Assets/Artwork..."
-
-FEATURE  TheGamesDB asset scraper working OK.
-
-FEATURE  GameFAQs asset scraper working OK.
-
-FEATURE  MobyGames metadata scraper.
-
-FEATURE  MobyGames asset scraper.
-
-FEATURE  Initial implementation of Arcade Database metadata scraper.
-
-FEATURE  Ratings can be edited now for Categories/Launchers/ROMs.
-
-FEATURE  Improved URL page data retrieve function.
-
-FIX      Include 3 characters of the object ID in artwork directories. This avoids overwriting of
-         images in Favourites if there are 2 ROMs with same name from 2 different launchers.
-
-FIX      Use ROM title instead of rombasename in launcher notification. For standalone launchers use
-         then Launcher title.
-
-FIX      Add Clearlogo to "Edit Launcher" -- "Manage ROM asset directories..." menu.
-
-FIX      Do not include empty strings when checking for repeated asset directories.
-
-
-[B]Advanced Emulator Launcher | version 0.9.1 | 6 September 2016[/B]
-
-FEATURE  Invalid characters in launchers.xml are fixed before importing AL legacy launcher/ROMs. 
-         A copy of the fixed launchers.xml is placed in AEL ADDON_DATA_DIR.
-
-FEATURE  Check if there are duplicated asset directories. This will avoid overwriting of
-         artwork files!
-
-FIX      Changed video supported extensions from [mpg, mpeg, avi] to [mov, divx, xvid, wmv, avi, mpg,
-         mpeg, mp4, mkv, avc].
-
-FIX      Fixed issue 21: Crash when adding ROMs using _roms_add_new_rom().
-
-FIX      Fixed edition of asset directories in "Edit Launcher" -- "Manage ROM Asset directories..."
-
-
-[B]Advanced Emulator Launcher | version 0.9.0 | 22 August 2016[/B]
-
-* Initial release.
->>>>>>> b392d495
+* Initial release.